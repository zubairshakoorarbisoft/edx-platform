<%page expression_filter="h"/>
<%inherit file="base.html" />
<%def name="online_help_token()">
<%
if is_unit_page:
    return "unit"
else:
    return "container"
%>
</%def>
<%!
from django.utils.translation import ugettext as _

from contentstore.views.helpers import xblock_studio_url, xblock_type_display_name
from openedx.core.djangolib.js_utils import (
    dump_js_escaped_json, js_escaped_string
)
from openedx.core.djangolib.markup import HTML, Text
%>

<%block name="title">${xblock.display_name_with_default} ${xblock_type_display_name(xblock)}</%block>
<%block name="bodyclass">is-signedin course container view-container</%block>

<%namespace name='static' file='static_content.html'/>

<%block name="header_extras">
% for template_name in templates:
<script type="text/template" id="${template_name}-tpl">
    <%static:include path="js/${template_name}.underscore" />
</script>
% endfor
<script type="text/template" id="image-modal-tpl">
    <%static:include path="common/templates/image-modal.underscore" />
</script>
<link rel="stylesheet" type="text/css" href="${static.url('js/vendor/timepicker/jquery.timepicker.css')}" />
% if not settings.STUDIO_FRONTEND_CONTAINER_URL:
    <link rel="stylesheet" type="text/css" href="${static.url('common/css/vendor/common.min.css')}" />
    <link rel="stylesheet" type="text/css" href="${static.url('common/css/vendor/editImageModal.min.css')}" />
% endif
</%block>

<%block name="page_bundle">
    <%static:webpack entry="js/factories/container">
        ContainerFactory(
            ${component_templates | n, dump_js_escaped_json},
            ${xblock_info | n, dump_js_escaped_json},
            "${action | n, js_escaped_string}",
            {
                isUnitPage: ${is_unit_page | n, dump_js_escaped_json},
                canEdit: true,
                outlineURL: "${outline_url | n, js_escaped_string}"
            }
        );
        require(["js/models/xblock_info", "js/views/xblock", "js/views/utils/xblock_utils", "common/js/components/utils/view_utils"], function (XBlockInfo, XBlockView, XBlockUtils, ViewUtils) {
            var model = new XBlockInfo({
                id: '${subsection.location|n, decode.utf8}'
            });
            var xblockView = new XBlockView({
                model: model,
                el: $('#sequence-nav'),
                view: 'author_view?position=${position|n, decode.utf8}&next_url=${next_url|n, decode.utf8}&prev_url=${prev_url|n, decode.utf8}'
            });
            xblockView.xblockReady = function() {
                $('.seq_new_button').click(function(evt) {
                    evt.preventDefault();
                    XBlockUtils.addXBlock($(evt.target)).done(function(locator) {
                        ViewUtils.redirect('/container/' + locator + '?action=new');      
                        return false;
                    });
                    return false;
                });

            };
            xblockView.render();
        });
    </%static:webpack>
</%block>

<%block name="content">

<script type="text/javascript">
    window.STUDIO_FRONTEND_IN_CONTEXT_IMAGE_SELECTION = true;
</script>


<div class="wrapper-mast wrapper">
    <header class="mast has-actions has-navigation has-subtitle">
        <div class="jump-nav">
            <nav class="nav-dd title ui-left">
                <ol>
                % for block in ancestor_xblocks:
                    <li class="nav-item">
                        <span class="title label">${block['title']}
                            <span class="icon fa fa-caret-down ui-toggle-dd" aria-hidden="true"></span>
                        </span>
                        % if not block['is_last']:
                        <span class="spacer"> &rsaquo;</span>
                        % endif
                        <div class="wrapper wrapper-nav-sub">
                            <div class="nav-sub">
                                <ul>
                                % for child in block['children']:
                                <li class="nav-item">
                                    <a href="${xblock_studio_url(child)}">${child.display_name_with_default}</a>
                                </li>
                                % endfor
                                </ul>
                            </div>
                        </div>
                    </li>
                % endfor
                </ol>
            </nav>

              <div class="wrapper-xblock-field incontext-editor is-editable"
                 data-field="display_name" data-field-display-name="${_("Display Name")}">
                <h1 class="page-header-title xblock-field-value incontext-editor-value"><span class="title-value">${xblock.display_name_with_default}</span></h1>
            </div>
            <div class="container-access">
            </div>
        </div>

        <nav class="nav-actions" aria-label="${_('Page Actions')}">
            <h3 class="sr">${_("Page Actions")}</h3>
            <ul>
                % if is_unit_page:
                    <li class="action-item action-view nav-item">
                        <a href="${published_preview_link}" class="button button-view action-button is-disabled" aria-disabled="true" rel="external" title="${_('Open the courseware in the LMS')}">
                            <span class="action-button-text">${_("View Live Version")}</span>
                        </a>
                    </li>
                    <li class="action-item action-preview nav-item">
                        <a href="${draft_preview_link}" class="button button-preview action-button" rel="external" title="${_('Preview the courseware in the LMS')}">
                            <span class="action-button-text">${_("Preview")}</span>
                        </a>
                    </li>
                % else:
                    <li class="action-item action-edit nav-item">
                        <a href="#" class="button button-edit action-button edit-button">
                            <span class="icon fa fa-pencil" aria-hidden="true"></span>
                            <span class="action-button-text">${_("Edit")}</span>
                        </a>
                    </li>
                % endif
            </ul>
        </nav>
    <div id="sequence-nav"></div>
    </header>
</div>

<div class="wrapper-content wrapper">
    <div class="inner-wrapper">
        <section class="content-area">

            <article class="content-primary">
                <div class="container-message wrapper-message"></div>
                <section class="wrapper-xblock level-page is-hidden studio-xblock-wrapper" data-locator="${xblock_locator}" data-course-key="${xblock_locator.course_key}">
                </section>
                <div class="ui-loading">
                    <p><span class="spin"><span class="icon fa fa-refresh" aria-hidden="true"></span></span> <span class="copy">${_("Loading")}</span></p>
                </div>
            </article>
            <aside class="content-supplementary" role="complementary">
                % if xblock.category == 'split_test':
                    <div class="bit">
                        <h3 class="title-3">${_("Adding components")}</h3>
                        <p>${Text(_("Select a component type under {strong_start}Add New Component{strong_end}. Then select a template.")).format(
                                    strong_start=HTML('<strong>'),
                                    strong_end=HTML("</strong>"),
                            )}</p>
                        <p>${_("The new component is added at the bottom of the page or group. You can then edit and move the component.")}</p>
                        <h3 class="title-3">${_("Editing components")}</h3>
                        <p>${Text(_("Click the {strong_start}Edit{strong_end} icon in a component to edit its content.")).format(
                                    strong_start=HTML('<strong>'),
                                    strong_end=HTML("</strong>"),
                            )}</p>
                        <h3 class="title-3">${_("Reorganizing components")}</h3>
                        <p>${_("Drag components to new locations within this component.")}</p>
                        <p>${_("For content experiments, you can drag components to other groups.")}</p>
                        <h3 class="title-3">${_("Working with content experiments")}</h3>
                        <p>${_("Confirm that you have properly configured content in each of your experiment groups.")}</p>
                    </div>
                    <div class="bit external-help">
                        <a href="${get_online_help_info(online_help_token())['doc_url']}" rel="noopener" target="_blank" class="button external-help-button">${_("Learn more about component containers")}</a>
                    </div>
                % elif is_unit_page:
                    <div id="publish-unit"></div>
                    <div id="publish-history" class="unit-publish-history"></div>
                    <div class="unit-location is-hidden">
                        <h4 class="bar-mod-title">${_("Unit Location")}</h4>
                        <div class="wrapper-unit-id bar-mod-content">
                            <h5 class="title">${_("Location ID")}</h5>
                            <p class="unit-id">
                                <span class="unit-id-value" id="unit-location-id-input">${unit.location.block_id}</span>
                                <span class="tip"><span class="sr">Tip: </span>${Text(_('To create a link to this unit from an HTML component in this course, enter "/jump_to_id/<location ID>" as the URL value.'))}</span>
<<<<<<< HEAD

=======
>>>>>>> d9a072af
                            </p>
                        </div>
                     </div>
                % endif
            </aside>
        </section>
        <div id="edit-image-modal">
        <%static:studiofrontend entry="editImageModal">
            {
            "course": {
                "id": "${context_course.id | n, js_escaped_string}",
                "name": "${context_course.display_name_with_default | n, js_escaped_string}",
                "url_name": "${context_course.location.name | n, js_escaped_string}",
                "org": "${context_course.location.org | n, js_escaped_string}",
                "num": "${context_course.location.course | n, js_escaped_string}",
                "display_course_number": "${context_course.display_coursenumber | n, js_escaped_string}",
                "revision": "${context_course.location.revision | n, js_escaped_string}"
            },
            "help_tokens": {
                "image_accessibility": "${get_online_help_info('image_accessibility')['doc_url'] | n, js_escaped_string}"
            },
            "lang": "${language_code | n, js_escaped_string}"
            }
        </%static:studiofrontend>
        </div>
    </div>
</div>
</%block><|MERGE_RESOLUTION|>--- conflicted
+++ resolved
@@ -193,10 +193,6 @@
                             <p class="unit-id">
                                 <span class="unit-id-value" id="unit-location-id-input">${unit.location.block_id}</span>
                                 <span class="tip"><span class="sr">Tip: </span>${Text(_('To create a link to this unit from an HTML component in this course, enter "/jump_to_id/<location ID>" as the URL value.'))}</span>
-<<<<<<< HEAD
-
-=======
->>>>>>> d9a072af
                             </p>
                         </div>
                      </div>
