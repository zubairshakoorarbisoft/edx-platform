--- conflicted
+++ resolved
@@ -393,16 +393,6 @@
     #      To disable, set to False.
     #      To enable with a custom support deadline, set to an ISO-8601 date string:
     #        eg: '2020-09-01'
-<<<<<<< HEAD
-    # .. toggle_category: n/a
-    # .. toggle_use_cases: incremental_release
-    # .. toggle_creation_date: 2020-06-12
-    # .. toggle_expiration_date: 2020-09-01
-    # .. toggle_warnings: This can be removed once support is removed for deprecated course keys.
-    # .. toggle_tickets: https://openedx.atlassian.net/browse/DEPR-58
-    # .. toggle_status: supported
-    'DEPRECATE_OLD_COURSE_KEYS_IN_STUDIO': True,
-=======
     # .. toggle_use_cases: temporary
     # .. toggle_creation_date: 2020-06-12
     # .. toggle_target_removal_date: 2020-12-01
@@ -422,7 +412,6 @@
     # .. toggle_warnings: Also set settings.LIBRARY_AUTHORING_MICROFRONTEND_URL and see
     #   REDIRECT_TO_LIBRARY_AUTHORING_MICROFRONTEND for rollout.
     'ENABLE_LIBRARY_AUTHORING_MICROFRONTEND': False,
->>>>>>> f773f671
 }
 
 ENABLE_JASMINE = False
@@ -1776,15 +1765,12 @@
     ('integrated_channels.sap_success_factors', None),
     ('integrated_channels.xapi', None),
     ('integrated_channels.cornerstone', None),
-<<<<<<< HEAD
-
-    # Xblocks Apps
-    ('kwl.kwl_djangoapp', None),
-=======
     ('integrated_channels.blackboard', None),
     ('integrated_channels.canvas', None),
     ('integrated_channels.moodle', None),
->>>>>>> f773f671
+
+    # Xblocks Apps
+    ('kwl.kwl_djangoapp', None),
 )
 
 
@@ -2408,22 +2394,6 @@
 # .. toggle_target_removal_date: 2020-06-01
 # .. toggle_warnings: This url can be removed once it no longer has any real traffic.
 # .. toggle_tickets: ARCH-1253
-<<<<<<< HEAD
-# .. toggle_status: supported
-DISABLE_DEPRECATED_SIGNUP_URL = False
-
-# HOTJAR ANALYTICS
-HOTJAR_TRACKING_ID = None
-
-# MIXPANEL ANALYTICS PROJECT TOKEN
-MIXPANEL_PROJECT_TOKEN = None
-
-# USETIFUL PRODUCT TOUR TOKEN
-USETIFUL_TOKEN = 'USETIFUL_TOKEN'
-
-# REDIRECT URL FOR EXPIRED SITES
-EXPIRE_REDIRECT_URL = 'http://wordpress.edx.devstack.lms/pricing-and-plans/'
-=======
 DISABLE_DEPRECATED_SIGNUP_URL = False
 
 ##### LOGISTRATION RATE LIMIT SETTINGS #####
@@ -2470,4 +2440,15 @@
 LOGO_TRADEMARK_URL = None
 FAVICON_URL = None
 DEFAULT_EMAIL_LOGO_URL = 'https://edx-cdn.org/v3/default/logo.png'
->>>>>>> f773f671
+
+# HOTJAR ANALYTICS
+HOTJAR_TRACKING_ID = None
+
+# MIXPANEL ANALYTICS PROJECT TOKEN
+MIXPANEL_PROJECT_TOKEN = None
+
+# USETIFUL PRODUCT TOUR TOKEN
+USETIFUL_TOKEN = 'USETIFUL_TOKEN'
+
+# REDIRECT URL FOR EXPIRED SITES
+EXPIRE_REDIRECT_URL = 'http://wordpress.edx.devstack.lms/pricing-and-plans/'