--- conflicted
+++ resolved
@@ -3,14 +3,6 @@
 
 import PropTypes from 'prop-types';
 import React from 'react';
-<<<<<<< HEAD
-<<<<<<< HEAD
-import { Modal, Button } from '@edx/paragon/src';
-=======
->>>>>>> abf6cc1967... removed modal and used js confirm popup
-=======
-import { Modal, Button } from '@edx/paragon';
->>>>>>> 46de8b56
 
 export function CourseOrLibraryListing(props) {
     const handleArchiveConfirmation = event => {
