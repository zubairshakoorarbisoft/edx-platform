/**
 * A view for uploading a file.
 *
 * Currently only single-file upload is supported (to support multiple-file uploads, the HTML
 * input must be changed to specify "multiple" and the notification messaging needs to be changed
 * to support the display of multiple status messages).
 *
 * There is no associated model, but the view supports the following options:
 *
 * @param title, the title to display.
 * @param inputLabel, a label that will be added for the file input field. Note that this label is only shown to
 *     screen readers.
 * @param inputTip, a tooltip linked to the file input field. Can be used to state what sort of file can be uploaded.
 * @param extensions, the allowed file extensions of the uploaded file, as a comma-separated string (ex, ".csv,.txt").
 *     Some browsers will enforce that only files with these extensions can be uploaded, but others
 *     (for instance, Firefox), will not. By default, no extensions are specified and any file can be uploaded.
 * @param submitButtonText, text to display on the submit button to upload the file. The default value for this is
 *     "Upload File".
 * @param url, the url for posting the uploaded file.
 * @param successNotification, optional callback that can return a success NotificationModel for display
 *     after a file was successfully uploaded. This method will be passed the uploaded file, event, and data.
 * @param errorNotification, optional callback that can return a success NotificationModel for display
 *     after a file failed to upload. This method will be passed the attempted file, event, and data.
 */
(function(Backbone, $, _, gettext, interpolate_text, NotificationModel, NotificationView) {
    // Requires JQuery-File-Upload.
    var FileUploaderView = Backbone.View.extend({

        initialize: function(options) {
            this.template = _.template($('#file-upload-tpl').text());
            this.options = options;
        },

        render: function() {
            var options = this.options,
                get_option_with_default = function(option, default_value) {
                    var optionVal = options[option];
                    return optionVal || default_value;
                },
                submitButton, resultNotification;
<<<<<<< HEAD

=======
>>>>>>> f773f671
            // xss-lint: disable=javascript-jquery-html
            this.$el.html(this.template({
                title: get_option_with_default('title', ''),
                inputLabel: get_option_with_default('inputLabel', ''),
                inputTip: get_option_with_default('inputTip', ''),
                extensions: get_option_with_default('extensions', ''),
                submitButtonText: get_option_with_default('submitButtonText', gettext('Upload File')),
                url: get_option_with_default('url', '')
            }));

            submitButton = this.$el.find('.submit-file-button');
            resultNotification = this.$el.find('.result'),

            this.$el.find('#file-upload-form').fileupload({
                dataType: 'json',
                type: 'POST',
                done: this.successHandler.bind(this),
                fail: this.errorHandler.bind(this),
                autoUpload: false,
                replaceFileInput: false,
                add: function(e, data) {
                    var file = data.files[0];
                    submitButton.removeClass('is-disabled').attr('aria-disabled', false);
                    submitButton.unbind('click');
                    submitButton.click(function(event) {
                        event.preventDefault();
                        data.submit();
                    });
                    resultNotification.html('');
                }
            });

            return this;
        },

        successHandler: function(event, data) {
            var file = data.files[0].name;
            var notificationModel;
            if (this.options.successNotification) {
                notificationModel = this.options.successNotification(file, event, data);
            } else {
                notificationModel = new NotificationModel({
                    type: 'confirmation',
                    title: interpolate_text(gettext("Your upload of '{file}' succeeded."), {file: file})
                });
            }
            var notification = new NotificationView({
                el: this.$('.result'),
                model: notificationModel
            });
            notification.render();
        },

        errorHandler: function(event, data) {
            var file = data.files[0].name,
                message = null,
                jqXHR = data.response().jqXHR;
            var notificationModel;
            if (this.options.errorNotification) {
                notificationModel = this.options.errorNotification(file, event, data);
            } else {
                if (jqXHR.responseText) {
                    try {
                        message = JSON.parse(jqXHR.responseText).error;
                    } catch (err) {
                    }
                }
                if (!message) {
                    message = interpolate_text(gettext("Your upload of '{file}' failed."), {file: file});
                }
                notificationModel = new NotificationModel({
                    type: 'error',
                    title: message
                });
            }
            var notification = new NotificationView({
                el: this.$('.result'),
                model: notificationModel
            });
            notification.render();
        }
    });

    this.FileUploaderView = FileUploaderView;
}).call(this, Backbone, $, _, gettext, interpolate_text, NotificationModel, NotificationView);<|MERGE_RESOLUTION|>--- conflicted
+++ resolved
@@ -38,10 +38,6 @@
                     return optionVal || default_value;
                 },
                 submitButton, resultNotification;
-<<<<<<< HEAD
-
-=======
->>>>>>> f773f671
             // xss-lint: disable=javascript-jquery-html
             this.$el.html(this.template({
                 title: get_option_with_default('title', ''),
