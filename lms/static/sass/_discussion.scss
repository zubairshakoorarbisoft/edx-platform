--- conflicted
+++ resolved
@@ -24,8 +24,6 @@
   text-shadow: none;
 }
 
-<<<<<<< HEAD
-=======
 div.recent-activity {
   margin: 20% 4%;
   
@@ -77,7 +75,6 @@
   }
 }
 
->>>>>>> 2b803b02
 .discussion {
   
   .discussion-non-content {
@@ -311,14 +308,6 @@
       margin-top: 1%;
       padding: 1% 1.5%;
     }
-<<<<<<< HEAD
-    .new-post-similar-posts {
-      .similar-post {
-        display: block;
-      }
-
-    }
-=======
     
     .hide-similar-posts {
       float: right;
@@ -332,7 +321,6 @@
       }
     }
     
->>>>>>> 2b803b02
     .new-post-body {
       margin-top: flex-gutter();
     }
