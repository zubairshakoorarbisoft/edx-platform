--- conflicted
+++ resolved
@@ -209,13 +209,9 @@
           position: absolute;
           background-color: theme-color("inverse");
           color: theme-color("secondary");
-<<<<<<< HEAD
+
           @include right(30px);
-=======
-
-          @include right(30px);
-
->>>>>>> d9a072af
+
           top: 55px;
           z-index: 10;
 
