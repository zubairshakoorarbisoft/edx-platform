--- conflicted
+++ resolved
@@ -589,12 +589,9 @@
 ############### Settings for Django Rate limit #####################
 
 RATELIMIT_RATE = '2/m'
-<<<<<<< HEAD
-=======
 
 ##### LOGISTRATION RATE LIMIT SETTINGS #####
 LOGISTRATION_RATELIMIT_RATE = '5/5m'
 LOGISTRATION_API_RATELIMIT = '5/m'
 
-REGISTRATION_VALIDATION_RATELIMIT = '5/minute'
->>>>>>> f773f671
+REGISTRATION_VALIDATION_RATELIMIT = '5/minute'