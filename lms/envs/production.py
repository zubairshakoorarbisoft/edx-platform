--- conflicted
+++ resolved
@@ -37,13 +37,6 @@
 
 from .common import *
 
-<<<<<<< HEAD
-
-# SERVICE_VARIANT specifies name of the variant used, which decides what JSON
-# configuration files are read during startup.
-SERVICE_VARIANT = os.environ.get('SERVICE_VARIANT', None)
-=======
->>>>>>> d9a072af
 
 def get_env_setting(setting):
     """ Get the environment setting or return exception """
@@ -165,19 +158,6 @@
 CELERY_ROUTES = "{}celery.Router".format(QUEUE_VARIANT)
 CELERYBEAT_SCHEDULE = {}  # For scheduling tasks, entries can be added to this dict
 
-<<<<<<< HEAD
-########################## NON-SECURE ENV CONFIG ##############################
-# Things like server locations, ports, etc.
-
-with open(CONFIG_ROOT / CONFIG_PREFIX + "env.json") as env_file:
-    ENV_TOKENS = json.load(env_file)
-
-# Authorizenet payment processor set a cookie for dashboard to show pending course purchased dashoard
-# notification. This cookie domain will be used to set and delete that cookie.
-ECOMMERCE_COOKIE_DOMAIN = ENV_TOKENS.get('ECOMMERCE_COOKIE_DOMAIN', None)
-
-=======
->>>>>>> d9a072af
 # STATIC_ROOT specifies the directory where static files are
 # collected
 STATIC_ROOT_BASE = ENV_TOKENS.get('STATIC_ROOT_BASE', None)
@@ -224,14 +204,11 @@
 LMS_ROOT_URL = ENV_TOKENS.get('LMS_ROOT_URL')
 LMS_INTERNAL_ROOT_URL = ENV_TOKENS.get('LMS_INTERNAL_ROOT_URL', LMS_ROOT_URL)
 
-<<<<<<< HEAD
 # Edly Configuration
 EDLY_COOKIE_SECRET_KEY = ENV_TOKENS.get('EDLY_COOKIE_SECRET_KEY', EDLY_COOKIE_SECRET_KEY)
 EDLY_JWT_ALGORITHM = ENV_TOKENS.get('EDLY_JWT_ALGORITHM', EDLY_JWT_ALGORITHM)
 
 
-=======
->>>>>>> d9a072af
 # List of logout URIs for each IDA that the learner should be logged out of when they logout of the LMS. Only applies to
 # IDA for which the social auth flow uses DOT (Django OAuth Toolkit).
 IDA_LOGOUT_URI_LIST = ENV_TOKENS.get('IDA_LOGOUT_URI_LIST', [])
@@ -970,14 +947,6 @@
 
 # This is at the bottom because it is going to load more settings after base settings are loaded
 
-<<<<<<< HEAD
-# Load aws.py in plugins for reverse compatibility.  This can be removed after aws.py
-# is officially removed.
-plugin_settings.add_plugins(__name__, plugin_constants.ProjectType.LMS,
-                            plugin_constants.SettingsType.AWS)
-
-=======
->>>>>>> d9a072af
 # Load production.py in plugins
 plugin_settings.add_plugins(__name__, plugin_constants.ProjectType.LMS, plugin_constants.SettingsType.PRODUCTION)
 
