--- conflicted
+++ resolved
@@ -973,22 +973,6 @@
     'DRUPAL_API_CREDENTIALS',
     DRUPAL_API_CREDENTIALS
 )
-CORE_BLOCK_TYPES = ENV_TOKENS.get(
-    'CORE_BLOCK_TYPES',
-    CORE_BLOCK_TYPES
-)
-FILTER_BLOCKS_IN_UNIT = ENV_TOKENS.get(
-    'FILTER_BLOCKS_IN_UNIT',
-    FILTER_BLOCKS_IN_UNIT
-)
-CLEARESULT_LOGOUT_SERVICE_USER = ENV_TOKENS.get(
-    'CLEARESULT_LOGOUT_SERVICE_USER',
-    CLEARESULT_LOGOUT_SERVICE_USER
-)
-DRUPAL_LOGOUT_API_CREDENTIALS = ENV_TOKENS.get(
-    'DRUPAL_LOGOUT_API_CREDENTIALS',
-    DRUPAL_LOGOUT_API_CREDENTIALS
-)
 ###################### SSO Provider configurations ###################
 
 GLOBALLY_ENABLED_SSO_PROVIDERS = ENV_TOKENS.get(
@@ -1007,8 +991,6 @@
     DEFAULT_REGISTERATION_URL
 )
 
-<<<<<<< HEAD
-=======
 ###################### Site Default Group Name ###################
 
 SITE_DEFAULT_GROUP_NAME = ENV_TOKENS.get(
@@ -1016,7 +998,6 @@
     SITE_DEFAULT_GROUP_NAME
 )
 
->>>>>>> 009d7341
 ###################### Completion view time ###################
 COMPLETION_BY_VIEWING_DELAY_MS = ENV_TOKENS.get(
     'COMPLETION_BY_VIEWING_DELAY_MS',
