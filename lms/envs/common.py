# -*- coding: utf-8 -*-
"""
This is the common settings file, intended to set sane defaults. If you have a
piece of configuration that's dependent on a set of feature flags being set,
then create a function that returns the calculated value based on the value of
FEATURES[...]. Modules that extend this one can change the feature
configuration in an environment specific config file and re-calculate those
values.

We should make a method that calls all these config methods so that you just
make one call at the end of your site-specific dev file to reset all the
dependent variables (like INSTALLED_APPS) for you.

Longer TODO:
1. Right now our treatment of static content in general and in particular
   course-specific static content is haphazard.
2. We should have a more disciplined approach to feature flagging, even if it
   just means that we stick them in a dict called FEATURES.
3. We need to handle configuration for multiple courses. This could be as
   multiple sites, but we do need a way to map their data assets.
"""

# We intentionally define lots of variables that aren't used
# pylint: disable=unused-import

# Pylint gets confused by path.py instances, which report themselves as class
# objects. As a result, pylint applies the wrong regex in validating names,
# and throws spurious errors. Therefore, we disable invalid-name checking.
# pylint: disable=invalid-name


import importlib.util
import sys
import os

from corsheaders.defaults import default_headers as corsheaders_default_headers
from path import Path as path
from django.utils.translation import ugettext_lazy as _
from enterprise.constants import (
    ENTERPRISE_ADMIN_ROLE,
    ENTERPRISE_CATALOG_ADMIN_ROLE,
    ENTERPRISE_DASHBOARD_ADMIN_ROLE,
    ENTERPRISE_ENROLLMENT_API_ADMIN_ROLE,
    ENTERPRISE_REPORTING_CONFIG_ADMIN_ROLE,
    ENTERPRISE_OPERATOR_ROLE
)

from openedx.core.constants import COURSE_KEY_REGEX, COURSE_KEY_PATTERN, COURSE_ID_PATTERN
from openedx.core.djangoapps.theming.helpers_dirs import (
    get_themes_unchecked,
    get_theme_base_dirs_from_settings
)
from openedx.core.lib.derived import derived, derived_collection_entry
from openedx.core.release import doc_version
<<<<<<< HEAD
from openedx.features.edly.constants import (
    ADDITIONAL_USER_PRICE,
    COURSE_AUTHORS,
    ELITE,
    ESSENTIALS,
    LEGACY,
    MONTHLY_ACTIVE_USERS,
    NUMBER_OF_COURSES,
    NUMBER_OF_REGISTERED_USERS,
    PANEL_ADMINS,
    STAFF_USERS,
    TRIAL,
    WP_ADMIN_USERS,
)
from xmodule.modulestore.modulestore_settings import update_module_store_settings
from xmodule.modulestore.edit_info import EditInfoMixin
=======
>>>>>>> f773f671
from lms.djangoapps.lms_xblock.mixin import LmsBlockMixin

################################### FEATURES ###################################
# .. setting_name: PLATFORM_NAME
# .. setting_default: Your Platform Name Here
# .. setting_description: The display name of the platform to be used in
#     templates/emails/etc.
PLATFORM_NAME = _('Your Platform Name Here')
PLATFORM_DESCRIPTION = _('Your Platform Description Here')
CC_MERCHANT_NAME = PLATFORM_NAME

PLATFORM_FACEBOOK_ACCOUNT = "http://www.facebook.com/YourPlatformFacebookAccount"
PLATFORM_TWITTER_ACCOUNT = "@YourPlatformTwitterAccount"


ENABLE_JASMINE = False

LMS_ROOT_URL = 'https://localhost:18000'
LMS_INTERNAL_ROOT_URL = LMS_ROOT_URL
LMS_ENROLLMENT_API_PATH = "/api/enrollment/v1/"

# Default choices for role dropdown in the membership tab of the instructor dashboard
# This setting is used when a site does not define its own choices via site configuration
MANUAL_ENROLLMENT_ROLE_CHOICES = ['Learner', 'Support', 'Partner']

# List of logout URIs for each IDA that the learner should be logged out of when they logout of the LMS. Only applies to
# IDA for which the social auth flow uses DOT (Django OAuth Toolkit).
IDA_LOGOUT_URI_LIST = []

# Features
FEATURES = {
    # .. toggle_name: DISPLAY_DEBUG_INFO_TO_STAFF
    # .. toggle_implementation: DjangoSetting
    # .. toggle_default: True
    # .. toggle_description: Add a "Staff Debug" button to course modules for debugging
    #   by course staff.
    # .. toggle_use_cases: open_edx
    # .. toggle_creation_date: 2015-09-04
    # .. toggle_target_removal_date: None
    # .. toggle_warnings: None
    # .. toggle_tickets: https://github.com/edx/edx-platform/pull/2425
    'DISPLAY_DEBUG_INFO_TO_STAFF': True,
    'DISPLAY_HISTOGRAMS_TO_STAFF': False,  # For large courses this slows down courseware access for staff.

    'REROUTE_ACTIVATION_EMAIL': False,  # nonempty string = address for all activation emails

    # .. toggle_name: DISABLE_START_DATES
    # .. toggle_implementation: DjangoSetting
    # .. toggle_default: False
    # .. toggle_description: When True, all courses will be active, regardless of start
    #   date.
    # .. toggle_use_cases: open_edx
    # .. toggle_creation_date: 2012-07-24
    # .. toggle_target_removal_date: None
    # .. toggle_warnings: This will cause ALL courses to be immediately visible.
    # .. toggle_tickets: https://github.com/edx/edx-platform/pull/17913
    ## DO NOT SET TO True IN THIS FILE
    ## Doing so will cause all courses to be released on production
    'DISABLE_START_DATES': False,

    # for consistency in user-experience, keep the value of the following 3 settings
    # in sync with the corresponding ones in cms/envs/common.py
    'ENABLE_DISCUSSION_SERVICE': True,

    # .. toggle_name: ENABLE_TEXTBOOK
    # .. toggle_implementation: DjangoSetting
    # .. toggle_default: True
    # .. toggle_description: Add PDF and HTML textbook tabs to the courseware.
    # .. toggle_use_cases: open_edx
    # .. toggle_creation_date: 2014-03-27
    # .. toggle_target_removal_date: None
    # .. toggle_warnings: None
    # .. toggle_tickets: https://github.com/edx/edx-platform/pull/3064
    'ENABLE_TEXTBOOK': True,

    # discussion home panel, which includes a subscription on/off setting for discussion digest emails.
    # this should remain off in production until digest notifications are online.
    'ENABLE_DISCUSSION_HOME_PANEL': False,

    # .. toggle_name: ENABLE_DISCUSSION_EMAIL_DIGEST
    # .. toggle_implementation: DjangoSetting
    # .. toggle_default: False
    # .. toggle_description: Set this to True if you want the discussion digest emails
    #   enabled automatically for new users. This will be set on all new account
    #   registrations.
    # .. toggle_use_cases: open_edx
    # .. toggle_creation_date: 2014-08-19
    # .. toggle_target_removal_date: None
    # .. toggle_warnings: It is not recommended to enable this feature if ENABLE_DISCUSSION_HOME_PANEL is not enabled,
    #   since subscribers who receive digests in that case will only be able to unsubscribe via links embedded in
    #   their emails, and they will have no way to resubscribe.
    # .. toggle_tickets: https://github.com/edx/edx-platform/pull/4891
    'ENABLE_DISCUSSION_EMAIL_DIGEST': False,

    # .. toggle_name: ENABLE_UNICODE_USERNAME
    # .. toggle_implementation: DjangoSetting
    # .. toggle_default: False
    # .. toggle_description: Set this to True to allow unicode characters in username. Enabling this will also
    #   automatically enable SOCIAL_AUTH_CLEAN_USERNAMES. When this is enabled, usernames will have to match the
    #   regular expression defined by USERNAME_REGEX_PARTIAL.
    # .. toggle_use_cases: open_edx
    # .. toggle_creation_date: 2017-06-27
    # .. toggle_target_removal_date: None
    # .. toggle_warnings: None
    # .. toggle_tickets: https://github.com/edx/edx-platform/pull/14729
    'ENABLE_UNICODE_USERNAME': False,

    'ENABLE_DJANGO_ADMIN_SITE': True,  # set true to enable django's admin site, even on prod (e.g. for course ops)
    'ENABLE_LMS_MIGRATION': False,

    # .. toggle_name: ENABLE_MASQUERADE
    # .. toggle_implementation: DjangoSetting
    # .. toggle_default: True
    # .. toggle_description: None
    # .. toggle_use_cases: open_edx
    # .. toggle_creation_date: 2013-04-13
    # .. toggle_target_removal_date: None
    # .. toggle_warnings: None
    # .. toggle_tickets: None
    'ENABLE_MASQUERADE': True,

    # .. toggle_name: ENABLE_SYSADMIN_DASHBOARD
    # .. toggle_implementation: DjangoSetting
    # .. toggle_default: False
    # .. toggle_description: enables dashboard at /syadmin/ for django staff, for seeing overview of system status, for
    #   deleting and loading courses, for seeing log of git imports of courseware. Note that some views are noopen_edx
    # .. toggle_use_cases: open_edx
    # .. toggle_creation_date: 2013-12-12
    # .. toggle_target_removal_date: None
    # .. toggle_warnings: This feature is not supported anymore and should have a target removal date.
    # .. toggle_tickets: None
    'ENABLE_SYSADMIN_DASHBOARD': False,  # sysadmin dashboard, to see what courses are loaded, to delete & load courses

    'DISABLE_LOGIN_BUTTON': False,  # used in systems where login is automatic, eg MIT SSL

    # .. toggle_name: ENABLE_OAUTH2_PROVIDER
    # .. toggle_implementation: DjangoSetting
    # .. toggle_default: False
    # .. toggle_description: Enable this feature to allow this Open edX platform to be an OAuth2 authentication
    #   provider. This is necessary to enable some other features, such as the REST API for the mobile application.
    # .. toggle_use_cases: temporary
    # .. toggle_creation_date: 2014-09-09
    # .. toggle_target_removal_date: None
    # .. toggle_warnings: This temporary feature toggle does not have a target removal date.
    # .. toggle_tickets: None
    'ENABLE_OAUTH2_PROVIDER': False,

    # .. toggle_name: ENABLE_XBLOCK_VIEW_ENDPOINT
    # .. toggle_implementation: DjangoSetting
    # .. toggle_default: False
    # .. toggle_description: Enable an API endpoint, named "xblock_view", to serve rendered XBlock views. This might be
    #   used by external applications. See for instance jquery-xblock (now unmaintained):
    #   https://github.com/edx-solutions/jquery-xblock
    # .. toggle_use_cases: open_edx
    # .. toggle_creation_date: 2014-03-14
    # .. toggle_target_removal_date: None
    # .. toggle_warnings: None
    # .. toggle_tickets: https://github.com/edx/edx-platform/pull/2968
    'ENABLE_XBLOCK_VIEW_ENDPOINT': False,

    # Allows to configure the LMS to provide CORS headers to serve requests from other
    # domains
    'ENABLE_CORS_HEADERS': False,

    # Can be turned off if course lists need to be hidden. Effects views and templates.
    'COURSES_ARE_BROWSABLE': True,

    # Set to hide the courses list on the Learner Dashboard if they are not enrolled in
    # any courses yet.
    'HIDE_DASHBOARD_COURSES_UNTIL_ACTIVATED': False,

    # Give a UI to show a student's submission history in a problem by the
    # Staff Debug tool.
    'ENABLE_STUDENT_HISTORY_VIEW': True,

    # Turn on a page that lets staff enter Python code to be run in the
    # sandbox, for testing whether it's enabled properly.
    'ENABLE_DEBUG_RUN_PYTHON': False,

    # Enable URL that shows information about the status of variuous services
    'ENABLE_SERVICE_STATUS': False,

    # Don't autoplay videos for students
    'AUTOPLAY_VIDEOS': False,

    # Move the student to next page when a video finishes. Set to True to show
    # an auto-advance button in videos. If False, videos never auto-advance.
    'ENABLE_AUTOADVANCE_VIDEOS': False,

    # Enable instructor dash to submit background tasks
    'ENABLE_INSTRUCTOR_BACKGROUND_TASKS': True,

    # Enable instructor to assign individual due dates
    # Note: In order for this feature to work, you must also add
    # 'lms.djangoapps.courseware.student_field_overrides.IndividualStudentOverrideProvider' to
    # the setting FIELD_OVERRIDE_PROVIDERS, in addition to setting this flag to
    # True.
    'INDIVIDUAL_DUE_DATES': False,

    # Enable Custom Courses for EdX
    'CUSTOM_COURSES_EDX': False,

    # Toggle to enable certificates of courses on dashboard
    'ENABLE_VERIFIED_CERTIFICATES': False,

    # .. toggle_name: DISABLE_HONOR_CERTIFICATES
    # .. toggle_implementation: DjangoSetting
    # .. toggle_default: False
    # .. toggle_description: Set to True to disable honor certificates. Typically used when your installation only
    #   allows verified certificates, like courses.edx.org.
    # .. toggle_use_cases: open_edx
    # .. toggle_creation_date: 2019-05-14
    # .. toggle_target_removal_date: None
    # .. toggle_warnings: None
    # .. toggle_tickets: https://openedx.atlassian.net/browse/PROD-269
    'DISABLE_HONOR_CERTIFICATES': False,  # Toggle to disable honor certificates

    'DISABLE_AUDIT_CERTIFICATES': False,  # Toggle to disable audit certificates

    # for acceptance and load testing
    'AUTOMATIC_AUTH_FOR_TESTING': False,

    # .. toggle_name: RESTRICT_AUTOMATIC_AUTH
    # .. toggle_implementation: DjangoSetting
    # .. toggle_default: True
    # .. toggle_description: Prevent auto auth from creating superusers or modifying existing users. Auto auth is a
    #   mechanism where superusers can simply modify attributes of other users by accessing the "/auto_auth url" with
    #   the right
    #   querystring parameters.
    # .. toggle_use_cases: open_edx
    # .. toggle_creation_date: 2018-05-07
    # .. toggle_target_removal_date: None
    # .. toggle_warnings: None
    # .. toggle_tickets: https://openedx.atlassian.net/browse/TE-2545
    'RESTRICT_AUTOMATIC_AUTH': True,

    # .. toggle_name: ENABLE_LOGIN_MICROFRONTEND
    # .. toggle_implementation: DjangoSetting
    # .. toggle_default: False
    # .. toggle_description: Enable the login micro frontend.
    # .. toggle_use_cases: open_edx
    # .. toggle_creation_date: 2018-05-07
    # .. toggle_target_removal_date: None
    # .. toggle_warnings: The login MFE domain name should be listed in LOGIN_REDIRECT_WHITELIST.
    # .. toggle_tickets: None
    'ENABLE_LOGIN_MICROFRONTEND': False,

    # .. toggle_name: SKIP_EMAIL_VALIDATION
    # .. toggle_implementation: DjangoSetting
    # .. toggle_default: False
    # .. toggle_description: Turn this on to skip sending emails for user validation.
    #   Beware, as this leaves the door open to potential spam abuse.
    # .. toggle_use_cases: open_edx
    # .. toggle_creation_date: 2018-05-07
    # .. toggle_target_removal_date: None
    # .. toggle_warnings: The login MFE domain name should be listed in LOGIN_REDIRECT_WHITELIST.
    # .. toggle_tickets: None
    'SKIP_EMAIL_VALIDATION': False,

    # .. toggle_name: ENABLE_COSMETIC_DISPLAY_PRICE
    # .. toggle_implementation: DjangoSetting
    # .. toggle_default: False
    # .. toggle_description: Enable the display of "cosmetic_display_price", set in a course advanced settings. This
    #   cosmetic price is used when there is no registration price associated to the course.
    # .. toggle_use_cases: open_edx
    # .. toggle_creation_date: 2014-10-10
    # .. toggle_target_removal_date: None
    # .. toggle_tickets: https://github.com/edx/edx-platform/pull/6876
    # .. toggle_warnings: The use case of this feature toggle is uncertain.
    'ENABLE_COSMETIC_DISPLAY_PRICE': False,

    # Automatically approve student identity verification attempts
    'AUTOMATIC_VERIFY_STUDENT_IDENTITY_FOR_TESTING': False,

    # Maximum number of rows to include in the csv file for downloading problem responses.
    'MAX_PROBLEM_RESPONSES_COUNT': 5000,

    'ENABLED_PAYMENT_REPORTS': [
        "refund_report",
        "itemized_purchase_report",
        "university_revenue_share",
        "certificate_status"
    ],

    # Turn off account locking if failed login attempts exceeds a limit
    'ENABLE_MAX_FAILED_LOGIN_ATTEMPTS': True,

    # Hide any Personally Identifiable Information from application logs
    'SQUELCH_PII_IN_LOGS': True,

    # Toggles the embargo functionality, which blocks users from
    # the site or courses based on their location.
    'EMBARGO': False,

    # Whether the Wiki subsystem should be accessible via the direct /wiki/ paths. Setting this to True means
    # that people can submit content and modify the Wiki in any arbitrary manner. We're leaving this as True in the
    # defaults, so that we maintain current behavior
    'ALLOW_WIKI_ROOT_ACCESS': True,

    # .. toggle_name: ENABLE_THIRD_PARTY_AUTH
    # .. toggle_implementation: DjangoSetting
    # .. toggle_default: False
    # .. toggle_description: Turn on third-party auth. Disabled for now because full mplementations are not yet
    #   available. Remember to run migrations if you enable this; we don't create tables by default. This feature can
    #   be enabled on a per-site basis. When enabling this feature, remember to define the allowed authentication
    #   backends with the AUTHENTICATION_BACKENDS setting.
    # .. toggle_use_cases: open_edx
    # .. toggle_creation_date: 2014-09-15
    # .. toggle_target_removal_date: None
    # .. toggle_warnings: None
    # .. toggle_tickets: None
    'ENABLE_THIRD_PARTY_AUTH': False,

    # .. toggle_name: ENABLE_MKTG_SITE
    # .. toggle_implementation: DjangoSetting
    # .. toggle_default: False
    # .. toggle_description: Toggle to enable alternate urls for marketing links.
    # .. toggle_use_cases: open_edx
    # .. toggle_creation_date: 2014-03-24
    # .. toggle_target_removal_date: None
    # .. toggle_warnings: When this is enabled, the MKTG_URLS setting should be defined. The use case of this feature
    #   toggle is uncertain.
    # .. toggle_tickets: None
    'ENABLE_MKTG_SITE': False,

    # Prevent concurrent logins per user
    'PREVENT_CONCURRENT_LOGINS': True,

    # When a logged in user goes to the homepage ('/') should the user be
    # redirected to the dashboard - this is default Open edX behavior. Set to
    # False to not redirect the user
    'ALWAYS_REDIRECT_HOMEPAGE_TO_DASHBOARD_FOR_AUTHENTICATED_USER': True,

    # .. toggle_name: ENABLE_COURSE_SORTING_BY_START_DATE
    # .. toggle_implementation: DjangoSetting
    # .. toggle_default: True
    # .. toggle_description: When a user goes to the homepage ('/') the user sees the courses listed in the
    #   announcement dates order - this is default Open edX behavior. Set to True to change the course sorting behavior
    #   by their start dates, latest first.
    # .. toggle_use_cases: open_edx
    # .. toggle_creation_date: 2015-03-27
    # .. toggle_target_removal_date: None
    # .. toggle_warnings: None
    # .. toggle_tickets: https://github.com/edx/edx-platform/pull/7548
    'ENABLE_COURSE_SORTING_BY_START_DATE': True,

    # .. toggle_name: ENABLE_COURSE_HOME_REDIRECT
    # .. toggle_implementation: DjangoSetting
    # .. toggle_default: True
    # .. toggle_description: When enabled, along with the ENABLE_MKTG_SITE feature toggle, users who attempt to access a
    #   course "about" page will be redirected to the course home url. This url might be the course "info" page or the
    #   unified course tab (when the DISABLE_UNIFIED_COURSE_TAB_FLAG waffle is not enabled).
    # .. toggle_use_cases: open_edx
    # .. toggle_creation_date: 2019-01-15
    # .. toggle_target_removal_date: None
    # .. toggle_warnings: None
    # .. toggle_tickets: https://github.com/edx/edx-platform/pull/19604
    'ENABLE_COURSE_HOME_REDIRECT': True,

    # Expose Mobile REST API. Note that if you use this, you must also set
    # ENABLE_OAUTH2_PROVIDER to True
    'ENABLE_MOBILE_REST_API': False,

    # .. toggle_name: ENABLE_COMBINED_LOGIN_REGISTRATION_FOOTER
    # .. toggle_implementation: DjangoSetting
    # .. toggle_default: False
    # .. toggle_description: Display the standard footer in the login page. This feature can be overridden by a site-
    #   specific configuration.
    # .. toggle_use_cases: open_edx
    # .. toggle_creation_date: 2016-06-24
    # .. toggle_target_removal_date: None
    # .. toggle_warnings: None
    # .. toggle_tickets: https://openedx.atlassian.net/browse/OSPR-1320
    'ENABLE_COMBINED_LOGIN_REGISTRATION_FOOTER': False,

    # Enable organizational email opt-in
    'ENABLE_MKTG_EMAIL_OPT_IN': False,

    # Show the mobile app links in the footer
    'ENABLE_FOOTER_MOBILE_APP_LINKS': False,

    # Let students save and manage their annotations
    'ENABLE_EDXNOTES': False,

    # Toggle to enable coordination with the Publisher tool (keep in sync with cms/envs/common.py)
    'ENABLE_PUBLISHER': False,

    # Milestones application flag
    'MILESTONES_APP': False,

    # Organizations application flag
    'ORGANIZATIONS_APP': False,

    # Prerequisite courses feature flag
    'ENABLE_PREREQUISITE_COURSES': False,

    # For easily adding modes to courses during acceptance testing
    'MODE_CREATION_FOR_TESTING': False,

    # For caching programs in contexts where the LMS can only
    # be reached over HTTP.
    'EXPOSE_CACHE_PROGRAMS_ENDPOINT': False,

    # Courseware search feature
    'ENABLE_COURSEWARE_SEARCH': False,
    'ENABLE_COURSEWARE_SEARCH_FOR_COURSE_STAFF': False,

    # Dashboard search feature
    'ENABLE_DASHBOARD_SEARCH': False,

    # log all information from cybersource callbacks
    'LOG_POSTPAY_CALLBACKS': True,

    # .. toggle_name: LICENSING
    # .. toggle_implementation: DjangoSetting
    # .. toggle_default: False
    # .. toggle_description: Toggle platform-wide course licensing. The course.license attribute is then used to append
    #   license information to the courseware.
    # .. toggle_use_cases: open_edx
    # .. toggle_creation_date: 2015-05-14
    # .. toggle_target_removal_date: None
    # .. toggle_warnings: None
    # .. toggle_tickets: https://github.com/edx/edx-platform/pull/7315
    'LICENSING': False,

    # Certificates Web/HTML Views
    'CERTIFICATES_HTML_VIEW': False,

    # .. toggle_name: ENABLE_COURSE_DISCOVERY
    # .. toggle_implementation: DjangoSetting
    # .. toggle_default: False
    # .. toggle_description: Add a course search widget to the LMS for searching courses. When this is enabled, the
    #   latest courses are no longer displayed on the LMS landing page. Also, an "Explore Courses" item is added to the
    #   navbar.
    # .. toggle_use_cases: open_edx
    # .. toggle_creation_date: 2015-04-23
    # .. toggle_target_removal_date: None
    # .. toggle_warnings: The COURSE_DISCOVERY_MEANINGS setting should be properly defined.
    # .. toggle_tickets: https://github.com/edx/edx-platform/pull/7845
    'ENABLE_COURSE_DISCOVERY': False,

    # .. toggle_name: FEATURES['ENABLE_COURSE_FILENAME_CCX_SUFFIX']
    # .. toggle_implementation: DjangoSetting
    # .. toggle_default: False
    # .. toggle_description: If set to True, CCX ID will be included in the generated filename for CCX courses.
    # .. toggle_use_cases: open_edx
    # .. toggle_creation_date: 2021-03-16
    # .. toggle_target_removal_date: None
    # .. toggle_tickets: None
    # .. toggle_warnings: Turning this feature ON will affect all generated filenames which are related to CCX courses.
    'ENABLE_COURSE_FILENAME_CCX_SUFFIX': False,

    # Setting for overriding default filtering facets for Course discovery
    # COURSE_DISCOVERY_FILTERS = ["org", "language", "modes"]

    # Software secure fake page feature flag
    'ENABLE_SOFTWARE_SECURE_FAKE': False,

    # Teams feature
    'ENABLE_TEAMS': True,

    # Show video bumper in LMS
    'ENABLE_VIDEO_BUMPER': False,

    # How many seconds to show the bumper again, default is 7 days:
    'SHOW_BUMPER_PERIODICITY': 7 * 24 * 3600,

    # .. toggle_name: ENABLE_SPECIAL_EXAMS
    # .. toggle_implementation: DjangoSetting
    # .. toggle_default: False
    # .. toggle_description: Enable to use special exams, aka timed and proctored exams.
    # .. toggle_use_cases: open_edx
    # .. toggle_creation_date: 2015-09-04
    # .. toggle_target_removal_date: None
    # .. toggle_warnings: None
    # .. toggle_tickets: https://github.com/edx/edx-platform/pull/9744
    'ENABLE_SPECIAL_EXAMS': False,

    # .. toggle_name: FEATURES['ENABLE_OPENBADGES']
    # .. toggle_implementation: DjangoSetting
    # .. toggle_default: False
    # .. toggle_description: Enables support for the creation of OpenBadges as a method of awarding credentials.
    # .. toggle_warnings: The following settings (all of which are in the same file) should be set or reviewed prior to
    #    enabling this setting: BADGING_BACKEND, BADGR_API_TOKEN, BADGR_BASE_URL, BADGR_ISSUER_SLUG, BADGR_TIMEOUT.
    # .. toggle_use_cases: open_edx
    # .. toggle_creation_date: 2015-04-30
    # .. toggle_tickets: https://openedx.atlassian.net/browse/SOL-1325
    'ENABLE_OPENBADGES': False,

    # Enable LTI Provider feature.
    'ENABLE_LTI_PROVIDER': False,

    # Show the language selector in the header
    'SHOW_HEADER_LANGUAGE_SELECTOR': False,

    # At edX it's safe to assume that English transcripts are always available
    # This is not the case for all installations.
    # The default value in {lms,cms}/envs/common.py and xmodule/tests/test_video.py should be consistent.
    'FALLBACK_TO_ENGLISH_TRANSCRIPTS': True,

    # Show the language selector in the footer
    'SHOW_FOOTER_LANGUAGE_SELECTOR': False,

<<<<<<< HEAD
    # If set to True, new Studio users won't be able to author courses unless
    # an Open edX admin has added them to the course creator group.
    'ENABLE_CREATOR_GROUP': True,

    # Write new CSM history to the extended table.
    # This will eventually default to True and may be
    # removed since all installs should have the separate
    # extended history table.
=======
    # .. toggle_name: ENABLE_CSMH_EXTENDED
    # .. toggle_implementation: DjangoSetting
    # .. toggle_default: True
    # .. toggle_description: Write Courseware Student Module History (CSMH) to the extended table: this logs all
    #   student activities to MySQL, in a separate database.
    # .. toggle_use_cases: open_edx
    # .. toggle_creation_date: 2020-11-05
    # .. toggle_target_removal_date: None
    # .. toggle_warnings: Even though most Open edX instances run with a separate CSMH database, it may not always be
    #   the case. When disabling this feature flag, remember to remove "lms.djangoapps.coursewarehistoryextended"
    #   from the INSTALLED_APPS and the "StudentModuleHistoryExtendedRouter" from the DATABASE_ROUTERS.
    # .. toggle_tickets: None
>>>>>>> f773f671
    'ENABLE_CSMH_EXTENDED': True,

    # Read from both the CSMH and CSMHE history tables.
    # This is the default, but can be disabled if all history
    # lives in the Extended table, saving the frontend from
    # making multiple queries.
    'ENABLE_READING_FROM_MULTIPLE_HISTORY_TABLES': True,

    # Set this to False to facilitate cleaning up invalid xml from your modulestore.
    'ENABLE_XBLOCK_XML_VALIDATION': True,

    # .. toggle_name: ALLOW_PUBLIC_ACCOUNT_CREATION
    # .. toggle_implementation: DjangoSetting
    # .. toggle_default: True
    # .. toggle_description: Allow public account creation. If this is disabled, users will no longer have access to
    #   the signup page.
    # .. toggle_use_cases: open_edx
    # .. toggle_creation_date: 2017-04-12
    # .. toggle_target_removal_date: None
    # .. toggle_warnings: None
    # .. toggle_tickets: https://openedx.atlassian.net/browse/YONK-513
    'ALLOW_PUBLIC_ACCOUNT_CREATION': True,

    # Enable footer banner for cookie consent.
    # See https://cookieconsent.insites.com/ for more.
    'ENABLE_COOKIE_CONSENT': False,

    # Whether or not the dynamic EnrollmentTrackUserPartition should be registered.
    'ENABLE_ENROLLMENT_TRACK_USER_PARTITION': True,

    # Enable one click program purchase
    # See LEARNER-493
    'ENABLE_ONE_CLICK_PROGRAM_PURCHASE': False,

    # Allow users to change their email address.
    'ALLOW_EMAIL_ADDRESS_CHANGE': True,

    # Whether the bulk enrollment view is enabled.
    'ENABLE_BULK_ENROLLMENT_VIEW': False,

    # Whether course goals is enabled.
    'ENABLE_COURSE_GOALS': True,

    # Set to enable Enterprise integration
    'ENABLE_ENTERPRISE_INTEGRATION': False,

    # Whether HTML XBlocks/XModules return HTML content with the Course Blocks API student_view_data
    'ENABLE_HTML_XBLOCK_STUDENT_VIEW_DATA': False,

    # .. toggle_name: ENABLE_CHANGE_USER_PASSWORD_ADMIN
    # .. toggle_implementation: DjangoSetting
    # .. toggle_default: False
    # .. toggle_description: Whether to send an email for failed password reset attempts or not. This happens when a
    #   user asks for a password reset but they don't have an account associated to their email. This is useful for
    #   notifying users that they don't have an account associated with email addresses they believe they've registered
    #   with. This setting can be overridden by a site-specific configuration.
    # .. toggle_use_cases: open_edx
    # .. toggle_creation_date: 2017-07-20
    # .. toggle_target_removal_date: None
    # .. toggle_warnings: None
    # .. toggle_tickets: https://openedx.atlassian.net/browse/OSPR-1832
    'ENABLE_PASSWORD_RESET_FAILURE_EMAIL': False,

    # Sets the default browser support. For more information go to http://browser-update.org/customize.html
    'UNSUPPORTED_BROWSER_ALERT_VERSIONS': "{i:10,f:-3,o:-3,s:-3,c:-3}",

    # Whether to display the account deletion section the account settings page
    'ENABLE_ACCOUNT_DELETION': True,

    # Figures flags
    'FIGURES_IS_MULTISITE': True,
    # Enable feature to remove enrollments and users. Used to reset state of master's integration environments
    'ENABLE_ENROLLMENT_RESET': False,
    'DISABLE_MOBILE_COURSE_AVAILABLE': False,

    # .. toggle_name: ENABLE_CHANGE_USER_PASSWORD_ADMIN
    # .. toggle_implementation: DjangoSetting
    # .. toggle_default: False
    # .. toggle_description: Set to True to enable changing a user password through django admin. This is disabled by
    #   default because enabling allows a method to bypass password policy.
    # .. toggle_use_cases: open_edx
    # .. toggle_creation_date: 2020-02-21
    # .. toggle_target_removal_date: None
    # .. toggle_warnings: None
    # .. toggle_tickets: 'https://github.com/edx/edx-platform/pull/21616'
    'ENABLE_CHANGE_USER_PASSWORD_ADMIN': False,

    # .. toggle_name: ENABLE_COURSEWARE_MICROFRONTEND
    # .. toggle_implementation: DjangoSetting
    # .. toggle_default: False
    # .. toggle_description: Set to True to enable the Courseware MFE at the platform level for global staff (see
    #   REDIRECT_TO_COURSEWARE_MICROFRONTEND for course rollout)
    # .. toggle_use_cases: open_edx
    # .. toggle_creation_date: 2020-03-05
    # .. toggle_target_removal_date: None
    # .. toggle_tickets: 'https://github.com/edx/edx-platform/pull/23317'
    # .. toggle_warnings: Also set settings.LEARNING_MICROFRONTEND_URL and see REDIRECT_TO_COURSEWARE_MICROFRONTEND for
    #   rollout.
    'ENABLE_COURSEWARE_MICROFRONTEND': False,

    # .. toggle_name: ENABLE_LOGISTRATION_MICROFRONTEND
    # .. toggle_implementation: DjangoSetting
    # .. toggle_default: False
    # .. toggle_description: Supports staged rollout of a new micro-frontend-based implementation of the logistration.
    # .. toggle_use_cases: temporary, open_edx
    # .. toggle_creation_date: 2020-09-08
    # .. toggle_target_removal_date: None
    # .. toggle_tickets: 'https://github.com/edx/edx-platform/pull/24908'
    # .. toggle_warnings: Also set settings.LOGISTRATION_MICROFRONTEND_URL for rollout. This temporary feature
    # toggle does not have a target removal date.
    'ENABLE_LOGISTRATION_MICROFRONTEND': False,

    ### ORA Feature Flags ###
    # .. toggle_name: ENABLE_ORA_ALL_FILE_URLS
    # .. toggle_implementation: DjangoSetting
    # .. toggle_default: False
    # .. toggle_description: A "work-around" feature toggle meant to help in cases where some file uploads are not
    #   discoverable.  If enabled, will iterate through all possible file key suffixes up to the max for displaying
    #  file metadata in staff assessments.
    # .. toggle_use_cases: temporary
    # .. toggle_creation_date: 2020-03-03
    # .. toggle_target_removal_date: None
    # .. toggle_tickets: https://openedx.atlassian.net/browse/EDUCATOR-4951
    # .. toggle_warnings: This temporary feature toggle does not have a target removal date.
    'ENABLE_ORA_ALL_FILE_URLS': False,

    # .. toggle_name: ENABLE_ORA_USER_STATE_UPLOAD_DATA
    # .. toggle_implementation: DjangoSetting
    # .. toggle_default: False
    # .. toggle_description: A "work-around" feature toggle meant to help in cases where some file uploads are not
    #   discoverable.  If enabled, will pull file metadata from StudentModule.state for display in staff assessments.
    # .. toggle_use_cases: temporary
    # .. toggle_creation_date: 2020-03-03
    # .. toggle_target_removal_date: None
    # .. toggle_tickets: https://openedx.atlassian.net/browse/EDUCATOR-4951
    # .. toggle_warnings: This temporary feature toggle does not have a target removal date.
    'ENABLE_ORA_USER_STATE_UPLOAD_DATA': False,

    # .. toggle_name: ENABLE_ORA_USERNAMES_ON_DATA_EXPORT
    # .. toggle_implementation: DjangoSetting
    # .. toggle_default: False
    # .. toggle_description: Set to True to add deanonymized usernames to ORA data
    #   report.
    # .. toggle_use_cases: temporary
    # .. toggle_creation_date: 2020-06-11
    # .. toggle_target_removal_date: None
    # .. toggle_tickets: https://openedx.atlassian.net/browse/TNL-7273
    # .. toggle_warnings: This temporary feature toggle does not have a target removal date.
    'ENABLE_ORA_USERNAMES_ON_DATA_EXPORT': False,
}

# Specifies extra XBlock fields that should available when requested via the Course Blocks API
# Should be a list of tuples of (block_type, field_name), where block_type can also be "*" for all block types.
# e.g. COURSE_BLOCKS_API_EXTRA_FIELDS = [  ('course', 'other_course_settings'), ("problem", "weight")  ]
COURSE_BLOCKS_API_EXTRA_FIELDS = []

# Settings for the course reviews tool template and identification key, set either to None to disable course reviews
COURSE_REVIEWS_TOOL_PROVIDER_FRAGMENT_NAME = 'coursetalk-reviews-fragment.html'
COURSE_REVIEWS_TOOL_PROVIDER_PLATFORM_KEY = 'edx'

# CDN links to CourseTalk scripts to load read and write widgets
COURSE_TALK_READ_ONLY_SOURCE = '//d3q6qq2zt8nhwv.cloudfront.net/s/js/widgets/coursetalk-read-reviews.js'
COURSE_TALK_WRITE_ONLY_SOURCE = '//d3q6qq2zt8nhwv.cloudfront.net/s/js/widgets/coursetalk-write-reviews.js'

# Ignore static asset files on import which match this pattern
ASSET_IGNORE_REGEX = r"(^\._.*$)|(^\.DS_Store$)|(^.*~$)"

# Used for A/B testing
DEFAULT_GROUPS = []

# If this is true, random scores will be generated for the purpose of debugging the profile graphs
GENERATE_PROFILE_SCORES = False

# Used with XQueue
XQUEUE_WAITTIME_BETWEEN_REQUESTS = 5  # seconds
XQUEUE_INTERFACE = {
    'url': 'http://localhost:18040',
    'basic_auth': ['edx', 'edx'],
    'django_auth': {
        'username': 'lms',
        'password': 'password'
    }
}

# Used with Email sending
RETRY_ACTIVATION_EMAIL_MAX_ATTEMPTS = 5
RETRY_ACTIVATION_EMAIL_TIMEOUT = 0.5

# Software Secure request retry settings
# Time in seconds before a retry of the task should be 60 mints.
SOFTWARE_SECURE_REQUEST_RETRY_DELAY = 60 * 60
# Maximum of 6 retries before giving up.
SOFTWARE_SECURE_RETRY_MAX_ATTEMPTS = 6

RETRY_CALENDAR_SYNC_EMAIL_MAX_ATTEMPTS = 5
# Deadline message configurations
COURSE_MESSAGE_ALERT_DURATION_IN_DAYS = 14

############################# SET PATH INFORMATION #############################
PROJECT_ROOT = path(__file__).abspath().dirname().dirname()  # /edx-platform/lms
REPO_ROOT = PROJECT_ROOT.dirname()
COMMON_ROOT = REPO_ROOT / "common"
OPENEDX_ROOT = REPO_ROOT / "openedx"
ENV_ROOT = REPO_ROOT.dirname()  # virtualenv dir /edx-platform is in
COURSES_ROOT = ENV_ROOT / "data"
NODE_MODULES_ROOT = REPO_ROOT / "node_modules"

DATA_DIR = COURSES_ROOT

# TODO: This path modification exists as temporary support for deprecated import patterns.
# It will be removed in an upcoming Open edX release.
# See docs/decisions/0007-sys-path-modification-removal.rst
sys.path.append(REPO_ROOT / 'import_shims' / 'lms')

# For Node.js

system_node_path = os.environ.get("NODE_PATH", NODE_MODULES_ROOT)

node_paths = [
    COMMON_ROOT / "static/js/vendor",
    system_node_path,
]
NODE_PATH = ':'.join(node_paths)

# For geolocation ip database
GEOIP_PATH = REPO_ROOT / "common/static/data/geoip/GeoLite2-Country.mmdb"
# Where to look for a status message
STATUS_MESSAGE_PATH = ENV_ROOT / "status_message.json"

############################ Global Database Configuration #####################

DATABASE_ROUTERS = [
    'openedx.core.lib.django_courseware_routers.StudentModuleHistoryExtendedRouter',
    'edx_django_utils.db.read_replica.ReadReplicaRouter',
]

############################ Cache Configuration ###############################

CACHES = {
    'blockstore': {
        'KEY_PREFIX': 'blockstore',
        'KEY_FUNCTION': 'common.djangoapps.util.memcache.safe_key',
        'LOCATION': ['localhost:11211'],
        'TIMEOUT': '86400',  # This data should be long-lived for performance, BundleCache handles invalidation
        'BACKEND': 'django.core.cache.backends.memcached.MemcachedCache',
    },
    'course_structure_cache': {
        'KEY_PREFIX': 'course_structure',
        'KEY_FUNCTION': 'common.djangoapps.util.memcache.safe_key',
        'LOCATION': ['localhost:11211'],
        'TIMEOUT': '7200',
        'BACKEND': 'django.core.cache.backends.memcached.MemcachedCache',
    },
    'celery': {
        'KEY_PREFIX': 'celery',
        'KEY_FUNCTION': 'common.djangoapps.util.memcache.safe_key',
        'LOCATION': ['localhost:11211'],
        'TIMEOUT': '7200',
        'BACKEND': 'django.core.cache.backends.memcached.MemcachedCache',
    },
    'mongo_metadata_inheritance': {
        'KEY_PREFIX': 'mongo_metadata_inheritance',
        'KEY_FUNCTION': 'common.djangoapps.util.memcache.safe_key',
        'LOCATION': ['localhost:11211'],
        'TIMEOUT': 300,
        'BACKEND': 'django.core.cache.backends.memcached.MemcachedCache',
    },
    'staticfiles': {
        'KEY_FUNCTION': 'common.djangoapps.util.memcache.safe_key',
        'LOCATION': ['localhost:11211'],
        'KEY_PREFIX': 'staticfiles_general',
        'BACKEND': 'django.core.cache.backends.memcached.MemcachedCache',
    },
    'default': {
        'VERSION': '1',
        'KEY_FUNCTION': 'common.djangoapps.util.memcache.safe_key',
        'LOCATION': ['localhost:11211'],
        'KEY_PREFIX': 'default',
        'BACKEND': 'django.core.cache.backends.memcached.MemcachedCache',
    },
    'configuration': {
        'KEY_FUNCTION': 'common.djangoapps.util.memcache.safe_key',
        'LOCATION': ['localhost:11211'],
        'KEY_PREFIX': 'configuration',
        'BACKEND': 'django.core.cache.backends.memcached.MemcachedCache',
    },
    'general': {
        'KEY_FUNCTION': 'common.djangoapps.util.memcache.safe_key',
        'LOCATION': ['localhost:11211'],
        'KEY_PREFIX': 'general',
        'BACKEND': 'django.core.cache.backends.memcached.MemcachedCache',
    },
}

############################ OAUTH2 Provider ###################################
OAUTH_EXPIRE_CONFIDENTIAL_CLIENT_DAYS = 365
OAUTH_EXPIRE_PUBLIC_CLIENT_DAYS = 30

################################## DJANGO OAUTH TOOLKIT #######################################

# Scope description strings are presented to the user
# on the application authorization page. See
# lms/templates/oauth2_provider/authorize.html for details.
# Non-default scopes should be added directly to OAUTH2_PROVIDER['SCOPES'] below.
OAUTH2_DEFAULT_SCOPES = {
    'read': _('Read access'),
    'write': _('Write access'),
    'email': _('Know your email address'),
    'profile': _('Know your name and username'),
}

OAUTH2_PROVIDER = {
    'OAUTH2_VALIDATOR_CLASS': 'openedx.core.djangoapps.oauth_dispatch.dot_overrides.validators.EdxOAuth2Validator',
    # 3 months and then we expire refresh tokens using edx_clear_expired_tokens (length is mobile app driven)
    'REFRESH_TOKEN_EXPIRE_SECONDS': 7776000,
    'SCOPES_BACKEND_CLASS': 'openedx.core.djangoapps.oauth_dispatch.scopes.ApplicationModelScopes',
    'SCOPES': dict(OAUTH2_DEFAULT_SCOPES, **{
        'certificates:read': _('Retrieve your course certificates'),
        'grades:read': _('Retrieve your grades for your enrolled courses'),
        'tpa:read': _('Retrieve your third-party authentication username mapping'),
        'user_id': _('Know your user identifier'),
    }),
    'DEFAULT_SCOPES': OAUTH2_DEFAULT_SCOPES,
    'REQUEST_APPROVAL_PROMPT': 'auto_even_if_expired',
    'ERROR_RESPONSE_WITH_SCOPES': True,
}
# This is required for the migrations in oauth_dispatch.models
# otherwise it fails saying this attribute is not present in Settings
OAUTH2_PROVIDER_APPLICATION_MODEL = 'oauth2_provider.Application'

# Automatically clean up edx-django-oauth2-provider tokens on use
OAUTH_DELETE_EXPIRED = True
OAUTH_ID_TOKEN_EXPIRATION = 60 * 60
OAUTH_ENFORCE_SECURE = True
OAUTH_EXPIRE_CONFIDENTIAL_CLIENT_DAYS = 365
OAUTH_EXPIRE_PUBLIC_CLIENT_DAYS = 30

################################## THIRD_PARTY_AUTH CONFIGURATION #############################
TPA_PROVIDER_BURST_THROTTLE = '10/min'
TPA_PROVIDER_SUSTAINED_THROTTLE = '50/hr'

################################## TEMPLATE CONFIGURATION #####################################
# Mako templating
import tempfile  # pylint: disable=wrong-import-position,wrong-import-order
MAKO_MODULE_DIR = os.path.join(tempfile.gettempdir(), 'mako_lms')
MAKO_TEMPLATE_DIRS_BASE = [
    PROJECT_ROOT / 'templates',
    COMMON_ROOT / 'templates',
    COMMON_ROOT / 'lib' / 'capa' / 'capa' / 'templates',
    COMMON_ROOT / 'djangoapps' / 'pipeline_mako' / 'templates',
    OPENEDX_ROOT / 'core' / 'djangoapps' / 'cors_csrf' / 'templates',
    OPENEDX_ROOT / 'core' / 'djangoapps' / 'dark_lang' / 'templates',
    OPENEDX_ROOT / 'core' / 'lib' / 'license' / 'templates',
    OPENEDX_ROOT / 'features' / 'course_experience' / 'templates',
]


def _make_mako_template_dirs(settings):
    """
    Derives the final Mako template directories list from other settings.
    """
    if settings.ENABLE_COMPREHENSIVE_THEMING:
        themes_dirs = get_theme_base_dirs_from_settings(settings.COMPREHENSIVE_THEME_DIRS)
        for theme in get_themes_unchecked(themes_dirs, settings.PROJECT_ROOT):
            if theme.themes_base_dir not in settings.MAKO_TEMPLATE_DIRS_BASE:
                settings.MAKO_TEMPLATE_DIRS_BASE.insert(0, theme.themes_base_dir)
    return settings.MAKO_TEMPLATE_DIRS_BASE


CONTEXT_PROCESSORS = [
    'django.template.context_processors.request',
    'django.template.context_processors.static',
    'django.template.context_processors.i18n',
    'django.contrib.auth.context_processors.auth',  # this is required for admin
    'django.template.context_processors.csrf',

    # Added for django-wiki
    'django.template.context_processors.media',
    'django.template.context_processors.tz',
    'django.contrib.messages.context_processors.messages',
    'sekizai.context_processors.sekizai',

    # Hack to get required link URLs to password reset templates
    'common.djangoapps.edxmako.shortcuts.marketing_link_context_processor',

    # Timezone processor (sends language and time_zone preference)
    'lms.djangoapps.courseware.context_processor.user_timezone_locale_prefs',

    # Online contextual help
    'help_tokens.context_processor',
    'openedx.core.djangoapps.site_configuration.context_processors.configuration_context',

    # Mobile App processor (Detects if request is from the mobile app)
<<<<<<< HEAD
    'mobile_api.context_processor.is_from_mobile_app',

    # edly context processors
    'openedx.features.edly.context_processor.dynamic_theming_context',
    'openedx.features.edly.context_processor.edly_app_context'
=======
    'lms.djangoapps.mobile_api.context_processor.is_from_mobile_app'
>>>>>>> f773f671
]

# Django templating
TEMPLATES = [
    {
        'NAME': 'django',
        'BACKEND': 'django.template.backends.django.DjangoTemplates',
        # Don't look for template source files inside installed applications.
        'APP_DIRS': False,
        # Instead, look for template source files in these dirs.
        'DIRS': [
            PROJECT_ROOT / "templates",
            COMMON_ROOT / 'templates',
            COMMON_ROOT / 'lib' / 'capa' / 'capa' / 'templates',
            COMMON_ROOT / 'djangoapps' / 'pipeline_mako' / 'templates',
            COMMON_ROOT / 'static',  # required to statically include common Underscore templates
        ],
        # Options specific to this backend.
        'OPTIONS': {
            'loaders': [
                # We have to use mako-aware template loaders to be able to include
                # mako templates inside django templates (such as main_django.html).
                'openedx.core.djangoapps.theming.template_loaders.ThemeTemplateLoader',
                'common.djangoapps.edxmako.makoloader.MakoFilesystemLoader',
                'common.djangoapps.edxmako.makoloader.MakoAppDirectoriesLoader',
            ],
            'context_processors': CONTEXT_PROCESSORS,
            # Change 'debug' in your environment settings files - not here.
            'debug': False
        }
    },
    {
        'NAME': 'mako',
        'BACKEND': 'common.djangoapps.edxmako.backend.Mako',
        # Don't look for template source files inside installed applications.
        'APP_DIRS': False,
        # Instead, look for template source files in these dirs.
        'DIRS': _make_mako_template_dirs,
        # Options specific to this backend.
        'OPTIONS': {
            'context_processors': CONTEXT_PROCESSORS,
            # Change 'debug' in your environment settings files - not here.
            'debug': False,
        }
    },
]
derived_collection_entry('TEMPLATES', 1, 'DIRS')
DEFAULT_TEMPLATE_ENGINE = TEMPLATES[0]
DEFAULT_TEMPLATE_ENGINE_DIRS = DEFAULT_TEMPLATE_ENGINE['DIRS'][:]

###############################################################################################

AUTHENTICATION_BACKENDS = [
    'rules.permissions.ObjectPermissionBackend',
    'openedx.core.djangoapps.oauth_dispatch.dot_overrides.backends.EdxRateLimitedAllowAllUsersModelBackend',
    'bridgekeeper.backends.RulePermissionBackend',
]

STUDENT_FILEUPLOAD_MAX_SIZE = 4 * 1000 * 1000  # 4 MB
MAX_FILEUPLOADS_PER_INPUT = 20

# Set request limits for maximum size of a request body and maximum number of GET/POST parameters. (>=Django 1.10)
# Limits are currently disabled - but can be used for finer-grained denial-of-service protection.
DATA_UPLOAD_MAX_MEMORY_SIZE = None
DATA_UPLOAD_MAX_NUMBER_FIELDS = None

# Configuration option for when we want to grab server error pages
STATIC_GRAB = False
DEV_CONTENT = True

# License for serving content in China
ICP_LICENSE = None
ICP_LICENSE_INFO = {}

ELASTIC_SEARCH_CONFIG = [
    {
        'use_ssl': False,
        'host': 'localhost',
        'port': 9200
    }
]

VIDEO_CDN_URL = {
    'EXAMPLE_COUNTRY_CODE': "http://example.com/edx/video?s3_url="
}

STATIC_ROOT_BASE = '/edx/var/edxapp/staticfiles'

LOGGING_ENV = 'sandbox'

EDX_ROOT_URL = ''
EDX_API_KEY = "PUT_YOUR_API_KEY_HERE"

LOGIN_REDIRECT_URL = EDX_ROOT_URL + '/login'
LOGIN_URL = EDX_ROOT_URL + '/login'

PARTNER_SUPPORT_EMAIL = ''

CERT_QUEUE = 'certificates'

ALTERNATE_WORKER_QUEUES = 'cms'

LOCAL_LOGLEVEL = "INFO"

LOG_DIR = '/edx/var/log/edx'

DATA_DIR = '/edx/var/edxapp/data'

MAINTENANCE_BANNER_TEXT = 'Sample banner message'

GIT_REPO_DIR = '/edx/var/edxapp/course_repos'

DJFS = {
    'type': 'osfs',
    'directory_root': '/edx/var/edxapp/django-pyfs/static/django-pyfs',
    'url_root': '/static/django-pyfs',
}

### Dark code. Should be enabled in local settings for devel.

ENABLE_MULTICOURSE = False  # set to False to disable multicourse display (see lib.util.views.edXhome)

WIKI_ENABLED = True

###

COURSE_MODE_DEFAULTS = {
    'bulk_sku': None,
    'currency': u'usd',
    'description': None,
    'expiration_datetime': None,
    'min_price': 0,
    'name': _(u'Audit'),
    'sku': None,
    'slug': u'audit',
    'suggested_prices': '',
}

# IP addresses that are allowed to reload the course, etc.
# TODO (vshnayder): Will probably need to change as we get real access control in.
LMS_MIGRATION_ALLOWED_IPS = []

USAGE_KEY_PATTERN = r'(?P<usage_key_string>(?:i4x://?[^/]+/[^/]+/[^/]+/[^@]+(?:@[^/]+)?)|(?:[^/]+))'
ASSET_KEY_PATTERN = r'(?P<asset_key_string>(?:/?c4x(:/)?/[^/]+/[^/]+/[^/]+/[^@]+(?:@[^/]+)?)|(?:[^/]+))'
USAGE_ID_PATTERN = r'(?P<usage_id>(?:i4x://?[^/]+/[^/]+/[^/]+/[^@]+(?:@[^/]+)?)|(?:[^/]+))'


# The space is required for space-dependent languages like Arabic and Farsi.
# However, backward compatibility with Ficus older releases is still maintained (space is still not valid)
# in the AccountCreationForm and the user_api through the ENABLE_UNICODE_USERNAME feature flag.
USERNAME_REGEX_PARTIAL = r'[\w .@_+-]+'
USERNAME_PATTERN = r'(?P<username>{regex})'.format(regex=USERNAME_REGEX_PARTIAL)


############################## EVENT TRACKING #################################
LMS_SEGMENT_KEY = None

# FIXME: Should we be doing this truncation?
TRACK_MAX_EVENT = 50000

DEBUG_TRACK_LOG = False

TRACKING_BACKENDS = {
    'logger': {
        'ENGINE': 'common.djangoapps.track.backends.logger.LoggerBackend',
        'OPTIONS': {
            'name': 'tracking'
        }
    }
}

# We're already logging events, and we don't want to capture user
# names/passwords.  Heartbeat events are likely not interesting.
TRACKING_IGNORE_URL_PATTERNS = [r'^/event', r'^/login', r'^/heartbeat', r'^/segmentio/event', r'^/performance']

EVENT_TRACKING_ENABLED = True
EVENT_TRACKING_BACKENDS = {
    'tracking_logs': {
        'ENGINE': 'eventtracking.backends.routing.RoutingBackend',
        'OPTIONS': {
            'backends': {
                'logger': {
                    'ENGINE': 'eventtracking.backends.logger.LoggerBackend',
                    'OPTIONS': {
                        'name': 'tracking',
                        'max_event_size': TRACK_MAX_EVENT,
                    }
                }
            },
            'processors': [
                {'ENGINE': 'common.djangoapps.track.shim.LegacyFieldMappingProcessor'},
                {'ENGINE': 'common.djangoapps.track.shim.PrefixedEventProcessor'}
            ]
        }
    },
    'segmentio': {
        'ENGINE': 'eventtracking.backends.routing.RoutingBackend',
        'OPTIONS': {
            'backends': {
                'segment': {'ENGINE': 'eventtracking.backends.segment.SegmentBackend'}
            },
            'processors': [
                {
                    'ENGINE': 'eventtracking.processors.whitelist.NameWhitelistProcessor',
                    'OPTIONS': {
                        'whitelist': []
                    }
                },
                {
                    'ENGINE': 'common.djangoapps.track.shim.GoogleAnalyticsProcessor'
                }
            ]
        }
    }
}
EVENT_TRACKING_PROCESSORS = []
EVENT_TRACKING_SEGMENTIO_EMIT_WHITELIST = []

TRACKING_SEGMENTIO_WEBHOOK_SECRET = None
TRACKING_SEGMENTIO_ALLOWED_TYPES = ['track']
TRACKING_SEGMENTIO_DISALLOWED_SUBSTRING_NAMES = []
TRACKING_SEGMENTIO_SOURCE_MAP = {
    'analytics-android': 'mobile',
    'analytics-ios': 'mobile',
}

######################## GOOGLE ANALYTICS ###########################
GOOGLE_ANALYTICS_ACCOUNT = None
GOOGLE_SITE_VERIFICATION_ID = ''
GOOGLE_ANALYTICS_LINKEDIN = 'GOOGLE_ANALYTICS_LINKEDIN_DUMMY'
GOOGLE_ANALYTICS_TRACKING_ID = None

# HOTJAR ANALYTICS
HOTJAR_TRACKING_ID = None

# MIXPANEL ANALYTICS PROJECT TOKEN
MIXPANEL_PROJECT_TOKEN = None

# USETIFUL PRODUCT TOUR TOKEN
USETIFUL_TOKEN = 'USETIFUL_TOKEN'

######################## BRANCH.IO ###########################
BRANCH_IO_KEY = ''

######################## OPTIMIZELY ###########################
OPTIMIZELY_PROJECT_ID = None

######################## subdomain specific settings ###########################
COURSE_LISTINGS = {}

############# XBlock Configuration ##########

# Import after sys.path fixup
# pylint: disable=wrong-import-position
from xmodule.modulestore.edit_info import EditInfoMixin
from xmodule.modulestore.inheritance import InheritanceMixin
from xmodule.modulestore import prefer_xmodules
from xmodule.x_module import XModuleMixin
# pylint: enable=wrong-import-position

# These are the Mixins that should be added to every XBlock.
# This should be moved into an XBlock Runtime/Application object
# once the responsibility of XBlock creation is moved out of modulestore - cpennington
XBLOCK_MIXINS = (LmsBlockMixin, InheritanceMixin, XModuleMixin, EditInfoMixin)

# Allow any XBlock in the LMS
XBLOCK_SELECT_FUNCTION = prefer_xmodules

# Paths to wrapper methods which should be applied to every XBlock's FieldData.
XBLOCK_FIELD_DATA_WRAPPERS = ()

XBLOCK_FS_STORAGE_BUCKET = None
XBLOCK_FS_STORAGE_PREFIX = None
XBLOCK_SETTINGS = {}

############# ModuleStore Configuration ##########

MODULESTORE_BRANCH = 'published-only'

DOC_STORE_CONFIG = {
    'db': 'edxapp',
    'host': 'localhost',
    'replicaSet': '',
    'password': 'password',
    'port': 27017,
    'user': 'edxapp',
    'collection': 'modulestore',
    'ssl': False,
    # https://api.mongodb.com/python/2.9.1/api/pymongo/mongo_client.html#module-pymongo.mongo_client
    # default is never timeout while the connection is open,
    #this means it needs to explicitly close raising pymongo.errors.NetworkTimeout
    'socketTimeoutMS': 6000,
    'connectTimeoutMS': 2000,  # default is 20000, I believe raises pymongo.errors.ConnectionFailure
    # Not setting waitQueueTimeoutMS and waitQueueMultiple since pymongo defaults to nobody being allowed to wait
    'auth_source': None,
    'read_preference': 'SECONDARY_PREFERRED'
}

CONTENTSTORE = {
    'ENGINE': 'xmodule.contentstore.mongo.MongoContentStore',
    # connection strings are duplicated temporarily for
    # backward compatibility
    'OPTIONS': {
        'db': 'edxapp',
        'host': 'localhost',
        'password': 'password',
        'port': 27017,
        'user': 'edxapp',
        'ssl': False,
        'auth_source': None
    },
    'ADDITIONAL_OPTIONS': {},
    'DOC_STORE_CONFIG': DOC_STORE_CONFIG
}

MODULESTORE = {
    'default': {
        'ENGINE': 'xmodule.modulestore.mixed.MixedModuleStore',
        'OPTIONS': {
            'mappings': {},
            'stores': [
                {
                    'NAME': 'split',
                    'ENGINE': 'xmodule.modulestore.split_mongo.split_draft.DraftVersioningModuleStore',
                    'DOC_STORE_CONFIG': DOC_STORE_CONFIG,
                    'OPTIONS': {
                        'default_class': 'xmodule.hidden_module.HiddenDescriptor',
                        'fs_root': DATA_DIR,
                        'render_template': 'common.djangoapps.edxmako.shortcuts.render_to_string',
                    }
                },
                {
                    'NAME': 'draft',
                    'ENGINE': 'xmodule.modulestore.mongo.DraftMongoModuleStore',
                    'DOC_STORE_CONFIG': DOC_STORE_CONFIG,
                    'OPTIONS': {
                        'default_class': 'xmodule.hidden_module.HiddenDescriptor',
                        'fs_root': DATA_DIR,
                        'render_template': 'common.djangoapps.edxmako.shortcuts.render_to_string',
                    }
                }
            ]
        }
    }
}

DATABASES = {
    # edxapp's edxapp-migrate scripts and the edxapp_migrate play
    # will ensure that any DB not named read_replica will be migrated
    # for both the lms and cms.
    'default': {
        'ATOMIC_REQUESTS': True,
        'CONN_MAX_AGE': 0,
        'ENGINE': 'django.db.backends.mysql',
        'HOST': 'localhost',
        'NAME': 'edxapp',
        'OPTIONS': {},
        'PASSWORD': 'password',
        'PORT': '3306',
        'USER': 'edxapp001'
    },
    'read_replica': {
        'CONN_MAX_AGE': 0,
        'ENGINE': 'django.db.backends.mysql',
        'HOST': 'localhost',
        'NAME': 'edxapp',
        'OPTIONS': {},
        'PASSWORD': 'password',
        'PORT': '3306',
        'USER': 'edxapp001'
    },
    'student_module_history': {
        'CONN_MAX_AGE': 0,
        'ENGINE': 'django.db.backends.mysql',
        'HOST': 'localhost',
        'NAME': 'edxapp_csmh',
        'OPTIONS': {},
        'PASSWORD': 'password',
        'PORT': '3306',
        'USER': 'edxapp001'
    }
}

#################### Python sandbox ############################################

CODE_JAIL = {
    # from https://github.com/edx/codejail/blob/master/codejail/django_integration.py#L24, '' should be same as None
    'python_bin': '/edx/app/edxapp/venvs/edxapp-sandbox/bin/python',
    # User to run as in the sandbox.
    'user': 'sandbox',

    # Configurable limits.
    'limits': {
        # How many CPU seconds can jailed code use?
        'CPU': 1,
        # Limit the memory of the jailed process to something high but not
        # infinite (512MiB in bytes)
        'VMEM': 536870912,
        # Time in seconds that the jailed process has to run.
        'REALTIME': 3,
        'PROXY': 0,
    },

    # Overrides to default configurable 'limits' (above).
    # Keys should be course run ids (or, in the special case of code running
    # on the /debug/run_python page, the key is 'debug_run_python').
    # Values should be dictionaries that look like 'limits'.
    "limit_overrides": {},
}

# Some courses are allowed to run unsafe code. This is a list of regexes, one
# of them must match the course id for that course to run unsafe code.
#
# For example:
#
#   COURSES_WITH_UNSAFE_CODE = [
#       r"Harvard/XY123.1/.*"
#   ]
COURSES_WITH_UNSAFE_CODE = []

############################### DJANGO BUILT-INS ###############################
# Change DEBUG in your environment settings files, not here
DEBUG = False
USE_TZ = True
SESSION_COOKIE_SECURE = False
SESSION_SAVE_EVERY_REQUEST = False
SESSION_COOKIE_AGE = 2592000 # Default: 30 days, in seconds
SESSION_SERIALIZER = 'openedx.core.lib.session_serializers.PickleSerializer'
SESSION_COOKIE_DOMAIN = ""
SESSION_COOKIE_NAME = 'sessionid'

# django-session-cookie middleware
DCS_SESSION_COOKIE_SAMESITE = 'None'
DCS_SESSION_COOKIE_SAMESITE_FORCE_ALL = True

# CMS base
CMS_BASE = 'localhost:18010'

# LMS base
LMS_BASE = 'localhost:18000'

# Studio name
STUDIO_NAME = 'Studio'
STUDIO_SHORT_NAME = 'Studio'

# Site info
SITE_NAME = "localhost"
HTTPS = 'on'
ROOT_URLCONF = 'lms.urls'
# NOTE: Please set ALLOWED_HOSTS to some sane value, as we do not allow the default '*'

# Platform Email
EMAIL_BACKEND = 'django.core.mail.backends.smtp.EmailBackend'
EMAIL_HOST = 'localhost'
EMAIL_PORT = 25
EMAIL_USE_TLS = False
EMAIL_HOST_USER = ''
EMAIL_HOST_PASSWORD = ''
DEFAULT_FROM_EMAIL = 'registration@example.com'
DEFAULT_FEEDBACK_EMAIL = 'feedback@example.com'
SERVER_EMAIL = 'devops@example.com'
TECH_SUPPORT_EMAIL = 'technical@example.com'
CONTACT_EMAIL = 'info@example.com'
BUGS_EMAIL = 'bugs@example.com'
UNIVERSITY_EMAIL = 'university@example.com'
PRESS_EMAIL = 'press@example.com'
FINANCE_EMAIL = ''

# Platform mailing address
CONTACT_MAILING_ADDRESS = 'SET-ME-PLEASE'

# Account activation email sender address
ACTIVATION_EMAIL_FROM_ADDRESS = ''

ADMINS = ()
MANAGERS = ADMINS

# Static content
STATIC_URL = '/static/'
STATIC_ROOT = ENV_ROOT / "staticfiles"
STATIC_URL_BASE = '/static/'

STATICFILES_DIRS = [
    COMMON_ROOT / "static",
    PROJECT_ROOT / "static",
    NODE_MODULES_ROOT / "@edx",
]

FAVICON_PATH = 'images/favicon.ico'
DEFAULT_COURSE_ABOUT_IMAGE_URL = 'images/pencils.jpg'

CAS_SERVER_URL = ""
CAS_EXTRA_LOGIN_PARAMS = ""
CAS_ATTRIBUTE_CALLBACK = ""

# User-uploaded content
MEDIA_ROOT = '/edx/var/edxapp/media/'
MEDIA_URL = '/media/'

# Locale/Internationalization
CELERY_TIMEZONE = 'UTC'
TIME_ZONE = 'UTC'
LANGUAGE_CODE = 'en'  # http://www.i18nguy.com/unicode/language-identifiers.html
# these languages display right to left
LANGUAGES_BIDI = ("he", "ar", "fa", "ur", "fa-ir", "rtl")

LANGUAGE_COOKIE = "openedx-language-preference"

# Sourced from http://www.localeplanet.com/icu/ and wikipedia
LANGUAGES = [
    ('en', u'English'),
    ('rtl', u'Right-to-Left Test Language'),
    ('eo', u'Dummy Language (Esperanto)'),  # Dummy languaged used for testing
    ('fake2', u'Fake translations'),        # Another dummy language for testing (not pushed to prod)

    ('am', u'አማርኛ'),  # Amharic
    ('ar', u'العربية'),  # Arabic
    ('az', u'azərbaycanca'),  # Azerbaijani
    ('bg-bg', u'български (България)'),  # Bulgarian (Bulgaria)
    ('bn-bd', u'বাংলা (বাংলাদেশ)'),  # Bengali (Bangladesh)
    ('bn-in', u'বাংলা (ভারত)'),  # Bengali (India)
    ('bs', u'bosanski'),  # Bosnian
    ('ca', u'Català'),  # Catalan
    ('ca@valencia', u'Català (València)'),  # Catalan (Valencia)
    ('cs', u'Čeština'),  # Czech
    ('cy', u'Cymraeg'),  # Welsh
    ('da', u'dansk'),  # Danish
    ('de-de', u'Deutsch (Deutschland)'),  # German (Germany)
    ('el', u'Ελληνικά'),  # Greek
    ('en-uk', u'English (United Kingdom)'),  # English (United Kingdom)
    ('en@lolcat', u'LOLCAT English'),  # LOLCAT English
    ('en@pirate', u'Pirate English'),  # Pirate English
    ('es-419', u'Español (Latinoamérica)'),  # Spanish (Latin America)
    ('es-ar', u'Español (Argentina)'),  # Spanish (Argentina)
    ('es-ec', u'Español (Ecuador)'),  # Spanish (Ecuador)
    ('es-es', u'Español (España)'),  # Spanish (Spain)
    ('es-mx', u'Español (México)'),  # Spanish (Mexico)
    ('es-pe', u'Español (Perú)'),  # Spanish (Peru)
    ('et-ee', u'Eesti (Eesti)'),  # Estonian (Estonia)
    ('eu-es', u'euskara (Espainia)'),  # Basque (Spain)
    ('fa', u'فارسی'),  # Persian
    ('fa-ir', u'فارسی (ایران)'),  # Persian (Iran)
    ('fi-fi', u'Suomi (Suomi)'),  # Finnish (Finland)
    ('fil', u'Filipino'),  # Filipino
    ('fr', u'Français'),  # French
    ('gl', u'Galego'),  # Galician
    ('gu', u'ગુજરાતી'),  # Gujarati
    ('he', u'עברית'),  # Hebrew
    ('hi', u'हिन्दी'),  # Hindi
    ('hr', u'hrvatski'),  # Croatian
    ('hu', u'magyar'),  # Hungarian
    ('hy-am', u'Հայերեն (Հայաստան)'),  # Armenian (Armenia)
    ('id', u'Bahasa Indonesia'),  # Indonesian
    ('it-it', u'Italiano (Italia)'),  # Italian (Italy)
    ('ja-jp', u'日本語 (日本)'),  # Japanese (Japan)
    ('kk-kz', u'қазақ тілі (Қазақстан)'),  # Kazakh (Kazakhstan)
    ('km-kh', u'ភាសាខ្មែរ (កម្ពុជា)'),  # Khmer (Cambodia)
    ('kn', u'ಕನ್ನಡ'),  # Kannada
    ('ko-kr', u'한국어 (대한민국)'),  # Korean (Korea)
    ('lt-lt', u'Lietuvių (Lietuva)'),  # Lithuanian (Lithuania)
    ('ml', u'മലയാളം'),  # Malayalam
    ('mn', u'Монгол хэл'),  # Mongolian
    ('mr', u'मराठी'),  # Marathi
    ('ms', u'Bahasa Melayu'),  # Malay
    ('nb', u'Norsk bokmål'),  # Norwegian Bokmål
    ('ne', u'नेपाली'),  # Nepali
    ('nl-nl', u'Nederlands (Nederland)'),  # Dutch (Netherlands)
    ('or', u'ଓଡ଼ିଆ'),  # Oriya
    ('pl', u'Polski'),  # Polish
    ('pt-br', u'Português (Brasil)'),  # Portuguese (Brazil)
    ('pt-pt', u'Português (Portugal)'),  # Portuguese (Portugal)
    ('ro', u'română'),  # Romanian
    ('ru', u'Русский'),  # Russian
    ('si', u'සිංහල'),  # Sinhala
    ('sk', u'Slovenčina'),  # Slovak
    ('sl', u'Slovenščina'),  # Slovenian
    ('sq', u'shqip'),  # Albanian
    ('sr', u'Српски'),  # Serbian
    ('sv', u'svenska'),  # Swedish
    ('sw', u'Kiswahili'),  # Swahili
    ('ta', u'தமிழ்'),  # Tamil
    ('te', u'తెలుగు'),  # Telugu
    ('th', u'ไทย'),  # Thai
    ('tr-tr', u'Türkçe (Türkiye)'),  # Turkish (Turkey)
    ('uk', u'Українська'),  # Ukranian
    ('ur', u'اردو'),  # Urdu
    ('vi', u'Tiếng Việt'),  # Vietnamese
    ('uz', u'Ўзбек'),  # Uzbek
    ('zh-cn', u'中文 (简体)'),  # Chinese (China)
    ('zh-hk', u'中文 (香港)'),  # Chinese (Hong Kong)
    ('zh-tw', u'中文 (台灣)'),  # Chinese (Taiwan)
]

LANGUAGE_DICT = dict(LANGUAGES)

# Languages supported for custom course certificate templates
CERTIFICATE_TEMPLATE_LANGUAGES = {
    'en': 'English',
    'es': 'Español',
}

USE_I18N = True
USE_L10N = True

STATICI18N_FILENAME_FUNCTION = 'statici18n.utils.legacy_filename'
STATICI18N_ROOT = PROJECT_ROOT / "static"
STATICI18N_OUTPUT_DIR = "js/i18n"


# Localization strings (e.g. django.po) are under these directories
def _make_locale_paths(settings):  # pylint: disable=missing-function-docstring
    locale_paths = [settings.REPO_ROOT + '/conf/locale']  # edx-platform/conf/locale/
    if settings.ENABLE_COMPREHENSIVE_THEMING:
        # Add locale paths to settings for comprehensive theming.
        for locale_path in settings.COMPREHENSIVE_THEME_LOCALE_PATHS:
            locale_paths += (path(locale_path), )
    return locale_paths
LOCALE_PATHS = _make_locale_paths
derived('LOCALE_PATHS')

# Messages
MESSAGE_STORAGE = 'django.contrib.messages.storage.session.SessionStorage'

# Guidelines for translators
TRANSLATORS_GUIDE = 'https://edx.readthedocs.org/projects/edx-developer-guide/en/latest/' \
                    'conventions/internationalization/i18n_translators_guide.html'

#################################### AWS #######################################
# S3BotoStorage insists on a timeout for uploaded assets. We should make it
# permanent instead, but rather than trying to figure out exactly where that
# setting is, I'm just bumping the expiration time to something absurd (100
# years). This is only used if DEFAULT_FILE_STORAGE is overriden to use S3
# in the global settings.py
AWS_QUERYSTRING_EXPIRE = 10 * 365 * 24 * 60 * 60  # 10 years
AWS_SES_REGION_NAME = 'us-east-1'
AWS_SES_REGION_ENDPOINT = 'email.us-east-1.amazonaws.com'
AWS_ACCESS_KEY_ID = None
AWS_SECRET_ACCESS_KEY = None
AWS_QUERYSTRING_AUTH = False
AWS_STORAGE_BUCKET_NAME = "SET-ME-PLEASE (ex. bucket-name)"
AWS_S3_CUSTOM_DOMAIN = "SET-ME-PLEASE (ex. bucket-name.s3.amazonaws.com)"

################################# SIMPLEWIKI ###################################
SIMPLE_WIKI_REQUIRE_LOGIN_EDIT = True
SIMPLE_WIKI_REQUIRE_LOGIN_VIEW = False

################################# WIKI ###################################
from lms.djangoapps.course_wiki import settings as course_wiki_settings  # pylint: disable=wrong-import-position

WIKI_ACCOUNT_HANDLING = False
WIKI_EDITOR = 'lms.djangoapps.course_wiki.editors.CodeMirror'
WIKI_SHOW_MAX_CHILDREN = 0  # We don't use the little menu that shows children of an article in the breadcrumb
WIKI_ANONYMOUS = False  # Don't allow anonymous access until the styling is figured out

WIKI_CAN_DELETE = course_wiki_settings.CAN_DELETE
WIKI_CAN_MODERATE = course_wiki_settings.CAN_MODERATE
WIKI_CAN_CHANGE_PERMISSIONS = course_wiki_settings.CAN_CHANGE_PERMISSIONS
WIKI_CAN_ASSIGN = course_wiki_settings.CAN_ASSIGN

WIKI_USE_BOOTSTRAP_SELECT_WIDGET = False
WIKI_LINK_LIVE_LOOKUPS = False
WIKI_LINK_DEFAULT_LEVEL = 2

##### Zendesk #####
ZENDESK_URL = ''
ZENDESK_USER = ''
ZENDESK_API_KEY = ''
ZENDESK_CUSTOM_FIELDS = {}
ZENDESK_OAUTH_ACCESS_TOKEN = ''
# A mapping of string names to Zendesk Group IDs
# To get the IDs of your groups you can go to
# {zendesk_url}/api/v2/groups.json
ZENDESK_GROUP_ID_MAPPING = {}

##### EMBARGO #####
EMBARGO_SITE_REDIRECT_URL = None

##### shoppingcart Payment #####
PAYMENT_SUPPORT_EMAIL = 'billing@example.com'

# Setting for PAID_COURSE_REGISTRATION, DOES NOT AFFECT VERIFIED STUDENTS
PAID_COURSE_REGISTRATION_CURRENCY = ['usd', '$']

################################# EdxNotes config  #########################

# Configure the LMS to use our stub EdxNotes implementation
EDXNOTES_PUBLIC_API = 'http://localhost:18120/api/v1'
EDXNOTES_INTERNAL_API = 'http://localhost:18120/api/v1'
EDXNOTES_CLIENT_NAME = "edx-notes"

EDXNOTES_CONNECT_TIMEOUT = 0.5  # time in seconds
EDXNOTES_READ_TIMEOUT = 1.5  # time in seconds

########################## Parental controls config  #######################

# The age at which a learner no longer requires parental consent, or None
# if parental consent is never required.
PARENTAL_CONSENT_AGE_LIMIT = 13

######################### Branded Footer ###################################
# Constants for the footer used on the site and shared with other sites
# (such as marketing and the blog) via the branding API.

# URL for Open edX displayed in the footer
FOOTER_OPENEDX_URL = "https://open.edx.org"

# URL for the OpenEdX logo image
# We use logo images served from files.edx.org so we can (roughly) track
# how many OpenEdX installations are running.
# Site operators can choose from these logo options:
# * https://files.edx.org/openedx-logos/open-edx-logo-tag.png
# * https://files.edx.org/openedx-logos/open-edx-logo-tag-light.png"
# * https://files.edx.org/openedx-logos/open-edx-logo-tag-dark.png
FOOTER_OPENEDX_LOGO_IMAGE = "https://files.edx.org/openedx-logos/open-edx-logo-tag.png"

# This is just a placeholder image.
# Site operators can customize this with their organization's image.
FOOTER_ORGANIZATION_IMAGE = "images/logo.png"

# These are referred to both by the Django asset pipeline
# AND by the branding footer API, which needs to decide which
# version of the CSS to serve.
FOOTER_CSS = {
    "openedx": {
        "ltr": "style-lms-footer",
        "rtl": "style-lms-footer-rtl",
    },
    "edx": {
        "ltr": "style-lms-footer-edx",
        "rtl": "style-lms-footer-edx-rtl",
    },
}

# Cache expiration for the version of the footer served
# by the branding API.
FOOTER_CACHE_TIMEOUT = 30 * 60

# Max age cache control header for the footer (controls browser caching).
FOOTER_BROWSER_CACHE_MAX_AGE = 5 * 60

# Credit api notification cache timeout
CREDIT_NOTIFICATION_CACHE_TIMEOUT = 5 * 60 * 60

################################# Middleware ###################################

MIDDLEWARE = [
    'openedx.core.lib.x_forwarded_for.middleware.XForwardedForMiddleware',

    # Avoid issue with https://blog.heroku.com/chrome-changes-samesite-cookie
    # Override was found here https://github.com/django/django/pull/11894
    'django_cookies_samesite.middleware.CookiesSameSite',

    'crum.CurrentRequestUserMiddleware',

    # A newer and safer request cache.
    'edx_django_utils.cache.middleware.RequestCacheMiddleware',
    'edx_django_utils.monitoring.CachedCustomMonitoringMiddleware',

    # Generate code ownership attributes. Keep this immediately after RequestCacheMiddleware.
    'edx_django_utils.monitoring.CodeOwnerMonitoringMiddleware',

    # Cookie monitoring
    'openedx.core.lib.request_utils.CookieMonitoringMiddleware',

    'lms.djangoapps.mobile_api.middleware.AppVersionUpgrade',
    'openedx.core.djangoapps.header_control.middleware.HeaderControlMiddleware',
    'lms.djangoapps.discussion.django_comment_client.middleware.AjaxExceptionMiddleware',
    'django.middleware.common.CommonMiddleware',

    'django.contrib.sites.middleware.CurrentSiteMiddleware',
    'edx_rest_framework_extensions.auth.jwt.middleware.JwtAuthCookieMiddleware',

    'openedx.features.edly.middleware.SettingsOverrideMiddleware',

    # Allows us to define redirects via Django admin
    'django_sites_extensions.middleware.RedirectMiddleware',

    # Instead of SessionMiddleware, we use a more secure version
    # 'django.contrib.sessions.middleware.SessionMiddleware',
    'openedx.core.djangoapps.safe_sessions.middleware.SafeSessionMiddleware',

    # Instead of AuthenticationMiddleware, we use a cached backed version
    #'django.contrib.auth.middleware.AuthenticationMiddleware',
    'openedx.core.djangoapps.cache_toolbox.middleware.CacheBackedAuthenticationMiddleware',

    'common.djangoapps.student.middleware.UserStandingMiddleware',
    'openedx.core.djangoapps.contentserver.middleware.StaticContentServer',

    # Adds user tags to tracking events
    # Must go before TrackMiddleware, to get the context set up
    'openedx.core.djangoapps.user_api.middleware.UserTagsEventContextMiddleware',

    'django.contrib.messages.middleware.MessageMiddleware',
    'common.djangoapps.track.middleware.TrackMiddleware',

    # CORS and CSRF
    'corsheaders.middleware.CorsMiddleware',
    'openedx.core.djangoapps.cors_csrf.middleware.CorsCSRFMiddleware',
    'openedx.core.djangoapps.cors_csrf.middleware.CsrfCrossDomainCookieMiddleware',
    'django.middleware.csrf.CsrfViewMiddleware',

    'splash.middleware.SplashMiddleware',

    'openedx.core.djangoapps.geoinfo.middleware.CountryMiddleware',
    'openedx.core.djangoapps.embargo.middleware.EmbargoMiddleware',

    # Allows us to use enterprise customer's language as the learner's default language
    # This middleware must come before `LanguagePreferenceMiddleware` middleware
    'enterprise.middleware.EnterpriseLanguagePreferenceMiddleware',

    # Allows us to set user preferences
    'openedx.core.djangoapps.lang_pref.middleware.LanguagePreferenceMiddleware',

    # Allows us to dark-launch particular languages.
    # Must be after LangPrefMiddleware, so ?preview-lang query params can override
    # user's language preference. ?clear-lang resets to user's language preference.
    'openedx.core.djangoapps.dark_lang.middleware.DarkLangMiddleware',

    # Detects user-requested locale from 'accept-language' header in http request.
    # Must be after DarkLangMiddleware.
    'django.middleware.locale.LocaleMiddleware',

    'lms.djangoapps.discussion.django_comment_client.utils.ViewNameMiddleware',
    'codejail.django_integration.ConfigureCodeJailMiddleware',

    # catches any uncaught RateLimitExceptions and returns a 403 instead of a 500
    'ratelimitbackend.middleware.RateLimitMiddleware',

    # for expiring inactive sessions
    'openedx.core.djangoapps.session_inactivity_timeout.middleware.SessionInactivityTimeout',

    # use Django built in clickjacking protection
    'django.middleware.clickjacking.XFrameOptionsMiddleware',

    # to redirected unenrolled students to the course info page
    'lms.djangoapps.courseware.middleware.CacheCourseIdMiddleware',
    'lms.djangoapps.courseware.middleware.RedirectMiddleware',

    'lms.djangoapps.course_wiki.middleware.WikiAccessMiddleware',

    'openedx.core.djangoapps.theming.middleware.CurrentSiteThemeMiddleware',

    'waffle.middleware.WaffleMiddleware',

    # Enables force_django_cache_miss functionality for TieredCache.
    'edx_django_utils.cache.middleware.TieredCacheMiddleware',

    # Adds monitoring attributes to requests.
    'edx_rest_framework_extensions.middleware.RequestCustomAttributesMiddleware',

    'edx_rest_framework_extensions.auth.jwt.middleware.EnsureJWTAuthSettingsMiddleware',

    # Handles automatically storing user ids in django-simple-history tables when possible.
    'simple_history.middleware.HistoryRequestMiddleware',

    # This must be last
    'openedx.core.djangoapps.site_configuration.middleware.SessionCookieDomainOverrideMiddleware',

    'openedx.features.edly.middleware.EdlyOrganizationAccessMiddleware',

    'edly_panel_app.middleware.EdlyUserActivityMiddleware',

    'wiki.middleware.RequestCache',
]

# Edly Configuration
ADMIN_CONFIGURATION_USERS_GROUP = 'Admin Configuration Users'
EDLY_PANEL_USERS_GROUP = 'Edly Panel Users'
EDLY_INSIGHTS_GROUP = 'Edly Insights Admin'
EDLY_PANEL_ADMIN_USERS_GROUP = 'Edly Panel Admin Users'
EDLY_PANEL_RESTRICTED_USERS_GROUP = 'Edly Panel Restricted Users'
EDLY_WP_ADMIN_USERS_GROUP = 'WordPress Edly Admin Users'
EDLY_WP_SUBSCRIBER_USERS_GROUP = 'WordPress Subscriber Users'
EDLY_API_USERS_GROUP = 'Edly API Users'

EDLY_USER_ROLES = {
    'panel_restricted': EDLY_PANEL_RESTRICTED_USERS_GROUP,
    'panel_user': EDLY_PANEL_USERS_GROUP,
    'insights_admin': EDLY_INSIGHTS_GROUP,
    'panel_admin': EDLY_PANEL_ADMIN_USERS_GROUP,
    'subscriber': EDLY_WP_SUBSCRIBER_USERS_GROUP,
    'edly_admin': EDLY_WP_ADMIN_USERS_GROUP
}

STUDIO_DOMAIN_PREFIX = 'studio.'

CSRF_TRUSTED_ORIGINS = ['.edly.io']

ENABLE_EDLY_ORGANIZATIONS_SWITCH = 'enable_edly_organizations'
EDLY_USER_INFO_COOKIE_NAME = 'edly-user-info'
EDLY_COOKIE_SECRET_KEY = 'EDLY-COOKIE-SECRET-KEY'
EDLY_JWT_ALGORITHM = 'HS256'

# REDIRECT URL FOR EXPIRED SITES
EXPIRE_REDIRECT_URL = 'http://wordpress.edx.devstack.lms/pricing-and-plans/'

ALLOWED_SITE_THEMES = [
    'adroit', 'gestalt', 'st-lutherx', 'st-normanx',
]

ALLOWED_SITE_CONFIGURATIONS_OVERRIDE = [
    'BRANDING', 'COLORS', 'ALLOW_PUBLIC_ACCOUNT_CREATION', 'REGISTRATION_EXTRA_FIELDS',
    'EMAILS_CONFIG', 'DJANGO_SETTINGS_OVERRIDE', 'FEATURES', 'GTM_ID', 'GA_ID',
]

ALLOWED_DJANGO_SETTINGS_OVERRIDE = [
    'SITE_NAME', 'PLATFORM_NAME', 'STUDIO_NAME', 'LANGUAGE_CODE', 'CMS_BASE', 'LMS_BASE',
    'SESSION_COOKIE_DOMAIN', 'LOGIN_REDIRECT_WHITELIST',
    'LMS_ROOT_URL', 'MARKETING_SITE_ROOT', 'ECOMMERCE_PUBLIC_URL_ROOT',
    'DEFAULT_FROM_EMAIL', 'BULK_EMAIL_DEFAULT_FROM_EMAIL',
    'ECOMMERCE_API_URL', 'FEATURES', 'MKTG_URLS',
    'CREDENTIALS_INTERNAL_SERVICE_URL', 'CREDENTIALS_PUBLIC_SERVICE_URL',
    'REGISTRATION_EXTRA_FIELDS',
    'CSRF_TRUSTED_ORIGINS', 'CORS_ORIGIN_WHITELIST', 'CURRENT_PLAN',
    'LMS_SEGMENT_KEY', 'CMS_SEGMENT_KEY', 'BADGR_USERNAME', 'BADGR_PASSWORD',
    'BADGR_ISSUER_SLUG',
]

ENABLE_SUBSCRIPTIONS_ON_RUNTIME_SWITCH = 'enable_subscriptions'

# Clickjacking protection can be disbaled by setting this to 'ALLOW'
X_FRAME_OPTIONS = 'DENY'

# Platform for Privacy Preferences header
P3P_HEADER = 'CP="Open EdX does not have a P3P policy."'

############################### PIPELINE #######################################

PIPELINE = {
    'PIPELINE_ENABLED': True,
    'CSS_COMPRESSOR': None,
    'JS_COMPRESSOR': 'pipeline.compressors.uglifyjs.UglifyJSCompressor',
    # Don't wrap JavaScript as there is code that depends upon updating the global namespace
    'DISABLE_WRAPPER': True,
    # Specify the UglifyJS binary to use
    'UGLIFYJS_BINARY': 'node_modules/.bin/uglifyjs',

    #    This fix is useless in the Maple release.
    #    The upstream Open edX fix is https://github.com/edx/edx-platform/pull/25957
    #    For more details see: https://github.com/jazzband/django-pipeline/pull/715
    #
    'MIMETYPES': (
        (str('text/coffeescript'), str('.coffee')),
        (str('text/less'), str('.less')),
        (str('text/javascript'), str('.js')),
        (str('text/x-sass'), str('.sass')),
        (str('text/x-scss'), str('.scss')),
    )
}
STATICFILES_STORAGE = 'openedx.core.storage.ProductionStorage'
STATICFILES_STORAGE_KWARGS = {}

# List of finder classes that know how to find static files in various locations.
# Note: the pipeline finder is included to be able to discover optimized files
STATICFILES_FINDERS = [
    'openedx.core.djangoapps.theming.finders.ThemeFilesFinder',
    'django.contrib.staticfiles.finders.FileSystemFinder',
    'django.contrib.staticfiles.finders.AppDirectoriesFinder',
    'openedx.core.lib.xblock_pipeline.finder.XBlockPipelineFinder',
    'pipeline.finders.PipelineFinder',
]

from openedx.core.lib.rooted_paths import rooted_glob  # pylint: disable=wrong-import-position

courseware_js = [
    'js/ajax-error.js',
    'js/courseware.js',
    'js/histogram.js',
    'js/navigation.js',
    'js/modules/tab.js',
]


# Before a student accesses courseware, we do not
# need many of the JS dependencies.  This includes
# only the dependencies used everywhere in the LMS
# (including the dashboard/account/profile pages)
# Currently, this partially duplicates the "main vendor"
# JavaScript file, so only one of the two should be included
# on a page at any time.
# In the future, we will likely refactor this to use
# RequireJS and an optimizer.
base_vendor_js = [
    'common/js/vendor/jquery.js',
    'common/js/vendor/jquery-migrate.js',
    'js/vendor/jquery.cookie.js',
    'js/vendor/url.min.js',
    'common/js/vendor/underscore.js',
    'common/js/vendor/underscore.string.js',
    'common/js/vendor/picturefill.js',

    # Make some edX UI Toolkit utilities available in the global "edx" namespace
    'edx-ui-toolkit/js/utils/global-loader.js',
    'edx-ui-toolkit/js/utils/string-utils.js',
    'edx-ui-toolkit/js/utils/html-utils.js',

    # Finally load RequireJS and dependent vendor libraries
    'common/js/vendor/require.js',
    'js/RequireJS-namespace-undefine.js',
    'js/vendor/URI.min.js',
    'common/js/vendor/backbone.js'
]

main_vendor_js = base_vendor_js + [
    'js/vendor/json2.js',
    'js/vendor/jquery-ui.min.js',
    'js/vendor/jquery.qtip.min.js',
    'js/vendor/jquery.ba-bbq.min.js',
]

# Common files used by both RequireJS code and non-RequireJS code
base_application_js = [
    'js/src/utility.js',
    'js/src/logger.js',
    'js/user_dropdown_v1.js',  # Custom dropdown keyboard handling for legacy pages
    'js/dialog_tab_controls.js',
    'js/src/string_utils.js',
    'js/form.ext.js',
    'js/src/ie_shim.js',
    'js/src/accessibility_tools.js',
    'js/toggle_login_modal.js',
    'js/src/lang_edx.js',
]

dashboard_js = (
    sorted(rooted_glob(PROJECT_ROOT / 'static', 'js/dashboard/**/*.js'))
)
discussion_js = (
    rooted_glob(PROJECT_ROOT / 'static', 'js/customwmd.js') +
    rooted_glob(PROJECT_ROOT / 'static', 'js/mathjax_accessible.js') +
    rooted_glob(PROJECT_ROOT / 'static', 'js/mathjax_delay_renderer.js') +
    sorted(rooted_glob(COMMON_ROOT / 'static', 'common/js/discussion/**/*.js'))
)

discussion_vendor_js = [
    'js/Markdown.Converter.js',
    'js/Markdown.Sanitizer.js',
    'js/Markdown.Editor.js',
    'js/vendor/jquery.timeago.js',
    'js/src/jquery.timeago.locale.js',
    'js/vendor/jquery.truncate.js',
    'js/jquery.ajaxfileupload.js',
    'js/split.js'
]

instructor_dash_js = sorted(rooted_glob(PROJECT_ROOT / 'static', 'js/instructor_dashboard/**/*.js'))

verify_student_js = [
    'js/sticky_filter.js',
    'js/query-params.js',
    'js/verify_student/models/verification_model.js',
    'js/verify_student/views/error_view.js',
    'js/verify_student/views/image_input_view.js',
    'js/verify_student/views/webcam_photo_view.js',
    'js/verify_student/views/step_view.js',
    'js/verify_student/views/intro_step_view.js',
    'js/verify_student/views/make_payment_step_view.js',
    'js/verify_student/views/face_photo_step_view.js',
    'js/verify_student/views/id_photo_step_view.js',
    'js/verify_student/views/review_photos_step_view.js',
    'js/verify_student/views/enrollment_confirmation_step_view.js',
    'js/verify_student/views/pay_and_verify_view.js',
    'js/verify_student/pay_and_verify.js',
]

reverify_js = [
    'js/verify_student/views/error_view.js',
    'js/verify_student/views/image_input_view.js',
    'js/verify_student/views/webcam_photo_view.js',
    'js/verify_student/views/step_view.js',
    'js/verify_student/views/face_photo_step_view.js',
    'js/verify_student/views/id_photo_step_view.js',
    'js/verify_student/views/review_photos_step_view.js',
    'js/verify_student/views/reverify_success_step_view.js',
    'js/verify_student/models/verification_model.js',
    'js/verify_student/views/reverify_view.js',
    'js/verify_student/reverify.js',
]

incourse_reverify_js = [
    'js/verify_student/views/error_view.js',
    'js/verify_student/views/image_input_view.js',
    'js/verify_student/views/webcam_photo_view.js',
    'js/verify_student/models/verification_model.js',
    'js/verify_student/views/incourse_reverify_view.js',
    'js/verify_student/incourse_reverify.js',
]

ccx_js = sorted(rooted_glob(PROJECT_ROOT / 'static', 'js/ccx/**/*.js'))

certificates_web_view_js = [
    'common/js/vendor/jquery.js',
    'common/js/vendor/jquery-migrate.js',
    'js/vendor/jquery.cookie.js',
    'js/src/logger.js',
    'js/utils/facebook.js',
]

credit_web_view_js = [
    'common/js/vendor/jquery.js',
    'common/js/vendor/jquery-migrate.js',
    'js/vendor/jquery.cookie.js',
    'js/src/logger.js',
]

PIPELINE['STYLESHEETS'] = {
    'style-vendor': {
        'source_filenames': [
            'css/vendor/font-awesome.css',
            'css/vendor/jquery.qtip.min.css',
        ],
        'output_filename': 'css/lms-style-vendor.css',
    },
    'style-vendor-tinymce-content': {
        'source_filenames': [
            'js/vendor/tinymce/js/tinymce/skins/studio-tmce4/content.min.css'
        ],
        'output_filename': 'css/lms-style-vendor-tinymce-content.css',
    },
    'style-vendor-tinymce-skin': {
        'source_filenames': [
            'js/vendor/tinymce/js/tinymce/skins/studio-tmce4/skin.min.css'
        ],
        'output_filename': 'css/lms-style-vendor-tinymce-skin.css',
    },
    'style-main-v1': {
        'source_filenames': [
            'css/lms-main-v1.css',
        ],
        'output_filename': 'css/lms-main-v1.css',
    },
    'style-main-v1-rtl': {
        'source_filenames': [
            'css/lms-main-v1-rtl.css',
        ],
        'output_filename': 'css/lms-main-v1-rtl.css',
    },
    'style-course-vendor': {
        'source_filenames': [
            'js/vendor/CodeMirror/codemirror.css',
            'css/vendor/jquery.treeview.css',
            'css/vendor/ui-lightness/jquery-ui-1.8.22.custom.css',
        ],
        'output_filename': 'css/lms-style-course-vendor.css',
    },
    'style-course': {
        'source_filenames': [
            'css/lms-course.css',
        ],
        'output_filename': 'css/lms-course.css',
    },
    'style-course-rtl': {
        'source_filenames': [
            'css/lms-course-rtl.css',
        ],
        'output_filename': 'css/lms-course-rtl.css',
    },
    'style-student-notes': {
        'source_filenames': [
            'css/vendor/edxnotes/annotator.min.css',
        ],
        'output_filename': 'css/lms-style-student-notes.css',
    },
    'style-inline-discussion': {
        'source_filenames': [
            'css/discussion/inline-discussion.css',
        ],
        'output_filename': 'css/discussion/inline-discussion.css',
    },
    'style-inline-discussion-rtl': {
        'source_filenames': [
            'css/discussion/inline-discussion-rtl.css',
        ],
        'output_filename': 'css/discussion/inline-discussion-rtl.css',
    },
    FOOTER_CSS['openedx']['ltr']: {
        'source_filenames': [
            'css/lms-footer.css',
        ],
        'output_filename': 'css/lms-footer.css',
    },
    FOOTER_CSS['openedx']['rtl']: {
        'source_filenames': [
            'css/lms-footer-rtl.css',
        ],
        'output_filename': 'css/lms-footer-rtl.css'
    },
    FOOTER_CSS['edx']['ltr']: {
        'source_filenames': [
            'css/lms-footer-edx.css',
        ],
        'output_filename': 'css/lms-footer-edx.css'
    },
    FOOTER_CSS['edx']['rtl']: {
        'source_filenames': [
            'css/lms-footer-edx-rtl.css',
        ],
        'output_filename': 'css/lms-footer-edx-rtl.css'
    },
    'style-certificates': {
        'source_filenames': [
            'certificates/css/main-ltr.css',
            'css/vendor/font-awesome.css',
        ],
        'output_filename': 'css/certificates-style.css'
    },
    'style-certificates-rtl': {
        'source_filenames': [
            'certificates/css/main-rtl.css',
            'css/vendor/font-awesome.css',
        ],
        'output_filename': 'css/certificates-style-rtl.css'
    },
    'style-mobile': {
        'source_filenames': [
            'css/lms-mobile.css',
        ],
        'output_filename': 'css/lms-mobile.css',
    },
    'style-mobile-rtl': {
        'source_filenames': [
            'css/lms-mobile-rtl.css',
        ],
        'output_filename': 'css/lms-mobile-rtl.css',
    },
}

common_js = [
    'js/src/ajax_prefix.js',
    'js/src/jquery.immediateDescendents.js',
    'js/src/xproblem.js',
]
xblock_runtime_js = [
    'common/js/xblock/core.js',
    'common/js/xblock/runtime.v1.js',
    'lms/js/xblock/lms.runtime.v1.js',
]
lms_application_js = [
    'js/calculator.js',
    'js/feedback_form.js',
    'js/main.js',
]

PIPELINE['JAVASCRIPT'] = {
    'base_application': {
        'source_filenames': base_application_js,
        'output_filename': 'js/lms-base-application.js',
    },
    'application': {
        'source_filenames': (
            common_js + xblock_runtime_js + base_application_js + lms_application_js +
            [
                'js/sticky_filter.js',
                'js/query-params.js',
                'common/js/vendor/moment-with-locales.js',
                'common/js/vendor/moment-timezone-with-data.js',
            ]
        ),
        'output_filename': 'js/lms-application.js',
    },
    'courseware': {
        'source_filenames': courseware_js,
        'output_filename': 'js/lms-courseware.js',
    },
    'base_vendor': {
        'source_filenames': base_vendor_js,
        'output_filename': 'js/lms-base-vendor.js',
    },
    'main_vendor': {
        'source_filenames': main_vendor_js,
        'output_filename': 'js/lms-main_vendor.js',
    },
    'module-descriptor-js': {
        'source_filenames': rooted_glob(COMMON_ROOT / 'static/', 'xmodule/descriptors/js/*.js'),
        'output_filename': 'js/lms-module-descriptors.js',
    },
    'module-js': {
        'source_filenames': rooted_glob(COMMON_ROOT / 'static', 'xmodule/modules/js/*.js'),
        'output_filename': 'js/lms-modules.js',
    },
    'discussion': {
        'source_filenames': discussion_js,
        'output_filename': 'js/discussion.js',
    },
    'discussion_vendor': {
        'source_filenames': discussion_vendor_js,
        'output_filename': 'js/discussion_vendor.js',
    },
    'instructor_dash': {
        'source_filenames': instructor_dash_js,
        'output_filename': 'js/instructor_dash.js',
    },
    'dashboard': {
        'source_filenames': dashboard_js,
        'output_filename': 'js/dashboard.js'
    },
    'verify_student': {
        'source_filenames': verify_student_js,
        'output_filename': 'js/verify_student.js'
    },
    'reverify': {
        'source_filenames': reverify_js,
        'output_filename': 'js/reverify.js'
    },
    'incourse_reverify': {
        'source_filenames': incourse_reverify_js,
        'output_filename': 'js/incourse_reverify.js'
    },
    'ccx': {
        'source_filenames': ccx_js,
        'output_filename': 'js/ccx.js'
    },
    'footer_edx': {
        'source_filenames': ['js/footer-edx.js'],
        'output_filename': 'js/footer-edx.js'
    },
    'certificates_wv': {
        'source_filenames': certificates_web_view_js,
        'output_filename': 'js/certificates/web_view.js'
    },
    'credit_wv': {
        'source_filenames': credit_web_view_js,
        'output_filename': 'js/credit/web_view.js'
    }
}


STATICFILES_IGNORE_PATTERNS = (
    "*.py",
    "*.pyc",

    # It would be nice if we could do, for example, "**/*.scss",
    # but these strings get passed down to the `fnmatch` module,
    # which doesn't support that. :(
    # http://docs.python.org/2/library/fnmatch.html
    "sass/*.scss",
    "sass/*/*.scss",
    "sass/*/*/*.scss",
    "sass/*/*/*/*.scss",

    # Ignore tests
    "spec",
    "spec_helpers",

    # Symlinks used by js-test-tool
    "xmodule_js",
)


################################# DJANGO-REQUIRE ###############################

# The baseUrl to pass to the r.js optimizer, relative to STATIC_ROOT.
REQUIRE_BASE_URL = "./"

# The name of a build profile to use for your project, relative to REQUIRE_BASE_URL.
# A sensible value would be 'app.build.js'. Leave blank to use the built-in default build profile.
# Set to False to disable running the default profile (e.g. if only using it to build Standalone
# Modules)
REQUIRE_BUILD_PROFILE = "lms/js/build.js"

# The name of the require.js script used by your project, relative to REQUIRE_BASE_URL.
REQUIRE_JS = "common/js/vendor/require.js"

# Whether to run django-require in debug mode.
REQUIRE_DEBUG = False

# In production, the Django pipeline appends a file hash to JavaScript file names.
# This makes it difficult for RequireJS to load its requirements, since module names
# specified in JavaScript code do not include the hash.
# For this reason, we calculate the actual path including the hash on the server
# when rendering the page.  We then override the default paths provided to RequireJS
# so it can resolve the module name to the correct URL.
#
# If you want to load JavaScript dependencies using RequireJS
# but you don't want to include those dependencies in the JS bundle for the page,
# then you need to add the js urls in this list.
REQUIRE_JS_PATH_OVERRIDES = {
    'course_bookmarks/js/views/bookmark_button': 'course_bookmarks/js/views/bookmark_button.js',
    'js/views/message_banner': 'js/views/message_banner.js',
    'moment': 'common/js/vendor/moment-with-locales.js',
    'moment-timezone': 'common/js/vendor/moment-timezone-with-data.js',
    'js/courseware/course_info_events': 'js/courseware/course_info_events.js',
    'js/courseware/accordion_events': 'js/courseware/accordion_events.js',
    'js/dateutil_factory': 'js/dateutil_factory.js',
    'js/courseware/link_clicked_events': 'js/courseware/link_clicked_events.js',
    'js/courseware/toggle_element_visibility': 'js/courseware/toggle_element_visibility.js',
    'js/student_account/logistration_factory': 'js/student_account/logistration_factory.js',
    'js/courseware/courseware_factory': 'js/courseware/courseware_factory.js',
    'js/groups/views/cohorts_dashboard_factory': 'js/groups/views/cohorts_dashboard_factory.js',
    'js/groups/discussions_management/discussions_dashboard_factory':
        'js/discussions_management/views/discussions_dashboard_factory.js',
    'draggabilly': 'js/vendor/draggabilly.js',
    'hls': 'common/js/vendor/hls.js'
}

########################## DJANGO WEBPACK LOADER ##############################

WEBPACK_LOADER = {
    'DEFAULT': {
        'BUNDLE_DIR_NAME': 'bundles/',
        'STATS_FILE': os.path.join(STATIC_ROOT, 'webpack-stats.json')
    },
    'WORKERS': {
        'BUNDLE_DIR_NAME': 'bundles/',
        'STATS_FILE': os.path.join(STATIC_ROOT, 'webpack-worker-stats.json')
    }
}
WEBPACK_CONFIG_PATH = 'webpack.prod.config.js'

########################## DJANGO DEBUG TOOLBAR ###############################

# We don't enable Django Debug Toolbar universally, but whenever we do, we want
# to avoid patching settings.  Patched settings can cause circular import
# problems: https://django-debug-toolbar.readthedocs.org/en/1.0/installation.html#explicit-setup

DEBUG_TOOLBAR_PATCH_SETTINGS = False

################################# CELERY ######################################

# Celery beat configuration

CELERYBEAT_SCHEDULER = 'celery.beat:PersistentScheduler'

# Message configuration

CELERY_TASK_SERIALIZER = 'json'
CELERY_RESULT_SERIALIZER = 'json'

CELERY_MESSAGE_COMPRESSION = 'gzip'

# Results configuration

CELERY_IGNORE_RESULT = False
CELERY_STORE_ERRORS_EVEN_IF_IGNORED = True

# Events configuration

CELERY_TRACK_STARTED = True

CELERY_SEND_EVENTS = True
CELERY_SEND_TASK_SENT_EVENT = True

# Exchange configuration

CELERY_DEFAULT_EXCHANGE = 'edx.core'
CELERY_DEFAULT_EXCHANGE_TYPE = 'direct'


# SERVICE_VARIANT specifies name of the variant used, which decides what JSON
# configuration files are read during startup.
SERVICE_VARIANT = os.environ.get('SERVICE_VARIANT', "lms")

# CONFIG_PREFIX specifies the prefix of the JSON configuration files,
# based on the service variant. If no variant is use, don't use a
# prefix.
CONFIG_PREFIX = SERVICE_VARIANT + "." if SERVICE_VARIANT else ""

# Queues configuration

# Name the exchange and queues w.r.t the SERVICE_VARIANT
QUEUE_VARIANT = CONFIG_PREFIX.lower()

CELERY_DEFAULT_EXCHANGE = f'edx.{QUEUE_VARIANT}core'

HIGH_PRIORITY_QUEUE = f'edx.{QUEUE_VARIANT}core.high'
DEFAULT_PRIORITY_QUEUE = f'edx.{QUEUE_VARIANT}core.default'
HIGH_MEM_QUEUE = f'edx.{QUEUE_VARIANT}core.high_mem'

CELERY_DEFAULT_QUEUE = DEFAULT_PRIORITY_QUEUE
CELERY_DEFAULT_ROUTING_KEY = DEFAULT_PRIORITY_QUEUE

CELERY_QUEUES = {
    HIGH_PRIORITY_QUEUE: {},
    DEFAULT_PRIORITY_QUEUE: {},
    HIGH_MEM_QUEUE: {},
}

CELERY_ROUTES = "openedx.core.lib.celery.routers.route_task"
CELERYBEAT_SCHEDULE = {}  # For scheduling tasks, entries can be added to this dict

CELERY_QUEUE_HA_POLICY = 'all'

CELERY_CREATE_MISSING_QUEUES = True

# let logging work as configured:
CELERYD_HIJACK_ROOT_LOGGER = False

CELERY_BROKER_VHOST = ''
CELERY_BROKER_USE_SSL = False
CELERY_EVENT_QUEUE_TTL = None

CELERY_BROKER_TRANSPORT = 'amqp'
CELERY_BROKER_HOSTNAME = 'localhost'
CELERY_BROKER_USER = 'celery'
CELERY_BROKER_PASSWORD = 'celery'

############################## HEARTBEAT ######################################

# Checks run in normal mode by the heartbeat djangoapp
HEARTBEAT_CHECKS = [
    'openedx.core.djangoapps.heartbeat.default_checks.check_modulestore',
    'openedx.core.djangoapps.heartbeat.default_checks.check_database',
]

# Other checks to run by default in "extended"/heavy mode
HEARTBEAT_EXTENDED_CHECKS = (
    'openedx.core.djangoapps.heartbeat.default_checks.check_celery',
)

HEARTBEAT_CELERY_TIMEOUT = 5
HEARTBEAT_CELERY_ROUTING_KEY = HIGH_PRIORITY_QUEUE

################################ Block Structures ###################################

BLOCK_STRUCTURES_SETTINGS = dict(
    # Delay, in seconds, after a new edit of a course is published
    # before updating the block structures cache.  This is needed
    # for a better chance at getting the latest changes when there
    # are secondary reads in sharded mongoDB clusters. See TNL-5041
    # for more info.
    COURSE_PUBLISH_TASK_DELAY=30,

    # Delay, in seconds, between retry attempts if a task fails.
    TASK_DEFAULT_RETRY_DELAY=30,

    # Maximum number of retries per task.
    TASK_MAX_RETRIES=5,

    # Backend storage options
    PRUNING_ACTIVE=False,
)

################################ Bulk Email ###################################

# Suffix used to construct 'from' email address for bulk emails.
# A course-specific identifier is prepended.
BULK_EMAIL_DEFAULT_FROM_EMAIL = 'no-reply@example.com'

# Parameters for breaking down course enrollment into subtasks.
BULK_EMAIL_EMAILS_PER_TASK = 500

# Initial delay used for retrying tasks.  Additional retries use
# longer delays.  Value is in seconds.
BULK_EMAIL_DEFAULT_RETRY_DELAY = 30

# Maximum number of retries per task for errors that are not related
# to throttling.
BULK_EMAIL_MAX_RETRIES = 5

# Maximum number of retries per task for errors that are related to
# throttling.  If this is not set, then there is no cap on such retries.
BULK_EMAIL_INFINITE_RETRY_CAP = 1000

# We want Bulk Email running on the high-priority queue, so we define the
# routing key that points to it.  At the moment, the name is the same.
BULK_EMAIL_ROUTING_KEY = HIGH_PRIORITY_QUEUE

# We also define a queue for smaller jobs so that large courses don't block
# smaller emails (see BULK_EMAIL_JOB_SIZE_THRESHOLD setting)
BULK_EMAIL_ROUTING_KEY_SMALL_JOBS = 'edx.lms.core.default'

# For emails with fewer than these number of recipients, send them through
# a different queue to avoid large courses blocking emails that are meant to be
# sent to self and staff
BULK_EMAIL_JOB_SIZE_THRESHOLD = 100

# Flag to indicate if individual email addresses should be logged as they are sent
# a bulk email message.
BULK_EMAIL_LOG_SENT_EMAILS = False

# Delay in seconds to sleep between individual mail messages being sent,
# when a bulk email task is retried for rate-related reasons.  Choose this
# value depending on the number of workers that might be sending email in
# parallel, and what the SES rate is.
BULK_EMAIL_RETRY_DELAY_BETWEEN_SENDS = 0.02

############################# Email Opt In ####################################

# Minimum age for organization-wide email opt in
EMAIL_OPTIN_MINIMUM_AGE = PARENTAL_CONSENT_AGE_LIMIT

############################## Video ##########################################

YOUTUBE = {
    # YouTube JavaScript API
    'API': 'https://www.youtube.com/iframe_api',

    'TEST_TIMEOUT': 1500,

    # URL to get YouTube metadata
    'METADATA_URL': 'https://www.googleapis.com/youtube/v3/videos/',

    # Current youtube api for requesting transcripts.
    # For example: http://video.google.com/timedtext?lang=en&v=j_jEn79vS3g.
    'TEXT_API': {
        'url': 'video.google.com/timedtext',
        'params': {
            'lang': 'en',
            'v': 'set_youtube_id_of_11_symbols_here',
        },
    },

    'IMAGE_API': 'http://img.youtube.com/vi/{youtube_id}/0.jpg',  # /maxresdefault.jpg for 1920*1080
}
YOUTUBE_API_KEY = 'PUT_YOUR_API_KEY_HERE'

################################### APPS ######################################

# The order of INSTALLED_APPS is important, when adding new apps here
# remember to check that you are not creating new
# RemovedInDjango19Warnings in the test logs.
INSTALLED_APPS = [
    # Standard ones that are always installed...
    'django.contrib.auth',
    'django.contrib.contenttypes',
    'django.contrib.humanize',
    'django.contrib.messages',
    'django.contrib.redirects',
    'django.contrib.sessions',
    'django.contrib.sites',
    'django.contrib.staticfiles',
    'django_celery_results',

    # Common Initialization
    'openedx.core.djangoapps.common_initialization.apps.CommonInitializationConfig',

    # LMS-specific Initialization
    'lms.djangoapps.lms_initialization.apps.LMSInitializationConfig',

    # Common views
    'openedx.core.djangoapps.common_views',

    # History tables
    'simple_history',

    # Database-backed configuration
    'config_models',
    'openedx.core.djangoapps.config_model_utils',
    'waffle',

    # Monitor the status of services
    'openedx.core.djangoapps.service_status',

    # Display status message to students
    'common.djangoapps.status',

    # For asset pipelining
    'common.djangoapps.edxmako.apps.EdxMakoConfig',
    'pipeline',
    'common.djangoapps.static_replace',
    'webpack_loader',

    # For user interface plugins
    'web_fragments',
    'openedx.core.djangoapps.plugin_api',

    # For content serving
    'openedx.core.djangoapps.contentserver',

    # Site configuration for theming and behavioral modification
    'openedx.core.djangoapps.site_configuration',

    # Video module configs (This will be moved to Video once it becomes an XBlock)
    'openedx.core.djangoapps.video_config',

    # edX Video Pipeline integration
    'openedx.core.djangoapps.video_pipeline',

    # Our courseware
    'lms.djangoapps.courseware',
    'lms.djangoapps.coursewarehistoryextended',
    'common.djangoapps.student.apps.StudentConfig',

    'lms.djangoapps.static_template_view',
    'lms.djangoapps.staticbook',
    'common.djangoapps.track',
    'eventtracking.django.apps.EventTrackingConfig',
    'common.djangoapps.util',
    'lms.djangoapps.certificates.apps.CertificatesConfig',
    'lms.djangoapps.dashboard',
    'lms.djangoapps.instructor_task',
    'openedx.core.djangoapps.course_groups',
    'lms.djangoapps.bulk_email',
    'lms.djangoapps.branding',

    # New (Blockstore-based) XBlock runtime
    'openedx.core.djangoapps.xblock.apps.LmsXBlockAppConfig',

    # Student support tools
    'lms.djangoapps.support',

    # django-oauth-toolkit
    'oauth2_provider',
    'openedx.core.djangoapps.oauth_dispatch.apps.OAuthDispatchAppConfig',

    'common.djangoapps.third_party_auth',

    # System Wide Roles
    'openedx.core.djangoapps.system_wide_roles',

    'openedx.core.djangoapps.auth_exchange',

    # For the wiki
    'wiki',  # The new django-wiki from benjaoming
    'django_notify',
    'lms.djangoapps.course_wiki',  # Our customizations
    'mptt',
    'sekizai',
    #'wiki.plugins.attachments',
    'wiki.plugins.links',
    # Notifications were enabled, but only 11 people used it in three years. It
    # got tangled up during the Django 1.8 migration, so we are disabling it.
    # See TNL-3783 for details.
    #'wiki.plugins.notifications',
    'lms.djangoapps.course_wiki.plugins.markdownedx',

    # For testing
    'django.contrib.admin',  # only used in DEBUG mode
    'lms.djangoapps.debug',
    'openedx.core.djangoapps.util.apps.UtilConfig',

    # Discussion forums
    'openedx.core.djangoapps.django_comment_common',

    # Notes
    'lms.djangoapps.edxnotes',

    # Splash screen
    'splash',

    # User API
    'rest_framework',

    'openedx.core.djangoapps.user_api',

    # Shopping cart
    'lms.djangoapps.shoppingcart',

    # Different Course Modes
    'common.djangoapps.course_modes.apps.CourseModesConfig',

    # Enrollment API
    'openedx.core.djangoapps.enrollments',

    # Entitlement API
    'common.djangoapps.entitlements.apps.EntitlementsConfig',

    # Bulk Enrollment API
    'lms.djangoapps.bulk_enroll',

    # Student Identity Verification
    'lms.djangoapps.verify_student.apps.VerifyStudentConfig',

    # Dark-launching languages
    'openedx.core.djangoapps.dark_lang',

    # RSS Proxy
    'lms.djangoapps.rss_proxy',

    # Country embargo support
    'openedx.core.djangoapps.embargo',

    # Course action state
    'common.djangoapps.course_action_state',

    # Additional problem types
    'edx_jsme',    # Molecular Structure

    # Country list
    'django_countries',

    # edX Mobile API
    'lms.djangoapps.mobile_api.apps.MobileApiConfig',
    'social_django',

    # Surveys
    'lms.djangoapps.survey.apps.SurveyConfig',

    'lms.djangoapps.lms_xblock.apps.LMSXBlockConfig',

    # Course data caching
    'openedx.core.djangoapps.content.course_overviews.apps.CourseOverviewsConfig',
    'openedx.core.djangoapps.content.block_structure.apps.BlockStructureConfig',
    'lms.djangoapps.course_blocks',


    # Coursegraph
    'openedx.core.djangoapps.coursegraph.apps.CoursegraphConfig',

    # Mailchimp Syncing
    'lms.djangoapps.mailing',

    # CORS and cross-domain CSRF
    'corsheaders',
    'openedx.core.djangoapps.cors_csrf',

    'lms.djangoapps.commerce.apps.CommerceConfig',

    # Credit courses
    'openedx.core.djangoapps.credit.apps.CreditConfig',

    # Course teams
    'lms.djangoapps.teams',

    'common.djangoapps.xblock_django',

    # programs support
    'openedx.core.djangoapps.programs.apps.ProgramsConfig',

    # Catalog integration
    'openedx.core.djangoapps.catalog',

    # Self-paced course configuration
    'openedx.core.djangoapps.self_paced',

    'sorl.thumbnail',

    # edx-milestones service
    'milestones',

    # Gating of course content
    'lms.djangoapps.gating.apps.GatingConfig',

    # Static i18n support
    'statici18n',

    # API access administration
    'openedx.core.djangoapps.api_admin',

    # Verified Track Content Cohorting (Beta feature that will hopefully be removed)
    'openedx.core.djangoapps.verified_track_content',

    # Learner's dashboard
    'lms.djangoapps.learner_dashboard',

    # Needed whether or not enabled, due to migrations
    'lms.djangoapps.badges.apps.BadgesConfig',

    # Enables default site and redirects
    'django_sites_extensions',

    # Email marketing integration
    'lms.djangoapps.email_marketing.apps.EmailMarketingConfig',

    # additional release utilities to ease automation
    'release_util',

    # rule-based authorization
    'rules.apps.AutodiscoverRulesConfig',
    'bridgekeeper',

    # Customized celery tasks, including persisting failed tasks so they can
    # be retried
    'celery_utils',

    # Ability to detect and special-case crawler behavior
    'openedx.core.djangoapps.crawlers',

    # Unusual migrations
    'common.djangoapps.database_fixups',

    'openedx.core.djangoapps.waffle_utils',

    # Course Goals
    'lms.djangoapps.course_goals.apps.CourseGoalsConfig',

    # Features
    'openedx.features.calendar_sync',
    'openedx.features.course_bookmarks',
    'openedx.features.course_experience',
    'openedx.features.course_search',
    'openedx.features.enterprise_support.apps.EnterpriseSupportConfig',
    'openedx.features.learner_profile',
    'openedx.features.course_duration_limits',
    'openedx.features.content_type_gating',
    'openedx.features.subscriptions',
    'openedx.features.discounts',

    'lms.djangoapps.experiments',

    # DRF filters
    'django_filters',

    # API Documentation
    'drf_yasg',

    # edx-drf-extensions
    'csrf.apps.CsrfAppConfig',  # Enables frontend apps to retrieve CSRF tokens.

    # Edly apps
    'openedx.features.edly',
    'openedx.features.course_rating',
    'edly_panel_app',
    'xss_utils',

    # so sample_task is available to celery workers
    'openedx.core.djangoapps.heartbeat',

    # signal handlers to capture course dates into edx-when
    'openedx.core.djangoapps.course_date_signals',

    # Management of external user ids
    'openedx.core.djangoapps.external_user_ids',

    # Provides api for Demographics support
    'openedx.core.djangoapps.demographics',

    # Management of per-user schedules
    'openedx.core.djangoapps.schedules',
    'rest_framework_jwt',

    # Learning Sequence Navigation
    'openedx.core.djangoapps.content.learning_sequences.apps.LearningSequencesConfig',

    'ratelimitbackend',
]

######################### CSRF #########################################

# Forwards-compatibility with Django 1.7
CSRF_COOKIE_AGE = 60 * 60 * 24 * 7 * 52
# It is highly recommended that you override this in any environment accessed by
# end users
CSRF_COOKIE_SECURE = False
CSRF_TRUSTED_ORIGINS = []
CROSS_DOMAIN_CSRF_COOKIE_DOMAIN = ''
CROSS_DOMAIN_CSRF_COOKIE_NAME = ''

######################### Django Rest Framework ########################

REST_FRAMEWORK = {
    'DEFAULT_PAGINATION_CLASS': 'edx_rest_framework_extensions.paginators.DefaultPagination',
    'DEFAULT_RENDERER_CLASSES': (
        'rest_framework.renderers.JSONRenderer',
    ),
    'PAGE_SIZE': 10,
    'URL_FORMAT_OVERRIDE': None,
    'DEFAULT_THROTTLE_RATES': {
        'user': '60/minute',
        'service_user': '800/minute',
        'registration_validation': '30/minute',
    },
}

REGISTRATION_VALIDATION_RATELIMIT = '30/7d'

SWAGGER_SETTINGS = {
    'DEFAULT_INFO': 'openedx.core.apidocs.api_info',
}

# How long to cache OpenAPI schemas and UI, in seconds.
OPENAPI_CACHE_TIMEOUT = 0

######################### MARKETING SITE ###############################
EDXMKTG_LOGGED_IN_COOKIE_NAME = 'edxloggedin'
EDXMKTG_USER_INFO_COOKIE_NAME = 'edx-user-info'
EDXMKTG_USER_INFO_COOKIE_VERSION = 1

MKTG_URLS = {}
MKTG_URL_OVERRIDES = {}
MKTG_URL_LINK_MAP = {
    'ABOUT': 'about',
    'CONTACT': 'contact',
    'FAQ': 'help',
    'COURSES': 'courses',
    'ROOT': 'root',
    'TOS': 'tos',
    'HONOR': 'honor',  # If your site does not have an honor code, simply delete this line.
    'TOS_AND_HONOR': 'edx-terms-service',
    'PRIVACY': 'privacy',
    'PRESS': 'press',
    'BLOG': 'blog',
    'DONATE': 'donate',
    'SITEMAP.XML': 'sitemap_xml',

    # Verified Certificates
    'WHAT_IS_VERIFIED_CERT': 'verified-certificate',
}

STATIC_TEMPLATE_VIEW_DEFAULT_FILE_EXTENSION = 'html'

SUPPORT_SITE_LINK = ''
ID_VERIFICATION_SUPPORT_LINK = ''
PASSWORD_RESET_SUPPORT_LINK = ''
ACTIVATION_EMAIL_SUPPORT_LINK = ''
LOGIN_ISSUE_SUPPORT_LINK = ''

# Days before the expired date that we warn the user
ENTITLEMENT_EXPIRED_ALERT_PERIOD = 90

############################# SOCIAL MEDIA SHARING #############################
# Social Media Sharing on Student Dashboard
SOCIAL_SHARING_SETTINGS = {
    # Note: Ensure 'CUSTOM_COURSE_URLS' has a matching value in cms/envs/common.py
    'CUSTOM_COURSE_URLS': False,
    'DASHBOARD_FACEBOOK': False,
    'FACEBOOK_BRAND': None,
    'CERTIFICATE_FACEBOOK': False,
    'CERTIFICATE_FACEBOOK_TEXT': None,
    'CERTIFICATE_TWITTER': False,
    'CERTIFICATE_TWITTER_TEXT': None,
    'DASHBOARD_TWITTER': False,
    'DASHBOARD_TWITTER_TEXT': None,
    'TWITTER_BRAND': None
}

################# Social Media Footer Links #######################
# The names list controls the order of social media
# links in the footer.
SOCIAL_MEDIA_FOOTER_NAMES = [
    "facebook",
    "twitter",
    # "youtube", see PROD-816 for more details
    "linkedin",
    "instagram",
    "reddit",
]

# The footer URLs dictionary maps social footer names
# to URLs defined in configuration.
SOCIAL_MEDIA_FOOTER_URLS = {}

# The display dictionary defines the title
# and icon class for each social media link.
SOCIAL_MEDIA_FOOTER_DISPLAY = {
    "facebook": {
        # Translators: This is the website name of www.facebook.com.  Please
        # translate this the way that Facebook advertises in your language.
        "title": _("Facebook"),
        "icon": "fa-facebook-square",
        "action": _(u"Like {platform_name} on Facebook")
    },
    "twitter": {
        # Translators: This is the website name of www.twitter.com.  Please
        # translate this the way that Twitter advertises in your language.
        "title": _("Twitter"),
        "icon": "fa-twitter-square",
        "action": _(u"Follow {platform_name} on Twitter")
    },
    "linkedin": {
        # Translators: This is the website name of www.linkedin.com.  Please
        # translate this the way that LinkedIn advertises in your language.
        "title": _("LinkedIn"),
        "icon": "fa-linkedin-square",
        "action": _(u"Follow {platform_name} on LinkedIn")
    },
    "instagram": {
        # Translators: This is the website name of www.instagram.com.  Please
        # translate this the way that Instagram advertises in your language.
        "title": _("Instagram"),
        "icon": "fa-instagram",
        "action": _(u"Follow {platform_name} on Instagram")
    },
    "tumblr": {
        # Translators: This is the website name of www.tumblr.com.  Please
        # translate this the way that Tumblr advertises in your language.
        "title": _("Tumblr"),
        "icon": "fa-tumblr"
    },
    "meetup": {
        # Translators: This is the website name of www.meetup.com.  Please
        # translate this the way that MeetUp advertises in your language.
        "title": _("Meetup"),
        "icon": "fa-calendar"
    },
    "reddit": {
        # Translators: This is the website name of www.reddit.com.  Please
        # translate this the way that Reddit advertises in your language.
        "title": _("Reddit"),
        "icon": "fa-reddit-square",
        "action": _(u"Subscribe to the {platform_name} subreddit"),
    },
    "vk": {
        # Translators: This is the website name of https://vk.com.  Please
        # translate this the way that VK advertises in your language.
        "title": _("VK"),
        "icon": "fa-vk"
    },
    "weibo": {
        # Translators: This is the website name of http://www.weibo.com.  Please
        # translate this the way that Weibo advertises in your language.
        "title": _("Weibo"),
        "icon": "fa-weibo"
    },
    "youtube": {
        # Translators: This is the website name of www.youtube.com.  Please
        # translate this the way that YouTube advertises in your language.
        "title": _("Youtube"),
        "icon": "fa-youtube-square",
        "action": _(u"Subscribe to the {platform_name} YouTube channel")
    }
}

#################SOCAIL AUTH OAUTH######################
SOCIAL_AUTH_OAUTH_SECRETS = {}

################# Mobile URLS ##########################

# These are URLs to the app store for mobile.
MOBILE_STORE_URLS = {}

################# Student Verification #################
VERIFY_STUDENT = {
    "DAYS_GOOD_FOR": 365,  # How many days is a verficiation good for?
    # The variable represents the window within which a verification is considered to be "expiring soon."
    "EXPIRING_SOON_WINDOW": 28,
}

################# Student Verification Expiry Email #################
VERIFICATION_EXPIRY_EMAIL = {
    "RESEND_DAYS": 15,
    "DAYS_RANGE": 1,
    "DEFAULT_EMAILS": 2,
}

DISABLE_ACCOUNT_ACTIVATION_REQUIREMENT_SWITCH = "verify_student_disable_account_activation_requirement"

################ Enable credit eligibility feature ####################
ENABLE_CREDIT_ELIGIBILITY = True
# .. toggle_name: ENABLE_CREDIT_ELIGIBILITY
# .. toggle_implementation: DjangoSetting
# .. toggle_default: True
# .. toggle_description: When enabled, it is possible to define a credit eligibility criteria in the CMS. A "Credit
#   Eligibility" section then appears for those courses in the LMS.
# .. toggle_use_cases: open_edx
# .. toggle_creation_date: 2015-06-17
# .. toggle_target_removal_date: None
# .. toggle_warnings: None
# .. toggle_tickets: https://github.com/edx/edx-platform/pull/8550
FEATURES['ENABLE_CREDIT_ELIGIBILITY'] = ENABLE_CREDIT_ELIGIBILITY

############# Cross-domain requests #################

if FEATURES.get('ENABLE_CORS_HEADERS'):
    CORS_ALLOW_CREDENTIALS = True
    CORS_ORIGIN_WHITELIST = ()
    CORS_ORIGIN_ALLOW_ALL = False
    CORS_ALLOW_INSECURE = False
    CORS_ALLOW_HEADERS = corsheaders_default_headers + (
        'use-jwt-cookie',
    )

# Default cache expiration for the cross-domain proxy HTML page.
# This is a static page that can be iframed into an external page
# to simulate cross-domain requests.
XDOMAIN_PROXY_CACHE_TIMEOUT = 60 * 15

LOGIN_REDIRECT_WHITELIST = []

###################### Registration ##################################

# For each of the fields, give one of the following values:
# - 'required': to display the field, and make it mandatory
# - 'optional': to display the field, and make it non-mandatory
# - 'hidden': to not display the field

REGISTRATION_EXTRA_FIELDS = {
    'confirm_email': 'hidden',
    'level_of_education': 'optional',
    'gender': 'optional',
    'year_of_birth': 'optional',
    'mailing_address': 'optional',
    'goals': 'optional',
    'honor_code': 'required',
    'terms_of_service': 'hidden',
    'city': 'hidden',
    'country': 'hidden',
}

REGISTRATION_FIELD_ORDER = [
    "name",
    "first_name",
    "last_name",
    "username",
    "email",
    "confirm_email",
    "password",
    "city",
    "state",
    "country",
    "gender",
    "year_of_birth",
    "phone_number",
    "level_of_education",
    "specialty",
    "profession"
    "company",
    "title",
    "mailing_address",
    "goals",
    "honor_code",
    "terms_of_service",
]

# Optional setting to restrict registration / account creation to only emails
# that match a regex in this list. Set to None to allow any email (default).
REGISTRATION_EMAIL_PATTERNS_ALLOWED = None

########################## CERTIFICATE NAME ########################
CERT_NAME_SHORT = "Certificate"
CERT_NAME_LONG = "Certificate of Achievement"

#################### OpenBadges Settings #######################

<<<<<<< HEAD
# .. setting_name: BADGING_BACKEND
# .. setting_default: 'lms.djangoapps.badges.backends.badgr.BadgrBackend'
# .. setting_description: The backend service class (or callable) for creating OpenBadges. It must implement
#    the interface provided by lms.djangoapps.badges.backends.base.BadgeBackend
# .. setting_warning: Review FEATURES['ENABLE_OPENBADGES'] for further context.
BADGING_BACKEND = 'badges.backends.badgr.BadgrBackend'
=======
BADGING_BACKEND = 'lms.djangoapps.badges.backends.badgr.BadgrBackend'
>>>>>>> f773f671

# .. setting_name: BADGR_BASE_URL
# .. setting_default: 'http://localhost:8005'
# .. setting_description: The base URL for the Badgr server.
# .. setting_warning: DO NOT include a trailing slash. Review FEATURES['ENABLE_OPENBADGES'] for further context.
BADGR_BASE_URL = "http://localhost:8005"

# .. setting_name: BADGR_ISSUER_SLUG
# .. setting_default: 'example-issuer'
# .. setting_description: A string that is the slug for the Badgr issuer. The slug can be obtained from the URL of
#    the Badgr Server page that displays the issuer. For example, in the URL
#    http://exampleserver.com/issuer/test-issuer, the issuer slug is "test-issuer".
# .. setting_warning: Review FEATURES['ENABLE_OPENBADGES'] for further context.
BADGR_ISSUER_SLUG = "example-issuer"

# .. setting_name: BADGR_USERNAME
# .. setting_default: None
# .. setting_description: The username for Badgr. You should set up an issuer application with Badgr
#    (https://badgr.org/app-developers/). The username and password will then be used to create or renew
#    OAuth2 tokens.
# .. setting_warning: Review FEATURES['ENABLE_OPENBADGES'] for further context.
BADGR_USERNAME = None

# .. setting_name: BADGR_PASSWORD
# .. setting_default: None
# .. setting_description: The password for Badgr. You should set up an issuer application with Badgr
#    (https://badgr.org/app-developers/). The username and password will then be used to create or renew
#    OAuth2 tokens.
# .. setting_warning: Review FEATURES['ENABLE_OPENBADGES'] for further context.
BADGR_PASSWORD = None

# .. setting_name: BADGR_TOKENS_CACHE_KEY
# .. setting_default: None
# .. setting_description: The cache key for Badgr API tokens. Once created, the tokens will be stored in cache.
#    Define the key here for setting and retrieveing the tokens.
# .. setting_warning: Review FEATURES['ENABLE_OPENBADGES'] for further context.
BADGR_TOKENS_CACHE_KEY = None

# .. setting_name: BADGR_TIMEOUT
# .. setting_default: 10
# .. setting_description: Number of seconds to wait on the badging server when contacting it before giving up.
# .. setting_warning: Review FEATURES['ENABLE_OPENBADGES'] for further context.
BADGR_TIMEOUT = 10

###################### Grade Downloads ######################
# These keys are used for all of our asynchronous downloadable files, including
# the ones that contain information other than grades.
GRADES_DOWNLOAD_ROUTING_KEY = HIGH_MEM_QUEUE

POLICY_CHANGE_GRADES_ROUTING_KEY = 'edx.lms.core.default'

RECALCULATE_GRADES_ROUTING_KEY = 'edx.lms.core.default'

SOFTWARE_SECURE_VERIFICATION_ROUTING_KEY = 'edx.lms.core.default'

GRADES_DOWNLOAD = {
    'STORAGE_CLASS': 'django.core.files.storage.FileSystemStorage',
    'STORAGE_KWARGS': {
        'location': '/tmp/edx-s3/grades',
    },
    'STORAGE_TYPE': None,
    'BUCKET': None,
    'ROOT_PATH': None,
}

FINANCIAL_REPORTS = {
    'STORAGE_TYPE': 'localfs',
    'BUCKET': None,
    'ROOT_PATH': 'sandbox',
}

#### Grading policy change-related settings #####
# Rate limit for regrading tasks that a grading policy change can kick off
POLICY_CHANGE_TASK_RATE_LIMIT = '300/h'

#### PASSWORD POLICY SETTINGS #####
AUTH_PASSWORD_VALIDATORS = [
    {
        "NAME": "django.contrib.auth.password_validation.UserAttributeSimilarityValidator",
    },
    {
        "NAME": "common.djangoapps.util.password_policy_validators.MinimumLengthValidator",
        "OPTIONS": {
            "min_length": 2
        }
    },
    {
        "NAME": "common.djangoapps.util.password_policy_validators.MaximumLengthValidator",
        "OPTIONS": {
            "max_length": 75
        }
    },
]

PASSWORD_POLICY_COMPLIANCE_ROLLOUT_CONFIG = {
    'ENFORCE_COMPLIANCE_ON_LOGIN': False
}

############################ ORA 2 ############################################

# By default, don't use a file prefix
ORA2_FILE_PREFIX = None

# Default File Upload Storage bucket and prefix. Used by the FileUpload Service.
FILE_UPLOAD_STORAGE_BUCKET_NAME = 'SET-ME-PLEASE (ex. bucket-name)'
FILE_UPLOAD_STORAGE_PREFIX = 'submissions_attachments'

##### ACCOUNT LOCKOUT DEFAULT PARAMETERS #####
MAX_FAILED_LOGIN_ATTEMPTS_ALLOWED = 6
MAX_FAILED_LOGIN_ATTEMPTS_LOCKOUT_PERIOD_SECS = 30 * 60


##### LMS DEADLINE DISPLAY TIME_ZONE #######
TIME_ZONE_DISPLAYED_FOR_DEADLINES = 'UTC'


########################## VIDEO IMAGE STORAGE ############################

VIDEO_IMAGE_SETTINGS = dict(
    VIDEO_IMAGE_MAX_BYTES=2 * 1024 * 1024,    # 2 MB
    VIDEO_IMAGE_MIN_BYTES=2 * 1024,       # 2 KB
    # Backend storage
    # STORAGE_CLASS='storages.backends.s3boto.S3BotoStorage',
    # STORAGE_KWARGS=dict(bucket='video-image-bucket'),
    STORAGE_KWARGS=dict(
        location=MEDIA_ROOT,
        base_url=MEDIA_URL,
    ),
    DIRECTORY_PREFIX='video-images/',
)

VIDEO_IMAGE_MAX_AGE = 31536000

########################## VIDEO TRANSCRIPTS STORAGE ############################

VIDEO_TRANSCRIPTS_SETTINGS = dict(
    VIDEO_TRANSCRIPTS_MAX_BYTES=3 * 1024 * 1024,    # 3 MB
    # Backend storage
    # STORAGE_CLASS='storages.backends.s3boto.S3BotoStorage',
    # STORAGE_KWARGS=dict(bucket='video-transcripts-bucket'),
    STORAGE_KWARGS=dict(
        location=MEDIA_ROOT,
        base_url=MEDIA_URL,
    ),
    DIRECTORY_PREFIX='video-transcripts/',
)

VIDEO_TRANSCRIPTS_MAX_AGE = 31536000

# Source:
# http://loc.gov/standards/iso639-2/ISO-639-2_utf-8.txt according to http://en.wikipedia.org/wiki/ISO_639-1
# Note that this is used as the set of choices to the `code` field of the
# `LanguageProficiency` model.
ALL_LANGUAGES = [
    [u"aa", u"Afar"],
    [u"ab", u"Abkhazian"],
    [u"af", u"Afrikaans"],
    [u"ak", u"Akan"],
    [u"sq", u"Albanian"],
    [u"am", u"Amharic"],
    [u"ar", u"Arabic"],
    [u"an", u"Aragonese"],
    [u"hy", u"Armenian"],
    [u"as", u"Assamese"],
    [u"av", u"Avaric"],
    [u"ae", u"Avestan"],
    [u"ay", u"Aymara"],
    [u"az", u"Azerbaijani"],
    [u"ba", u"Bashkir"],
    [u"bm", u"Bambara"],
    [u"eu", u"Basque"],
    [u"be", u"Belarusian"],
    [u"bn", u"Bengali"],
    [u"bh", u"Bihari languages"],
    [u"bi", u"Bislama"],
    [u"bs", u"Bosnian"],
    [u"br", u"Breton"],
    [u"bg", u"Bulgarian"],
    [u"my", u"Burmese"],
    [u"ca", u"Catalan"],
    [u"ch", u"Chamorro"],
    [u"ce", u"Chechen"],
    [u"zh", u"Chinese"],
    [u"zh_HANS", u"Simplified Chinese"],
    [u"zh_HANT", u"Traditional Chinese"],
    [u"cu", u"Church Slavic"],
    [u"cv", u"Chuvash"],
    [u"kw", u"Cornish"],
    [u"co", u"Corsican"],
    [u"cr", u"Cree"],
    [u"cs", u"Czech"],
    [u"da", u"Danish"],
    [u"dv", u"Divehi"],
    [u"nl", u"Dutch"],
    [u"dz", u"Dzongkha"],
    [u"en", u"English"],
    [u"eo", u"Esperanto"],
    [u"et", u"Estonian"],
    [u"ee", u"Ewe"],
    [u"fo", u"Faroese"],
    [u"fj", u"Fijian"],
    [u"fi", u"Finnish"],
    [u"fr", u"French"],
    [u"fy", u"Western Frisian"],
    [u"ff", u"Fulah"],
    [u"ka", u"Georgian"],
    [u"de", u"German"],
    [u"gd", u"Gaelic"],
    [u"ga", u"Irish"],
    [u"gl", u"Galician"],
    [u"gv", u"Manx"],
    [u"el", u"Greek"],
    [u"gn", u"Guarani"],
    [u"gu", u"Gujarati"],
    [u"ht", u"Haitian"],
    [u"ha", u"Hausa"],
    [u"he", u"Hebrew"],
    [u"hz", u"Herero"],
    [u"hi", u"Hindi"],
    [u"ho", u"Hiri Motu"],
    [u"hr", u"Croatian"],
    [u"hu", u"Hungarian"],
    [u"ig", u"Igbo"],
    [u"is", u"Icelandic"],
    [u"io", u"Ido"],
    [u"ii", u"Sichuan Yi"],
    [u"iu", u"Inuktitut"],
    [u"ie", u"Interlingue"],
    [u"ia", u"Interlingua"],
    [u"id", u"Indonesian"],
    [u"ik", u"Inupiaq"],
    [u"it", u"Italian"],
    [u"jv", u"Javanese"],
    [u"ja", u"Japanese"],
    [u"kl", u"Kalaallisut"],
    [u"kn", u"Kannada"],
    [u"ks", u"Kashmiri"],
    [u"kr", u"Kanuri"],
    [u"kk", u"Kazakh"],
    [u"km", u"Central Khmer"],
    [u"ki", u"Kikuyu"],
    [u"rw", u"Kinyarwanda"],
    [u"ky", u"Kirghiz"],
    [u"kv", u"Komi"],
    [u"kg", u"Kongo"],
    [u"ko", u"Korean"],
    [u"kj", u"Kuanyama"],
    [u"ku", u"Kurdish"],
    [u"lo", u"Lao"],
    [u"la", u"Latin"],
    [u"lv", u"Latvian"],
    [u"li", u"Limburgan"],
    [u"ln", u"Lingala"],
    [u"lt", u"Lithuanian"],
    [u"lb", u"Luxembourgish"],
    [u"lu", u"Luba-Katanga"],
    [u"lg", u"Ganda"],
    [u"mk", u"Macedonian"],
    [u"mh", u"Marshallese"],
    [u"ml", u"Malayalam"],
    [u"mi", u"Maori"],
    [u"mr", u"Marathi"],
    [u"ms", u"Malay"],
    [u"mg", u"Malagasy"],
    [u"mt", u"Maltese"],
    [u"mn", u"Mongolian"],
    [u"na", u"Nauru"],
    [u"nv", u"Navajo"],
    [u"nr", u"Ndebele, South"],
    [u"nd", u"Ndebele, North"],
    [u"ng", u"Ndonga"],
    [u"ne", u"Nepali"],
    [u"nn", u"Norwegian Nynorsk"],
    [u"nb", u"Bokmål, Norwegian"],
    [u"no", u"Norwegian"],
    [u"ny", u"Chichewa"],
    [u"oc", u"Occitan"],
    [u"oj", u"Ojibwa"],
    [u"or", u"Oriya"],
    [u"om", u"Oromo"],
    [u"os", u"Ossetian"],
    [u"pa", u"Panjabi"],
    [u"fa", u"Persian"],
    [u"pi", u"Pali"],
    [u"pl", u"Polish"],
    [u"pt", u"Portuguese"],
    [u"ps", u"Pushto"],
    [u"qu", u"Quechua"],
    [u"rm", u"Romansh"],
    [u"ro", u"Romanian"],
    [u"rn", u"Rundi"],
    [u"ru", u"Russian"],
    [u"sg", u"Sango"],
    [u"sa", u"Sanskrit"],
    [u"si", u"Sinhala"],
    [u"sk", u"Slovak"],
    [u"sl", u"Slovenian"],
    [u"se", u"Northern Sami"],
    [u"sm", u"Samoan"],
    [u"sn", u"Shona"],
    [u"sd", u"Sindhi"],
    [u"so", u"Somali"],
    [u"st", u"Sotho, Southern"],
    [u"es", u"Spanish"],
    [u"sc", u"Sardinian"],
    [u"sr", u"Serbian"],
    [u"ss", u"Swati"],
    [u"su", u"Sundanese"],
    [u"sw", u"Swahili"],
    [u"sv", u"Swedish"],
    [u"ty", u"Tahitian"],
    [u"ta", u"Tamil"],
    [u"tt", u"Tatar"],
    [u"te", u"Telugu"],
    [u"tg", u"Tajik"],
    [u"tl", u"Tagalog"],
    [u"th", u"Thai"],
    [u"bo", u"Tibetan"],
    [u"ti", u"Tigrinya"],
    [u"to", u"Tonga (Tonga Islands)"],
    [u"tn", u"Tswana"],
    [u"ts", u"Tsonga"],
    [u"tk", u"Turkmen"],
    [u"tr", u"Turkish"],
    [u"tw", u"Twi"],
    [u"ug", u"Uighur"],
    [u"uk", u"Ukrainian"],
    [u"ur", u"Urdu"],
    [u"uz", u"Uzbek"],
    [u"ve", u"Venda"],
    [u"vi", u"Vietnamese"],
    [u"vo", u"Volapük"],
    [u"cy", u"Welsh"],
    [u"wa", u"Walloon"],
    [u"wo", u"Wolof"],
    [u"xh", u"Xhosa"],
    [u"yi", u"Yiddish"],
    [u"yo", u"Yoruba"],
    [u"za", u"Zhuang"],
    [u"zu", u"Zulu"]
]


### Apps only installed in some instances
# The order of INSTALLED_APPS matters, so this tuple is the app name and the item in INSTALLED_APPS
# that this app should be inserted *before*. A None here means it should be appended to the list.
OPTIONAL_APPS = [
    ('problem_builder', 'openedx.core.djangoapps.content.course_overviews.apps.CourseOverviewsConfig'),
    ('edx_sga', None),

    # edx-ora2
    ('submissions', 'openedx.core.djangoapps.content.course_overviews.apps.CourseOverviewsConfig'),
    ('openassessment', 'openedx.core.djangoapps.content.course_overviews.apps.CourseOverviewsConfig'),
    ('openassessment.assessment', 'openedx.core.djangoapps.content.course_overviews.apps.CourseOverviewsConfig'),
    ('openassessment.fileupload', 'openedx.core.djangoapps.content.course_overviews.apps.CourseOverviewsConfig'),
    ('openassessment.workflow', 'openedx.core.djangoapps.content.course_overviews.apps.CourseOverviewsConfig'),
    ('openassessment.xblock', 'openedx.core.djangoapps.content.course_overviews.apps.CourseOverviewsConfig'),

    # edxval
    ('edxval', 'openedx.core.djangoapps.content.course_overviews.apps.CourseOverviewsConfig'),

    # Organizations App (http://github.com/edx/edx-organizations)
    ('organizations', None),

    # Enterprise Apps (http://github.com/edx/edx-enterprise)
    ('enterprise', None),
    ('consent', None),
    ('integrated_channels.integrated_channel', None),
    ('integrated_channels.degreed', None),
    ('integrated_channels.sap_success_factors', None),
    ('integrated_channels.cornerstone', None),
    ('integrated_channels.xapi', None),
    ('integrated_channels.blackboard', None),
    ('integrated_channels.canvas', None),
    ('integrated_channels.moodle', None),

    # Required by the Enterprise App
    ('django_object_actions', None),  # https://github.com/crccheck/django-object-actions

    # Xblocks Apps
    ('kwl.kwl_djangoapp', None),
]

for app_name, insert_before in OPTIONAL_APPS:
    # First attempt to only find the module rather than actually importing it,
    # to avoid circular references - only try to import if it can't be found
    # by find_spec, which doesn't work with import hooks
    if importlib.util.find_spec(app_name) is None:
        try:
            __import__(app_name)
        except ImportError:
            continue

    try:
        INSTALLED_APPS.insert(INSTALLED_APPS.index(insert_before), app_name)
    except (IndexError, ValueError):
        INSTALLED_APPS.append(app_name)

### External auth usage -- prefixes for ENROLLMENT_DOMAIN
SHIBBOLETH_DOMAIN_PREFIX = 'shib:'

### Analytics API
ANALYTICS_API_KEY = ""
ANALYTICS_API_URL = "http://localhost:18100"
ANALYTICS_DASHBOARD_URL = 'http://localhost:18110/courses'
ANALYTICS_DASHBOARD_NAME = 'Your Platform Name Here Insights'

# REGISTRATION CODES DISPLAY INFORMATION SUBTITUTIONS IN THE INVOICE ATTACHMENT
INVOICE_CORP_ADDRESS = "Please place your corporate address\nin this configuration"
INVOICE_PAYMENT_INSTRUCTIONS = "This is where you can\nput directions on how people\nbuying registration codes"

# Country code overrides
# Used by django-countries
COUNTRIES_OVERRIDE = {
    # Taiwan is specifically not translated to avoid it being translated as "Taiwan (Province of China)"
    "TW": "Taiwan",
    'XK': _('Kosovo'),
}

# which access.py permission name to check in order to determine if a course is visible in
# the course catalog. We default this to the legacy permission 'see_exists'.
COURSE_CATALOG_VISIBILITY_PERMISSION = 'see_exists'

# which access.py permission name to check in order to determine if a course about page is
# visible. We default this to the legacy permission 'see_exists'.
COURSE_ABOUT_VISIBILITY_PERMISSION = 'see_exists'

DEFAULT_COURSE_VISIBILITY_IN_CATALOG = "both"
DEFAULT_MOBILE_AVAILABLE = False

# Enrollment API Cache Timeout
ENROLLMENT_COURSE_DETAILS_CACHE_TIMEOUT = 60

# These tabs are currently disabled
NOTES_DISABLED_TABS = ['course_structure', 'tags']

# Configuration used for generating PDF Receipts/Invoices
PDF_RECEIPT_TAX_ID = '00-0000000'
PDF_RECEIPT_FOOTER_TEXT = 'Enter your receipt footer text here.'
PDF_RECEIPT_DISCLAIMER_TEXT = 'ENTER YOUR RECEIPT DISCLAIMER TEXT HERE.'
PDF_RECEIPT_BILLING_ADDRESS = 'Enter your receipt billing address here.'
PDF_RECEIPT_TERMS_AND_CONDITIONS = 'Enter your receipt terms and conditions here.'
PDF_RECEIPT_TAX_ID_LABEL = 'fake Tax ID'
PDF_RECEIPT_LOGO_PATH = PROJECT_ROOT + '/static/images/openedx-logo-tag.png'
# Height of the Logo in mm
PDF_RECEIPT_LOGO_HEIGHT_MM = 12
PDF_RECEIPT_COBRAND_LOGO_PATH = PROJECT_ROOT + '/static/images/logo.png'
# Height of the Co-brand Logo in mm
PDF_RECEIPT_COBRAND_LOGO_HEIGHT_MM = 12

# Use None for the default search engine
SEARCH_ENGINE = None
# Use LMS specific search initializer
SEARCH_INITIALIZER = "lms.lib.courseware_search.lms_search_initializer.LmsSearchInitializer"
# Use the LMS specific result processor
SEARCH_RESULT_PROCESSOR = "lms.lib.courseware_search.lms_result_processor.LmsSearchResultProcessor"
# Use the LMS specific filter generator
SEARCH_FILTER_GENERATOR = "lms.lib.courseware_search.lms_filter_generator.LmsSearchFilterGenerator"
# Override to skip enrollment start date filtering in course search
SEARCH_SKIP_ENROLLMENT_START_DATE_FILTERING = False

# The configuration visibility of account fields.
ACCOUNT_VISIBILITY_CONFIGURATION = {
    # Default visibility level for accounts without a specified value
    # The value is one of: 'all_users', 'private'
    "default_visibility": "all_users",

    # The list of account fields that are always public
    "public_fields": [
        'account_privacy',
        'profile_image',
        'username',
    ],
}

# The list of all fields that are shared with other users using the bulk 'all_users' privacy setting
ACCOUNT_VISIBILITY_CONFIGURATION["bulk_shareable_fields"] = (
    ACCOUNT_VISIBILITY_CONFIGURATION["public_fields"] + [
        'bio',
        'course_certificates',
        'country',
        'date_joined',
        'language_proficiencies',
        "level_of_education",
        'social_links',
        'time_zone',

        # Not an actual field, but used to signal whether badges should be public.
        'accomplishments_shared',
    ]
)

# The list of all fields that can be shared selectively with other users using the 'custom' privacy setting
ACCOUNT_VISIBILITY_CONFIGURATION["custom_shareable_fields"] = (
    ACCOUNT_VISIBILITY_CONFIGURATION["bulk_shareable_fields"] + [
        "name",
    ]
)

# The list of account fields that are visible only to staff and users viewing their own profiles
ACCOUNT_VISIBILITY_CONFIGURATION["admin_fields"] = (
    ACCOUNT_VISIBILITY_CONFIGURATION["custom_shareable_fields"] + [
        "email",
        "extended_profile",
        "gender",
        "state",
        "goals",
        "is_active",
        "mailing_address",
        "requires_parental_consent",
        "secondary_email",
        "secondary_email_enabled",
        "year_of_birth",
        "phone_number",
    ]
)

# The current list of social platforms to be shown to the user.
#
# url_stub represents the host URL, it must end with a forward
# slash and represent the profile at https://www.[url_stub][username]
#
# The example will be used as a placeholder in the social link
# input field as well as in some messaging describing an example of a
# valid link.
SOCIAL_PLATFORMS = {
    'facebook': {
        'display_name': 'Facebook',
        'url_stub': 'facebook.com/',
        'example': 'https://www.facebook.com/username'
    },
    'twitter': {
        'display_name': 'Twitter',
        'url_stub': 'twitter.com/',
        'example': 'https://www.twitter.com/username'
    },
    'linkedin': {
        'display_name': 'LinkedIn',
        'url_stub': 'linkedin.com/in/',
        'example': 'www.linkedin.com/in/username'
    }
}

# E-Commerce API Configuration
ECOMMERCE_PUBLIC_URL_ROOT = 'http://localhost:8002'
ECOMMERCE_API_URL = 'http://localhost:8002/api/v2'
ECOMMERCE_API_TIMEOUT = 5
ECOMMERCE_SERVICE_WORKER_USERNAME = 'ecommerce_worker'
ECOMMERCE_API_SIGNING_KEY = 'SET-ME-PLEASE'

COURSE_CATALOG_URL_ROOT = 'http://localhost:8008'
COURSE_CATALOG_API_URL = '{}/api/v1'.format(COURSE_CATALOG_URL_ROOT)

CREDENTIALS_INTERNAL_SERVICE_URL = 'http://localhost:8005'
CREDENTIALS_PUBLIC_SERVICE_URL = 'http://localhost:8005'

COMMENTS_SERVICE_URL = 'http://localhost:18080'
COMMENTS_SERVICE_KEY = 'password'

# Reverification checkpoint name pattern
CHECKPOINT_PATTERN = r'(?P<checkpoint_name>[^/]+)'

# For the fields override feature
# If using FEATURES['INDIVIDUAL_DUE_DATES'], you should add
# 'lms.djangoapps.courseware.student_field_overrides.IndividualStudentOverrideProvider' to
# this setting.
FIELD_OVERRIDE_PROVIDERS = ()

# Modulestore-level field override providers. These field override providers don't
# require student context.
MODULESTORE_FIELD_OVERRIDE_PROVIDERS = ('openedx.features.content_type_gating.'
                                        'field_override.ContentTypeGatingFieldOverride',)

# PROFILE IMAGE CONFIG
# WARNING: Certain django storage backends do not support atomic
# file overwrites (including the default, OverwriteStorage) - instead
# there are separate calls to delete and then write a new file in the
# storage backend.  This introduces the risk of a race condition
# occurring when a user uploads a new profile image to replace an
# earlier one (the file will temporarily be deleted).
PROFILE_IMAGE_BACKEND = {
    'class': 'openedx.core.storage.OverwriteStorage',
    'options': {
        'location': os.path.join(MEDIA_ROOT, 'profile-images/'),
        'base_url': os.path.join(MEDIA_URL, 'profile-images/'),
    },
}
PROFILE_IMAGE_DEFAULT_FILENAME = 'images/profiles/default'
PROFILE_IMAGE_DEFAULT_FILE_EXTENSION = 'png'
# This key is used in generating unguessable URLs to users'
# profile images. Once it has been set, changing it will make the
# platform unaware of current image URLs.
PROFILE_IMAGE_HASH_SEED = 'placeholder_secret_key'
PROFILE_IMAGE_MAX_BYTES = 1024 * 1024
PROFILE_IMAGE_MIN_BYTES = 100
PROFILE_IMAGE_SIZES_MAP = {
    'full': 500,
    'large': 120,
    'medium': 50,
    'small': 30
}

# Sets the maximum number of courses listed on the homepage
# If set to None, all courses will be listed on the homepage
HOMEPAGE_COURSE_MAX = None

################################ Settings for Credit Courses ################################
# Initial delay used for retrying tasks.
# Additional retries use longer delays.
# Value is in seconds.
CREDIT_TASK_DEFAULT_RETRY_DELAY = 30

# Maximum number of retries per task for errors that are not related
# to throttling.
CREDIT_TASK_MAX_RETRIES = 5

# Dummy secret key for dev/test
SECRET_KEY = 'dev key'

# Secret keys shared with credit providers.
# Used to digitally sign credit requests (us --> provider)
# and validate responses (provider --> us).
# Each key in the dictionary is a credit provider ID, and
# the value is the 32-character key.
CREDIT_PROVIDER_SECRET_KEYS = {}

# Maximum age in seconds of timestamps we will accept
# when a credit provider notifies us that a student has been approved
# or denied for credit.
CREDIT_PROVIDER_TIMESTAMP_EXPIRATION = 15 * 60

# The Help link to the FAQ page about the credit
CREDIT_HELP_LINK_URL = ""

# Default domain for the e-mail address associated with users who are created
# via the LTI Provider feature. Note that the generated e-mail addresses are
# not expected to be active; this setting simply allows administrators to
# route any messages intended for LTI users to a common domain.
LTI_USER_EMAIL_DOMAIN = 'lti.example.com'

# An aggregate score is one derived from multiple problems (such as the
# cumulative score for a vertical element containing many problems). Sending
# aggregate scores immediately introduces two issues: one is a race condition
# between the view method and the Celery task where the updated score may not
# yet be visible to the database if the view has not yet returned (and committed
# its transaction). The other is that the student is likely to receive a stream
# of notifications as the score is updated with every problem. Waiting a
# reasonable period of time allows the view transaction to end, and allows us to
# collapse multiple score updates into a single message.
# The time value is in seconds.
LTI_AGGREGATE_SCORE_PASSBACK_DELAY = 15 * 60

# Credit notifications settings
NOTIFICATION_EMAIL_CSS = "templates/credit_notifications/credit_notification.css"
NOTIFICATION_EMAIL_EDX_LOGO = "templates/credit_notifications/edx-logo-header.png"


################################ Settings for JWTs ################################

JWT_ISSUER = 'http://127.0.0.1:8000/oauth2'
DEFAULT_JWT_ISSUER = {
    'ISSUER': 'http://127.0.0.1:8000/oauth2',
    'AUDIENCE': 'change-me',
    'SECRET_KEY': 'SET-ME-PLEASE'
}
JWT_EXPIRATION = 30
JWT_PRIVATE_SIGNING_KEY = None

JWT_AUTH = {
    'JWT_VERIFY_EXPIRATION': True,

    'JWT_PAYLOAD_GET_USERNAME_HANDLER': lambda d: d.get('username'),
    'JWT_LEEWAY': 1,
    'JWT_DECODE_HANDLER': 'edx_rest_framework_extensions.auth.jwt.decoder.jwt_decode_handler',

    'JWT_AUTH_COOKIE': 'edx-jwt-cookie',

    # Number of seconds before JWTs expire
    'JWT_EXPIRATION': 30,
    'JWT_IN_COOKIE_EXPIRATION': 60 * 60,

    'JWT_LOGIN_CLIENT_ID': 'login-service-client-id',
    'JWT_LOGIN_SERVICE_USERNAME': 'login_service_user',

    'JWT_SUPPORTED_VERSION': '1.2.0',

    'JWT_ALGORITHM': 'HS256',
    'JWT_SECRET_KEY': SECRET_KEY,

    'JWT_SIGNING_ALGORITHM': 'RS512',
    'JWT_PRIVATE_SIGNING_JWK': None,
    'JWT_PUBLIC_SIGNING_JWK_SET': None,

    'JWT_ISSUER': 'http://127.0.0.1:8000/oauth2',
    'JWT_AUDIENCE': 'change-me',
    'JWT_ISSUERS': [
        {
            'ISSUER': 'http://127.0.0.1:8000/oauth2',
            'AUDIENCE': 'change-me',
            'SECRET_KEY': SECRET_KEY
        }
    ],
    'JWT_AUTH_COOKIE_HEADER_PAYLOAD': 'edx-jwt-cookie-header-payload',
    'JWT_AUTH_COOKIE_SIGNATURE': 'edx-jwt-cookie-signature',
    'JWT_AUTH_HEADER_PREFIX': 'JWT',
}

EDX_DRF_EXTENSIONS = {
    # Set this value to an empty dict in order to prevent automatically updating
    # user data from values in (possibly stale) JWTs.
    'JWT_PAYLOAD_USER_ATTRIBUTE_MAPPING': {},
}

################################ Settings for rss_proxy ################################

RSS_PROXY_CACHE_TIMEOUT = 3600  # The length of time we cache RSS retrieved from remote URLs in seconds

#### Custom Courses for EDX (CCX) configuration

# This is an arbitrary hard limit.
# The reason we introcuced this number is because we do not want the CCX
# to compete with the MOOC.
CCX_MAX_STUDENTS_ALLOWED = 200

# Financial assistance settings

# Maximum and minimum length of answers, in characters, for the
# financial assistance form
FINANCIAL_ASSISTANCE_MIN_LENGTH = 1250
FINANCIAL_ASSISTANCE_MAX_LENGTH = 2500

#### Registration form extension. ####
# Only used if combined login/registration is enabled.
# This can be used to add fields to the registration page.
# It must be a path to a valid form, in dot-separated syntax.
# IE: custom_form_app.forms.RegistrationExtensionForm
# Note: If you want to use a model to store the results of the form, you will
# need to add the model's app to the ADDL_INSTALLED_APPS array in your
# lms.yml file.

REGISTRATION_EXTENSION_FORM = None

# Identifier included in the User Agent from open edX mobile apps.
MOBILE_APP_USER_AGENT_REGEXES = [
    r'edX/org.edx.mobile',
]

# cache timeout in seconds for Mobile App Version Upgrade
APP_UPGRADE_CACHE_TIMEOUT = 3600

# Offset for courseware.StudentModuleHistoryExtended which is used to
# calculate the starting primary key for the underlying table.  This gap
# should be large enough that you do not generate more than N courseware.StudentModuleHistory
# records before you have deployed the app to write to coursewarehistoryextended.StudentModuleHistoryExtended
# if you want to avoid an overlap in ids while searching for history across the two tables.
STUDENTMODULEHISTORYEXTENDED_OFFSET = 10000

# Cutoff date for granting audit certificates

AUDIT_CERT_CUTOFF_DATE = None

################################ Settings for Credentials Service ################################

CREDENTIALS_SERVICE_USERNAME = 'credentials_service_user'
CREDENTIALS_GENERATION_ROUTING_KEY = DEFAULT_PRIORITY_QUEUE

# Queue to use for award program certificates
PROGRAM_CERTIFICATES_ROUTING_KEY = 'edx.lms.core.default'

# Settings for Comprehensive Theming app

# See https://github.com/edx/edx-django-sites-extensions for more info
# Default site to use if site matching request headers does not exist
SITE_ID = 1

# dir containing all themes
COMPREHENSIVE_THEME_DIRS = []

# Theme directory locale paths
COMPREHENSIVE_THEME_LOCALE_PATHS = []

# Theme to use when no site or site theme is defined,
# set to None if you want to use openedx theme
DEFAULT_SITE_THEME = None

ENABLE_COMPREHENSIVE_THEMING = False

# API access management
API_ACCESS_MANAGER_EMAIL = 'api-access@example.com'
API_ACCESS_FROM_EMAIL = 'api-requests@example.com'
API_DOCUMENTATION_URL = 'https://course-catalog-api-guide.readthedocs.io/en/latest/'
AUTH_DOCUMENTATION_URL = 'https://course-catalog-api-guide.readthedocs.io/en/latest/authentication/index.html'

# Affiliate cookie tracking
AFFILIATE_COOKIE_NAME = 'dev_affiliate_id'

############## Settings for RedirectMiddleware ###############

# Setting this to None causes Redirect data to never expire
# The cache is cleared when Redirect models are saved/deleted
REDIRECT_CACHE_TIMEOUT = None  # The length of time we cache Redirect model data
REDIRECT_CACHE_KEY_PREFIX = 'redirects'

############## Settings for LMS Context Sensitive Help ##############

HELP_TOKENS_INI_FILE = REPO_ROOT / "lms" / "envs" / "help_tokens.ini"
HELP_TOKENS_LANGUAGE_CODE = lambda settings: settings.LANGUAGE_CODE
HELP_TOKENS_VERSION = lambda settings: doc_version()
HELP_TOKENS_BOOKS = {
    'learner': 'https://edx.readthedocs.io/projects/open-edx-learner-guide',
    'course_author': 'https://edx.readthedocs.io/projects/open-edx-building-and-running-a-course',
}
derived('HELP_TOKENS_LANGUAGE_CODE', 'HELP_TOKENS_VERSION')

############## OPEN EDX ENTERPRISE SERVICE CONFIGURATION ######################
# The Open edX Enterprise service is currently hosted via the LMS container/process.
# However, for all intents and purposes this service is treated as a standalone IDA.
# These configuration settings are specific to the Enterprise service and you should
# not find references to them within the edx-platform project.
#
# Only used if FEATURES['ENABLE_ENTERPRISE_INTEGRATION'] == True.

ENTERPRISE_ENROLLMENT_API_URL = LMS_INTERNAL_ROOT_URL + LMS_ENROLLMENT_API_PATH
ENTERPRISE_PUBLIC_ENROLLMENT_API_URL = LMS_ROOT_URL + LMS_ENROLLMENT_API_PATH
ENTERPRISE_COURSE_ENROLLMENT_AUDIT_MODES = ['audit', 'honor']
ENTERPRISE_SUPPORT_URL = ''
ENTERPRISE_CUSTOMER_CATALOG_DEFAULT_CONTENT_FILTER = {}
ENTERPRISE_CUSTOMER_SUCCESS_EMAIL = "customersuccess@edx.org"
ENTERPRISE_INTEGRATIONS_EMAIL = "enterprise-integrations@edx.org"


# The setting key maps to the channel code (e.g. 'SAP' for success factors), Channel code is defined as
# part of django model of each integrated channel in edx-enterprise.
# The absence of a key/value pair translates to NO LIMIT on the number of "chunks" transmitted per cycle.
INTEGRATED_CHANNELS_API_CHUNK_TRANSMISSION_LIMIT = {}

############## ENTERPRISE SERVICE API CLIENT CONFIGURATION ######################
# The LMS communicates with the Enterprise service via the EdxRestApiClient class
# These default settings are utilized by the LMS when interacting with the service,
# and are overridden by the configuration parameter accessors defined in production.py

ENTERPRISE_API_URL = 'https://localhost:18000/enterprise/api/v1'
ENTERPRISE_CONSENT_API_URL = LMS_INTERNAL_ROOT_URL + '/consent/api/v1/'
ENTERPRISE_SERVICE_WORKER_USERNAME = 'enterprise_worker'
ENTERPRISE_API_CACHE_TIMEOUT = 3600  # Value is in seconds
ENTERPRISE_CUSTOMER_LOGO_IMAGE_SIZE = 512   # Enterprise logo image size limit in KB's
ENTERPRISE_CATALOG_INTERNAL_ROOT_URL = 'http://enterprise.catalog.app:18160'
# Defines the usernames of service users who should be throttled
# at a higher rate than normal users when making requests of enterprise endpoints.
ENTERPRISE_ALL_SERVICE_USERNAMES = [
    'ecommerce_worker',
    'enterprise_worker',
    'license_manager_worker',
    'enterprise_catalog_worker',
]


############## ENTERPRISE SERVICE LMS CONFIGURATION ##################################
# The LMS has some features embedded that are related to the Enterprise service, but
# which are not provided by the Enterprise service. These settings provide base values
# for those features.

ENTERPRISE_PLATFORM_WELCOME_TEMPLATE = _(u'Welcome to {platform_name}.')
ENTERPRISE_SPECIFIC_BRANDED_WELCOME_TEMPLATE = _(
    u'You have left the {start_bold}{enterprise_name}{end_bold} website and are now on the {platform_name} site. '
    u'{enterprise_name} has partnered with {platform_name} to offer you high-quality, always available learning '
    u'programs to help you advance your knowledge and career. '
    u'{line_break}Please note that {platform_name} has a different {privacy_policy_link_start}Privacy Policy'
    u'{privacy_policy_link_end} from {enterprise_name}.'
)
ENTERPRISE_PROXY_LOGIN_WELCOME_TEMPLATE = _(
    u'{start_bold}{enterprise_name}{end_bold} has partnered with {start_bold}{platform_name}{end_bold} '
    u'to offer you high-quality learning opportunities from the world\'s best institutions and universities.'
)
ENTERPRISE_TAGLINE = ''
ENTERPRISE_EXCLUDED_REGISTRATION_FIELDS = {
    'age',
    'level_of_education',
    'gender',
    'goals',
    'year_of_birth',
    'mailing_address',
}
ENTERPRISE_READONLY_ACCOUNT_FIELDS = [
    'username',
    'name',
    'email',
    'country',
]
ENTERPRISE_CUSTOMER_COOKIE_NAME = 'enterprise_customer_uuid'
BASE_COOKIE_DOMAIN = 'localhost'
SYSTEM_TO_FEATURE_ROLE_MAPPING = {
    ENTERPRISE_ADMIN_ROLE: [
        ENTERPRISE_DASHBOARD_ADMIN_ROLE,
        ENTERPRISE_CATALOG_ADMIN_ROLE,
        ENTERPRISE_ENROLLMENT_API_ADMIN_ROLE,
        ENTERPRISE_REPORTING_CONFIG_ADMIN_ROLE,
    ],
    ENTERPRISE_OPERATOR_ROLE: [
        ENTERPRISE_DASHBOARD_ADMIN_ROLE,
        ENTERPRISE_CATALOG_ADMIN_ROLE,
        ENTERPRISE_ENROLLMENT_API_ADMIN_ROLE,
        ENTERPRISE_REPORTING_CONFIG_ADMIN_ROLE,
    ],
}

DATA_CONSENT_SHARE_CACHE_TIMEOUT = 8 * 60 * 60  # 8 hours

ENTERPRISE_MARKETING_FOOTER_QUERY_PARAMS = {}
ENTERPRISE_TAGLINE = ''

############## Settings for Course Enrollment Modes ######################
# The min_price key refers to the minimum price allowed for an instance
# of a particular type of course enrollment mode. This is not to be confused
# with the min_price field of the CourseMode model, which refers to the actual
# price of the CourseMode.
COURSE_ENROLLMENT_MODES = {
    "audit": {
        "id": 1,
        "slug": "audit",
        "display_name": _("Audit"),
        "min_price": 0,
    },
    "verified": {
        "id": 2,
        "slug": "verified",
        "display_name": _("Verified"),
        "min_price": 1,
    },
    "professional": {
        "id": 3,
        "slug": "professional",
        "display_name": _("Professional"),
        "min_price": 1,
    },
    "no-id-professional": {
        "id": 4,
        "slug": "no-id-professional",
        "display_name": _("No-Id-Professional"),
        "min_price": 0,
    },
    "credit": {
        "id": 5,
        "slug": "credit",
        "display_name": _("Credit"),
        "min_price": 0,
    },
    "honor": {
        "id": 6,
        "slug": "honor",
        "display_name": _("Honor"),
        "min_price": 0,
    },
    "masters": {
        "id": 7,
        "slug": "masters",
        "display_name": _("Master's"),
        "min_price": 0,
    },
    "executive-education": {
        "id": 8,
        "slug": "executive-educations",
        "display_name": _("Executive Education"),
        "min_price": 1
    }
}

CONTENT_TYPE_GATE_GROUP_IDS = {
    'limited_access': 1,
    'full_access': 2,
}

############## Settings for the Discovery App ######################

COURSES_API_CACHE_TIMEOUT = 3600  # Value is in seconds

############## Settings for CourseGraph ############################
COURSEGRAPH_JOB_QUEUE = DEFAULT_PRIORITY_QUEUE


# Initialize to 'unknown', but read from JSON in production.py
EDX_PLATFORM_REVISION = 'release'

############## Settings for Completion API #########################

# Once a user has watched this percentage of a video, mark it as complete:
# (0.0 = 0%, 1.0 = 100%)
COMPLETION_VIDEO_COMPLETE_PERCENTAGE = 0.95
COMPLETION_BY_VIEWING_DELAY_MS = 5000

############### Settings for Django Rate limit #####################
RATELIMIT_ENABLE = True
RATELIMIT_RATE = '120/m'

##### LOGISTRATION RATE LIMIT SETTINGS #####
LOGISTRATION_RATELIMIT_RATE = '100/5m'
LOGISTRATION_API_RATELIMIT = '20/m'

##### PASSWORD RESET RATE LIMIT SETTINGS #####
PASSWORD_RESET_IP_RATE = '1/m'
PASSWORD_RESET_EMAIL_RATE = '2/h'

############### Settings for Retirement #####################
RETIRED_USERNAME_PREFIX = 'retired__user_'
RETIRED_EMAIL_PREFIX = 'retired__user_'
RETIRED_EMAIL_DOMAIN = 'retired.invalid'
RETIRED_USERNAME_FMT = lambda settings: settings.RETIRED_USERNAME_PREFIX + '{}'
RETIRED_EMAIL_FMT = lambda settings: settings.RETIRED_EMAIL_PREFIX + '{}@' + settings.RETIRED_EMAIL_DOMAIN
derived('RETIRED_USERNAME_FMT', 'RETIRED_EMAIL_FMT')
RETIRED_USER_SALTS = ['abc', '123']
RETIREMENT_SERVICE_WORKER_USERNAME = 'RETIREMENT_SERVICE_USER'
RETIREMENT_SERVICE_USER_EMAIL = "retirement_worker@example.com"
RETIREMENT_SERVICE_USER_NAME = "retirement_worker"

# These states are the default, but are designed to be overridden in configuration.
RETIREMENT_STATES = [
    'PENDING',

    'LOCKING_ACCOUNT',
    'LOCKING_COMPLETE',

    # Use these states only when ENABLE_DISCUSSION_SERVICE is True.
    'RETIRING_FORUMS',
    'FORUMS_COMPLETE',

    # TODO - Change these states to be the LMS-only email opt-out - PLAT-2189
    'RETIRING_EMAIL_LISTS',
    'EMAIL_LISTS_COMPLETE',

    'RETIRING_ENROLLMENTS',
    'ENROLLMENTS_COMPLETE',

    # Use these states only when ENABLE_STUDENT_NOTES is True.
    'RETIRING_NOTES',
    'NOTES_COMPLETE',

    'RETIRING_LMS',
    'LMS_COMPLETE',

    'ERRORED',
    'ABORTED',
    'COMPLETE',
]

USERNAME_REPLACEMENT_WORKER = "REPLACE WITH VALID USERNAME"

############## Settings for Microfrontends  #########################
# If running a Gradebook container locally,
# modify lms/envs/private.py to give it a non-null value
WRITABLE_GRADEBOOK_URL = None

PROFILE_MICROFRONTEND_URL = None
ORDER_HISTORY_MICROFRONTEND_URL = None
ACCOUNT_MICROFRONTEND_URL = None
LOGISTRATION_MICROFRONTEND_URL = None
LOGISTRATION_MICROFRONTEND_DOMAIN = None
PROGRAM_CONSOLE_MICROFRONTEND_URL = None
LEARNING_MICROFRONTEND_URL = None

############### Settings for the ace_common plugin #################
ACE_ENABLED_CHANNELS = ['django_email']
ACE_ENABLED_POLICIES = ['bulk_email_optout']
ACE_CHANNEL_SAILTHRU_DEBUG = True
ACE_CHANNEL_SAILTHRU_TEMPLATE_NAME = None
ACE_ROUTING_KEY = 'edx.lms.core.default'
ACE_CHANNEL_DEFAULT_EMAIL = 'django_email'
ACE_CHANNEL_TRANSACTIONAL_EMAIL = 'django_email'
ACE_CHANNEL_SAILTHRU_API_KEY = ""
ACE_CHANNEL_SAILTHRU_API_SECRET = ""

############### Settings swift #####################################
SWIFT_USERNAME = None
SWIFT_KEY = None
SWIFT_TENANT_ID = None
SWIFT_TENANT_NAME = None
SWIFT_AUTH_URL = None
SWIFT_AUTH_VERSION = None
SWIFT_REGION_NAME = None
SWIFT_USE_TEMP_URLS = None
SWIFT_TEMP_URL_KEY = None
SWIFT_TEMP_URL_DURATION = 1800  # seconds

############### Settings for facebook ##############################
FACEBOOK_APP_ID = 'FACEBOOK_APP_ID'
FACEBOOK_APP_SECRET = 'FACEBOOK_APP_SECRET'
FACEBOOK_API_VERSION = 'v2.1'

############### Settings for django-fernet-fields ##################
FERNET_KEYS = [
    'DUMMY KEY CHANGE BEFORE GOING TO PRODUCTION',
]

############### Settings for user-state-client ##################
# Maximum number of rows to fetch in XBlockUserStateClient calls. Adjust for performance
USER_STATE_BATCH_SIZE = 5000

############### Settings for edx-rbac  ###############
SYSTEM_WIDE_ROLE_CLASSES = []

############## Plugin Django Apps #########################

from edx_django_utils.plugins import get_plugin_apps, add_plugins  # pylint: disable=wrong-import-position,wrong-import-order
from openedx.core.djangoapps.plugins.constants import ProjectType, SettingsType  # pylint: disable=wrong-import-position
INSTALLED_APPS.extend(get_plugin_apps(ProjectType.LMS))
add_plugins(__name__, ProjectType.LMS, SettingsType.COMMON)

DEPRECATED_ADVANCED_COMPONENT_TYPES = []

############### Settings for video pipeline ##################
VIDEO_UPLOAD_PIPELINE = {
    'VEM_S3_BUCKET': '',
    'BUCKET': '',
    'ROOT_PATH': '',
}

############### Settings for django file storage ##################
DEFAULT_FILE_STORAGE = 'django.core.files.storage.FileSystemStorage'

### Proctoring configuration (redirct URLs and keys shared between systems) ####
PROCTORING_BACKENDS = {
    'DEFAULT': 'null',
    # The null key needs to be quoted because
    # null is a language independent type in YAML
    'null': {}
}

############### The SAML private/public key values ################
SOCIAL_AUTH_SAML_SP_PRIVATE_KEY = ""
SOCIAL_AUTH_SAML_SP_PUBLIC_CERT = ""
SOCIAL_AUTH_SAML_SP_PRIVATE_KEY_DICT = {}
SOCIAL_AUTH_SAML_SP_PUBLIC_CERT_DICT = {}

######################### rate limit for yt_video_metadata api ##############

RATE_LIMIT_FOR_VIDEO_METADATA_API = '10/minute'

########################## MAILCHIMP SETTINGS #################################
MAILCHIMP_NEW_USER_LIST_ID = ""

########################## BLOCKSTORE #####################################
BLOCKSTORE_PUBLIC_URL_ROOT = 'http://localhost:18250'
BLOCKSTORE_API_URL = 'http://localhost:18250/api/v1/'
# Which of django's caches to use for storing anonymous user state for XBlocks
# in the blockstore-based XBlock runtime
XBLOCK_RUNTIME_V2_EPHEMERAL_DATA_CACHE = 'default'

######################### MICROSITE ###############################
MICROSITE_ROOT_DIR = '/edx/app/edxapp/edx-microsite'
MICROSITE_CONFIGURATION = {}

SYSLOG_SERVER = ''
FEEDBACK_SUBMISSION_EMAIL = ''
GITHUB_REPO_ROOT = '/edx/var/edxapp/data'

##################### SUPPORT URL ############################
SUPPORT_HOW_TO_UNENROLL_LINK = ''

<<<<<<< HEAD
# Subscription Plans
PLAN_FEATURES = {
    TRIAL: {
        ADDITIONAL_USER_PRICE: 0,
        MONTHLY_ACTIVE_USERS: 20,
        NUMBER_OF_REGISTERED_USERS: 20,
        NUMBER_OF_COURSES: 20,
        STAFF_USERS: 20,
        WP_ADMIN_USERS: 20,
        COURSE_AUTHORS: 20,
        PANEL_ADMINS: 20,
    },
    ESSENTIALS: {
        ADDITIONAL_USER_PRICE: 2,
        MONTHLY_ACTIVE_USERS: 20000,
        NUMBER_OF_REGISTERED_USERS: 1000000,
        NUMBER_OF_COURSES: 1000,
        STAFF_USERS: 1000,
        WP_ADMIN_USERS: 1000,
        COURSE_AUTHORS: 1000,
        PANEL_ADMINS: 1000,
    },
    ELITE: {
        ADDITIONAL_USER_PRICE: 2,
        MONTHLY_ACTIVE_USERS: 50000,
        NUMBER_OF_REGISTERED_USERS: 1000000,
        NUMBER_OF_COURSES: 1000,
        STAFF_USERS: 1000,
        WP_ADMIN_USERS: 1000,
        COURSE_AUTHORS: 1000,
        PANEL_ADMINS: 1000,
    },
    LEGACY: {
        ADDITIONAL_USER_PRICE: 0,
        MONTHLY_ACTIVE_USERS: 99999999,
        NUMBER_OF_REGISTERED_USERS: 99999999,
        NUMBER_OF_COURSES: 99999999,
        STAFF_USERS: 99999999,
        WP_ADMIN_USERS: 99999999,
        COURSE_AUTHORS: 99999999,
        PANEL_ADMINS: 99999999,
    },
}
=======
######################## Setting for content libraries ########################
MAX_BLOCKS_PER_CONTENT_LIBRARY = 1000

######################## Setting for django-countries ########################
# django-countries provides an option to make the desired countries come up in
# selection forms, if left empty countries will come up in ascending order as before.
# This accepts a list of ISO3166-1 two letter country code, For example,
# COUNTRIES_FIRST = ['SA', 'BH', 'QA'] will display these countries on top of the list
# https://github.com/SmileyChris/django-countries#show-certain-countries-first
COUNTRIES_FIRST = []

################# Settings for brand logos. #################
LOGO_URL = None
LOGO_URL_PNG = None
LOGO_TRADEMARK_URL = None
FAVICON_URL = None
DEFAULT_EMAIL_LOGO_URL = 'https://edx-cdn.org/v3/default/logo.png'
>>>>>>> f773f671
<|MERGE_RESOLUTION|>--- conflicted
+++ resolved
@@ -52,7 +52,6 @@
 )
 from openedx.core.lib.derived import derived, derived_collection_entry
 from openedx.core.release import doc_version
-<<<<<<< HEAD
 from openedx.features.edly.constants import (
     ADDITIONAL_USER_PRICE,
     COURSE_AUTHORS,
@@ -67,10 +66,6 @@
     TRIAL,
     WP_ADMIN_USERS,
 )
-from xmodule.modulestore.modulestore_settings import update_module_store_settings
-from xmodule.modulestore.edit_info import EditInfoMixin
-=======
->>>>>>> f773f671
 from lms.djangoapps.lms_xblock.mixin import LmsBlockMixin
 
 ################################### FEATURES ###################################
@@ -574,16 +569,6 @@
     # Show the language selector in the footer
     'SHOW_FOOTER_LANGUAGE_SELECTOR': False,
 
-<<<<<<< HEAD
-    # If set to True, new Studio users won't be able to author courses unless
-    # an Open edX admin has added them to the course creator group.
-    'ENABLE_CREATOR_GROUP': True,
-
-    # Write new CSM history to the extended table.
-    # This will eventually default to True and may be
-    # removed since all installs should have the separate
-    # extended history table.
-=======
     # .. toggle_name: ENABLE_CSMH_EXTENDED
     # .. toggle_implementation: DjangoSetting
     # .. toggle_default: True
@@ -596,7 +581,6 @@
     #   the case. When disabling this feature flag, remember to remove "lms.djangoapps.coursewarehistoryextended"
     #   from the INSTALLED_APPS and the "StudentModuleHistoryExtendedRouter" from the DATABASE_ROUTERS.
     # .. toggle_tickets: None
->>>>>>> f773f671
     'ENABLE_CSMH_EXTENDED': True,
 
     # Read from both the CSMH and CSMHE history tables.
@@ -990,15 +974,11 @@
     'openedx.core.djangoapps.site_configuration.context_processors.configuration_context',
 
     # Mobile App processor (Detects if request is from the mobile app)
-<<<<<<< HEAD
-    'mobile_api.context_processor.is_from_mobile_app',
+    'lms.djangoapps.mobile_api.context_processor.is_from_mobile_app',
 
     # edly context processors
     'openedx.features.edly.context_processor.dynamic_theming_context',
     'openedx.features.edly.context_processor.edly_app_context'
-=======
-    'lms.djangoapps.mobile_api.context_processor.is_from_mobile_app'
->>>>>>> f773f671
 ]
 
 # Django templating
@@ -3203,16 +3183,12 @@
 
 #################### OpenBadges Settings #######################
 
-<<<<<<< HEAD
 # .. setting_name: BADGING_BACKEND
 # .. setting_default: 'lms.djangoapps.badges.backends.badgr.BadgrBackend'
 # .. setting_description: The backend service class (or callable) for creating OpenBadges. It must implement
 #    the interface provided by lms.djangoapps.badges.backends.base.BadgeBackend
 # .. setting_warning: Review FEATURES['ENABLE_OPENBADGES'] for further context.
-BADGING_BACKEND = 'badges.backends.badgr.BadgrBackend'
-=======
 BADGING_BACKEND = 'lms.djangoapps.badges.backends.badgr.BadgrBackend'
->>>>>>> f773f671
 
 # .. setting_name: BADGR_BASE_URL
 # .. setting_default: 'http://localhost:8005'
@@ -4370,7 +4346,24 @@
 ##################### SUPPORT URL ############################
 SUPPORT_HOW_TO_UNENROLL_LINK = ''
 
-<<<<<<< HEAD
+######################## Setting for content libraries ########################
+MAX_BLOCKS_PER_CONTENT_LIBRARY = 1000
+
+######################## Setting for django-countries ########################
+# django-countries provides an option to make the desired countries come up in
+# selection forms, if left empty countries will come up in ascending order as before.
+# This accepts a list of ISO3166-1 two letter country code, For example,
+# COUNTRIES_FIRST = ['SA', 'BH', 'QA'] will display these countries on top of the list
+# https://github.com/SmileyChris/django-countries#show-certain-countries-first
+COUNTRIES_FIRST = []
+
+################# Settings for brand logos. #################
+LOGO_URL = None
+LOGO_URL_PNG = None
+LOGO_TRADEMARK_URL = None
+FAVICON_URL = None
+DEFAULT_EMAIL_LOGO_URL = 'https://edx-cdn.org/v3/default/logo.png'
+
 # Subscription Plans
 PLAN_FEATURES = {
     TRIAL: {
@@ -4413,23 +4406,4 @@
         COURSE_AUTHORS: 99999999,
         PANEL_ADMINS: 99999999,
     },
-}
-=======
-######################## Setting for content libraries ########################
-MAX_BLOCKS_PER_CONTENT_LIBRARY = 1000
-
-######################## Setting for django-countries ########################
-# django-countries provides an option to make the desired countries come up in
-# selection forms, if left empty countries will come up in ascending order as before.
-# This accepts a list of ISO3166-1 two letter country code, For example,
-# COUNTRIES_FIRST = ['SA', 'BH', 'QA'] will display these countries on top of the list
-# https://github.com/SmileyChris/django-countries#show-certain-countries-first
-COUNTRIES_FIRST = []
-
-################# Settings for brand logos. #################
-LOGO_URL = None
-LOGO_URL_PNG = None
-LOGO_TRADEMARK_URL = None
-FAVICON_URL = None
-DEFAULT_EMAIL_LOGO_URL = 'https://edx-cdn.org/v3/default/logo.png'
->>>>>>> f773f671
+}