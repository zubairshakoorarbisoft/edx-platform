# -*- coding: utf-8 -*-
"""
This is the common settings file, intended to set sane defaults. If you have a
piece of configuration that's dependent on a set of feature flags being set,
then create a function that returns the calculated value based on the value of
FEATURES[...]. Modules that extend this one can change the feature
configuration in an environment specific config file and re-calculate those
values.

We should make a method that calls all these config methods so that you just
make one call at the end of your site-specific dev file to reset all the
dependent variables (like INSTALLED_APPS) for you.

Longer TODO:
1. Right now our treatment of static content in general and in particular
   course-specific static content is haphazard.
2. We should have a more disciplined approach to feature flagging, even if it
   just means that we stick them in a dict called FEATURES.
3. We need to handle configuration for multiple courses. This could be as
   multiple sites, but we do need a way to map their data assets.
"""

# We intentionally define lots of variables that aren't used
# pylint: disable=unused-import

# Pylint gets confused by path.py instances, which report themselves as class
# objects. As a result, pylint applies the wrong regex in validating names,
# and throws spurious errors. Therefore, we disable invalid-name checking.
# pylint: disable=invalid-name


import importlib.util
import sys
import os

from corsheaders.defaults import default_headers as corsheaders_default_headers
from path import Path as path
from django.urls import reverse_lazy
from django.utils.translation import ugettext_lazy as _
from enterprise.constants import (
    ENTERPRISE_ADMIN_ROLE,
    ENTERPRISE_CATALOG_ADMIN_ROLE,
    ENTERPRISE_DASHBOARD_ADMIN_ROLE,
    ENTERPRISE_ENROLLMENT_API_ADMIN_ROLE,
    ENTERPRISE_REPORTING_CONFIG_ADMIN_ROLE,
    ENTERPRISE_OPERATOR_ROLE
)

from openedx.core.constants import COURSE_KEY_REGEX, COURSE_KEY_PATTERN, COURSE_ID_PATTERN
from openedx.core.djangoapps.theming.helpers_dirs import (
    get_themes_unchecked,
    get_theme_base_dirs_from_settings
)
from openedx.core.lib.derived import derived, derived_collection_entry
from openedx.core.release import doc_version
from xmodule.modulestore.modulestore_settings import update_module_store_settings
from xmodule.modulestore.edit_info import EditInfoMixin
from lms.djangoapps.lms_xblock.mixin import LmsBlockMixin

################################### FEATURES ###################################
# The display name of the platform to be used in templates/emails/etc.
PLATFORM_NAME = _('Your Platform Name Here')
PLATFORM_DESCRIPTION = _('Your Platform Description Here')
CC_MERCHANT_NAME = PLATFORM_NAME

PLATFORM_FACEBOOK_ACCOUNT = "http://www.facebook.com/YourPlatformFacebookAccount"
PLATFORM_TWITTER_ACCOUNT = "@YourPlatformTwitterAccount"


ENABLE_JASMINE = False

LMS_ROOT_URL = 'https://localhost:18000'
LMS_INTERNAL_ROOT_URL = LMS_ROOT_URL
LMS_ENROLLMENT_API_PATH = "/api/enrollment/v1/"

# Default choices for role dropdown in the membership tab of the instructor dashboard
# This setting is used when a site does not define its own choices via site configuration
MANUAL_ENROLLMENT_ROLE_CHOICES = ['Learner', 'Support', 'Partner']

# List of logout URIs for each IDA that the learner should be logged out of when they logout of the LMS. Only applies to
# IDA for which the social auth flow uses DOT (Django OAuth Toolkit).
IDA_LOGOUT_URI_LIST = []

# Features
FEATURES = {
    'DISPLAY_DEBUG_INFO_TO_STAFF': True,
    'DISPLAY_HISTOGRAMS_TO_STAFF': False,  # For large courses this slows down courseware access for staff.

    'REROUTE_ACTIVATION_EMAIL': False,  # nonempty string = address for all activation emails

    ## DO NOT SET TO True IN THIS FILE
    ## Doing so will cause all courses to be released on production
    'DISABLE_START_DATES': False,  # When True, all courses will be active, regardless of start date

    # for consistency in user-experience, keep the value of the following 3 settings
    # in sync with the corresponding ones in cms/envs/common.py
    'ENABLE_DISCUSSION_SERVICE': True,
    'ENABLE_TEXTBOOK': True,

    # discussion home panel, which includes a subscription on/off setting for discussion digest emails.
    # this should remain off in production until digest notifications are online.
    'ENABLE_DISCUSSION_HOME_PANEL': False,

    # settings for forums/discussions to on/off daily digest feature. Set this to True if you want to
    # enable the UI for the users to subscribe and unsubscribe for daily digest. This setting is the
    # part of deprecation of daily digest in production.
    'ENABLE_FORUM_DAILY_DIGEST': True,

    # Set this to True if you want the discussion digest emails enabled automatically for new users.
    # This will be set on all new account registrations.
    # It is not recommended to enable this feature if ENABLE_DISCUSSION_HOME_PANEL is not enabled, since
    # subscribers who receive digests in that case will only be able to unsubscribe via links embedded
    # in their emails, and they will have no way to resubscribe.
    'ENABLE_DISCUSSION_EMAIL_DIGEST': False,

    'ENABLE_DJANGO_ADMIN_SITE': True,  # set true to enable django's admin site, even on prod (e.g. for course ops)
    'ENABLE_LMS_MIGRATION': False,

    'ENABLE_MASQUERADE': True,  # allow course staff to change to student view of courseware

    # .. toggle_name: ENABLE_SYSADMIN_DASHBOARD
    # .. toggle_implementation: DjangoSetting
    # .. toggle_default: False
    # .. toggle_description: enables dashboard at /syadmin/ for django staff, for seeing overview of system status, for deleting and loading courses, for seeing log of git imports of courseware.
    # .. toggle_category: admin
    # .. toggle_use_cases: open_edx
    # .. toggle_creation_date: 2013-12-12
    # .. toggle_expiration_date: None
    # .. toggle_warnings: some views are not performant when there are more than 100 courses
    # .. toggle_tickets: None
    # .. toggle_status: unsupported
    'ENABLE_SYSADMIN_DASHBOARD': False,  # sysadmin dashboard, to see what courses are loaded, to delete & load courses

    'DISABLE_LOGIN_BUTTON': False,  # used in systems where login is automatic, eg MIT SSL

    # Toggles OAuth2 authentication provider
    'ENABLE_OAUTH2_PROVIDER': False,

    # Allows to enable an API endpoint to serve XBlock view, used for example by external applications.
    # See jquey-xblock: https://github.com/edx-solutions/jquery-xblock
    'ENABLE_XBLOCK_VIEW_ENDPOINT': False,

    # Allows to configure the LMS to provide CORS headers to serve requests from other domains
    'ENABLE_CORS_HEADERS': False,

    # Can be turned off if course lists need to be hidden. Effects views and templates.
    'COURSES_ARE_BROWSABLE': True,

    # Set to hide the courses list on the Learner Dashboard if they are not enrolled in any courses yet.
    'HIDE_DASHBOARD_COURSES_UNTIL_ACTIVATED': False,

    # Give a UI to show a student's submission history in a problem by the
    # Staff Debug tool.
    'ENABLE_STUDENT_HISTORY_VIEW': True,

    # Turn on a page that lets staff enter Python code to be run in the
    # sandbox, for testing whether it's enabled properly.
    'ENABLE_DEBUG_RUN_PYTHON': False,

    # Enable URL that shows information about the status of variuous services
    'ENABLE_SERVICE_STATUS': False,

    # Don't autoplay videos for students
    'AUTOPLAY_VIDEOS': False,

    # Move the student to next page when a video finishes. Set to True to show
    # an auto-advance button in videos. If False, videos never auto-advance.
    'ENABLE_AUTOADVANCE_VIDEOS': False,

    # Enable instructor dash to submit background tasks
    'ENABLE_INSTRUCTOR_BACKGROUND_TASKS': True,

    # Enable instructor to assign individual due dates
    # Note: In order for this feature to work, you must also add
    # 'lms.djangoapps.courseware.student_field_overrides.IndividualStudentOverrideProvider' to
    # the setting FIELD_OVERRIDE_PROVIDERS, in addition to setting this flag to
    # True.
    'INDIVIDUAL_DUE_DATES': False,

    # Enable Custom Courses for EdX
    'CUSTOM_COURSES_EDX': False,

    # Toggle to enable certificates of courses on dashboard
    'ENABLE_VERIFIED_CERTIFICATES': False,

    # .. toggle_name: DISABLE_HONOR_CERTIFICATES
    # .. toggle_implementation: DjangoSetting
    # .. toggle_default: False
    # .. toggle_description: Set to True to disable honor certificates. Typically used when your installation only allows verified certificates, like courses.edx.org.
    # .. toggle_category: certificates
    # .. toggle_use_cases: open_edx
    # .. toggle_creation_date: 2019-05-14
    # .. toggle_expiration_date: None
    # .. toggle_tickets: https://openedx.atlassian.net/browse/PROD-269
    # .. toggle_status: supported
    # .. toggle_warnings: ???
    'DISABLE_HONOR_CERTIFICATES': False,  # Toggle to disable honor certificates

    'DISABLE_AUDIT_CERTIFICATES': False,  # Toggle to disable audit certificates

    # for acceptance and load testing
    'AUTOMATIC_AUTH_FOR_TESTING': False,

    # Prevent auto auth from creating superusers or modifying existing users
    'RESTRICT_AUTOMATIC_AUTH': True,

    # Toggle the availability of the shopping cart page
    'ENABLE_SHOPPING_CART': False,

    # Toggle storing detailed billing information
    'STORE_BILLING_INFO': False,

    # Enable flow for payments for course registration (DIFFERENT from verified student flow)
    'ENABLE_PAID_COURSE_REGISTRATION': False,

    # Enable the display of cosmetic course price display (set in course advanced settings)
    'ENABLE_COSMETIC_DISPLAY_PRICE': False,

    # Automatically approve student identity verification attempts
    'AUTOMATIC_VERIFY_STUDENT_IDENTITY_FOR_TESTING': False,

    # Maximum number of rows to include in the csv file for downloading problem responses.
    'MAX_PROBLEM_RESPONSES_COUNT': 5000,

    'ENABLED_PAYMENT_REPORTS': [
        "refund_report",
        "itemized_purchase_report",
        "university_revenue_share",
        "certificate_status"
    ],

    # Turn off account locking if failed login attempts exceeds a limit
    'ENABLE_MAX_FAILED_LOGIN_ATTEMPTS': True,

    # Hide any Personally Identifiable Information from application logs
    'SQUELCH_PII_IN_LOGS': True,

    # Toggles the embargo functionality, which blocks users from
    # the site or courses based on their location.
    'EMBARGO': False,

    # Whether the Wiki subsystem should be accessible via the direct /wiki/ paths. Setting this to True means
    # that people can submit content and modify the Wiki in any arbitrary manner. We're leaving this as True in the
    # defaults, so that we maintain current behavior
    'ALLOW_WIKI_ROOT_ACCESS': True,

    # Turn on third-party auth. Disabled for now because full implementations are not yet available. Remember to run
    # migrations if you enable this; we don't create tables by default.
    'ENABLE_THIRD_PARTY_AUTH': False,

    # Toggle to enable alternate urls for marketing links
    'ENABLE_MKTG_SITE': False,

    # Prevent concurrent logins per user
    'PREVENT_CONCURRENT_LOGINS': True,

    # When a logged in user goes to the homepage ('/') should the user be
    # redirected to the dashboard - this is default Open edX behavior. Set to
    # False to not redirect the user
    'ALWAYS_REDIRECT_HOMEPAGE_TO_DASHBOARD_FOR_AUTHENTICATED_USER': True,

    # When a user goes to the homepage ('/') the user sees the
    # courses listed in the announcement dates order - this is default Open edX behavior.
    # Set to True to change the course sorting behavior by their start dates, latest first.
    'ENABLE_COURSE_SORTING_BY_START_DATE': True,

    # Expose Mobile REST API. Note that if you use this, you must also set
    # ENABLE_OAUTH2_PROVIDER to True
    'ENABLE_MOBILE_REST_API': False,

    'ENABLE_COMBINED_LOGIN_REGISTRATION_FOOTER': False,

    # Enable organizational email opt-in
    'ENABLE_MKTG_EMAIL_OPT_IN': False,

    # Show the mobile app links in the footer
    'ENABLE_FOOTER_MOBILE_APP_LINKS': False,

    # Let students save and manage their annotations
    'ENABLE_EDXNOTES': False,

    # Toggle to enable coordination with the Publisher tool (keep in sync with cms/envs/common.py)
    'ENABLE_PUBLISHER': False,

    # Milestones application flag
    'MILESTONES_APP': False,

    # Organizations application flag
    'ORGANIZATIONS_APP': False,

    # Prerequisite courses feature flag
    'ENABLE_PREREQUISITE_COURSES': False,

    # For easily adding modes to courses during acceptance testing
    'MODE_CREATION_FOR_TESTING': False,

    # For caching programs in contexts where the LMS can only
    # be reached over HTTP.
    'EXPOSE_CACHE_PROGRAMS_ENDPOINT': False,

    # Courseware search feature
    'ENABLE_COURSEWARE_SEARCH': False,
    'ENABLE_COURSEWARE_SEARCH_FOR_COURSE_STAFF': False,

    # Dashboard search feature
    'ENABLE_DASHBOARD_SEARCH': False,

    # log all information from cybersource callbacks
    'LOG_POSTPAY_CALLBACKS': True,

    # Toggle platform-wide course licensing
    'LICENSING': False,

    # Certificates Web/HTML Views
    'CERTIFICATES_HTML_VIEW': False,

    # Course discovery feature
    'ENABLE_COURSE_DISCOVERY': False,

    # Setting for overriding default filtering facets for Course discovery
    # COURSE_DISCOVERY_FILTERS = ["org", "language", "modes"]

    # Software secure fake page feature flag
    'ENABLE_SOFTWARE_SECURE_FAKE': False,

    # Teams feature
    'ENABLE_TEAMS': True,

    # Show video bumper in LMS
    'ENABLE_VIDEO_BUMPER': False,

    # How many seconds to show the bumper again, default is 7 days:
    'SHOW_BUMPER_PERIODICITY': 7 * 24 * 3600,

    # Special Exams, aka Timed and Proctored Exams
    'ENABLE_SPECIAL_EXAMS': False,

    # Enable OpenBadge support. See the BADGR_* settings later in this file.
    'ENABLE_OPENBADGES': False,

    # Enable LTI Provider feature.
    'ENABLE_LTI_PROVIDER': False,

    # Show the language selector in the header
    'SHOW_HEADER_LANGUAGE_SELECTOR': False,

    # At edX it's safe to assume that English transcripts are always available
    # This is not the case for all installations.
    # The default value in {lms,cms}/envs/common.py and xmodule/tests/test_video.py should be consistent.
    'FALLBACK_TO_ENGLISH_TRANSCRIPTS': True,

    # Show the language selector in the footer
    'SHOW_FOOTER_LANGUAGE_SELECTOR': False,

    # Write new CSM history to the extended table.
    # This will eventually default to True and may be
    # removed since all installs should have the separate
    # extended history table.
    'ENABLE_CSMH_EXTENDED': True,

    # Read from both the CSMH and CSMHE history tables.
    # This is the default, but can be disabled if all history
    # lives in the Extended table, saving the frontend from
    # making multiple queries.
    'ENABLE_READING_FROM_MULTIPLE_HISTORY_TABLES': True,

    # Set this to False to facilitate cleaning up invalid xml from your modulestore.
    'ENABLE_XBLOCK_XML_VALIDATION': True,

    # Allow public account creation
    'ALLOW_PUBLIC_ACCOUNT_CREATION': True,

    # Enable footer banner for cookie consent.
    # See https://cookieconsent.insites.com/ for more.
    'ENABLE_COOKIE_CONSENT': False,

    # Whether or not the dynamic EnrollmentTrackUserPartition should be registered.
    'ENABLE_ENROLLMENT_TRACK_USER_PARTITION': True,

    # Enable one click program purchase
    # See LEARNER-493
    'ENABLE_ONE_CLICK_PROGRAM_PURCHASE': False,

    # Allow users to change their email address.
    'ALLOW_EMAIL_ADDRESS_CHANGE': True,

    # Whether the bulk enrollment view is enabled.
    'ENABLE_BULK_ENROLLMENT_VIEW': False,

    # Whether course goals is enabled.
    'ENABLE_COURSE_GOALS': True,

    # Set to enable Enterprise integration
    'ENABLE_ENTERPRISE_INTEGRATION': False,

    # Whether HTML XBlocks/XModules return HTML content with the Course Blocks API student_view_data
    'ENABLE_HTML_XBLOCK_STUDENT_VIEW_DATA': False,

    # Whether to send an email for failed password reset attempts or not. This is mainly useful for notifying users
    # that they don't have an account associated with email addresses they believe they've registered with.
    'ENABLE_PASSWORD_RESET_FAILURE_EMAIL': False,

    # Sets the default browser support. For more information go to http://browser-update.org/customize.html
    'UNSUPPORTED_BROWSER_ALERT_VERSIONS': "{i:10,f:-3,o:-3,s:-3,c:-3}",

    # Whether to display the account deletion section the account settings page
    'ENABLE_ACCOUNT_DELETION': True,

    # Enable feature to remove enrollments and users. Used to reset state of master's integration environments
    'ENABLE_ENROLLMENT_RESET': False,
    'DISABLE_MOBILE_COURSE_AVAILABLE': False,

    # .. toggle_name: ENABLE_CHANGE_USER_PASSWORD_ADMIN
    # .. toggle_implementation: DjangoSetting
    # .. toggle_default: False
    # .. toggle_description: Set to True to enable changing a user password through django admin. This is disabled by default because enabling allows a method to bypass password policy.
    # .. toggle_category: admin
    # .. toggle_use_cases: open_edx
    # .. toggle_creation_date: 2020-02-21
    # .. toggle_expiration_date: None
    # .. toggle_tickets: 'https://github.com/edx/edx-platform/pull/21616'
    # .. toggle_status: supported
    # .. toggle_warnings: None
    'ENABLE_CHANGE_USER_PASSWORD_ADMIN': False,

    # .. toggle_name: ENABLE_COURSEWARE_MICROFRONTEND
    # .. toggle_implementation: DjangoSetting
    # .. toggle_default: False
    # .. toggle_description: Set to True to enable the Courseware MFE at the platform level for global staff (see REDIRECT_TO_COURSEWARE_MICROFRONTEND for course rollout)
    # .. toggle_category: admin
    # .. toggle_use_cases: open_edx
    # .. toggle_creation_date: 2020-03-05
    # .. toggle_expiration_date: None
    # .. toggle_tickets: 'https://github.com/edx/edx-platform/pull/23317'
    # .. toggle_status: supported
    # .. toggle_warnings: Also set settings.LEARNING_MICROFRONTEND_URL and see REDIRECT_TO_COURSEWARE_MICROFRONTEND for rollout.
    'ENABLE_COURSEWARE_MICROFRONTEND': False,

    ### ORA Feature Flags ###

    # .. toggle_name: ENABLE_ORA_TEAM_SUBMISSIONS
    # .. toggle_implementation: DjangoSetting
    # .. toggle_default: False
    # .. toggle_description: Set to True to enable team-based ORA submissions.
    # .. toggle_category: ora
    # .. toggle_use_cases: incremental_release
    # .. toggle_creation_date: 2020-03-03
    # .. toggle_expiration_date: None
    # .. toggle_tickets: https://openedx.atlassian.net/browse/EDUCATOR-4951
    # .. toggle_status: supported
    # .. toggle_warnings: None
    'ENABLE_ORA_TEAM_SUBMISSIONS': False,

    # .. toggle_name: ENABLE_ORA_ALL_FILE_URLS
    # .. toggle_implementation: DjangoSetting
    # .. toggle_default: False
    # .. toggle_description: A "work-around" feature toggle meant to help in cases where some file uploads are not
    #      discoverable.  If enabled, will iterate through all possible file key suffixes up to the max for displaying
    #      file metadata in staff assessments.
    # .. toggle_category: ora
    # .. toggle_use_cases: graceful_degradation
    # .. toggle_creation_date: 2020-03-03
    # .. toggle_expiration_date: None
    # .. toggle_tickets: https://openedx.atlassian.net/browse/EDUCATOR-4951
    # .. toggle_status: supported
    # .. toggle_warnings: None
    'ENABLE_ORA_ALL_FILE_URLS': False,

    # .. toggle_name: ENABLE_ORA_USER_STATE_UPLOAD_DATA
    # .. toggle_implementation: DjangoSetting
    # .. toggle_default: False
    # .. toggle_description: A "work-around" feature toggle meant to help in cases where some file uploads are not
    #      discoverable.  If enabled, will pull file metadata from StudentModule.state for display in staff assessments.
    # .. toggle_category: ora
    # .. toggle_use_cases: graceful_degradation
    # .. toggle_creation_date: 2020-03-03
    # .. toggle_expiration_date: None
    # .. toggle_tickets: https://openedx.atlassian.net/browse/EDUCATOR-4951
    # .. toggle_status: supported
    # .. toggle_warnings: None
    'ENABLE_ORA_USER_STATE_UPLOAD_DATA': False,
}

# Settings for the course reviews tool template and identification key, set either to None to disable course reviews
COURSE_REVIEWS_TOOL_PROVIDER_FRAGMENT_NAME = 'coursetalk-reviews-fragment.html'
COURSE_REVIEWS_TOOL_PROVIDER_PLATFORM_KEY = 'edx'

# CDN links to CourseTalk scripts to load read and write widgets
COURSE_TALK_READ_ONLY_SOURCE = '//d3q6qq2zt8nhwv.cloudfront.net/s/js/widgets/coursetalk-read-reviews.js'
COURSE_TALK_WRITE_ONLY_SOURCE = '//d3q6qq2zt8nhwv.cloudfront.net/s/js/widgets/coursetalk-write-reviews.js'

# Ignore static asset files on import which match this pattern
ASSET_IGNORE_REGEX = r"(^\._.*$)|(^\.DS_Store$)|(^.*~$)"

# Used for A/B testing
DEFAULT_GROUPS = []

# If this is true, random scores will be generated for the purpose of debugging the profile graphs
GENERATE_PROFILE_SCORES = False

# Used with XQueue
XQUEUE_WAITTIME_BETWEEN_REQUESTS = 5  # seconds
XQUEUE_INTERFACE = {
    'url': 'http://localhost:18040',
    'basic_auth': ['edx', 'edx'],
    'django_auth': {
        'username': 'lms',
        'password': 'password'
    }
}

# Used with Email sending
RETRY_ACTIVATION_EMAIL_MAX_ATTEMPTS = 5
RETRY_ACTIVATION_EMAIL_TIMEOUT = 0.5

# Software Secure request retry settings
# Time in seconds before a retry of the task should be 60 mints.
SOFTWARE_SECURE_REQUEST_RETRY_DELAY = 60 * 60
# Maximum of 6 retries before giving up.
SOFTWARE_SECURE_RETRY_MAX_ATTEMPTS = 6

PASSWORD_RESET_EMAIL_RATE_LIMIT = {
    'no_of_emails': 1,
    'per_seconds': 60
}
RETRY_CALENDAR_SYNC_EMAIL_MAX_ATTEMPTS = 5
# Deadline message configurations
COURSE_MESSAGE_ALERT_DURATION_IN_DAYS = 14

############################# SET PATH INFORMATION #############################
PROJECT_ROOT = path(__file__).abspath().dirname().dirname()  # /edx-platform/lms
REPO_ROOT = PROJECT_ROOT.dirname()
COMMON_ROOT = REPO_ROOT / "common"
OPENEDX_ROOT = REPO_ROOT / "openedx"
ENV_ROOT = REPO_ROOT.dirname()  # virtualenv dir /edx-platform is in
COURSES_ROOT = ENV_ROOT / "data"
NODE_MODULES_ROOT = REPO_ROOT / "node_modules"

DATA_DIR = COURSES_ROOT

# TODO: Remove the rest of the sys.path modification here and in cms/envs/common.py
sys.path.append(REPO_ROOT)
sys.path.append(PROJECT_ROOT / 'djangoapps')
sys.path.append(COMMON_ROOT / 'djangoapps')

# For Node.js

system_node_path = os.environ.get("NODE_PATH", NODE_MODULES_ROOT)

node_paths = [
    COMMON_ROOT / "static/js/vendor",
    system_node_path,
]
NODE_PATH = ':'.join(node_paths)

# For geolocation ip database
GEOIP_PATH = REPO_ROOT / "common/static/data/geoip/GeoLite2-Country.mmdb"
# Where to look for a status message
STATUS_MESSAGE_PATH = ENV_ROOT / "status_message.json"

############################ Global Database Configuration #####################

DATABASE_ROUTERS = [
    'openedx.core.lib.django_courseware_routers.StudentModuleHistoryExtendedRouter',
    'edx_django_utils.db.read_replica.ReadReplicaRouter',
]

############################ Cache Configuration ###############################

CACHES = {
    'blockstore': {
        'KEY_PREFIX': 'blockstore',
        'KEY_FUNCTION': 'util.memcache.safe_key',
        'LOCATION': ['localhost:11211'],
        'TIMEOUT': '86400',  # This data should be long-lived for performance, BundleCache handles invalidation
        'BACKEND': 'django.core.cache.backends.memcached.MemcachedCache',
    },
    'course_structure_cache': {
        'KEY_PREFIX': 'course_structure',
        'KEY_FUNCTION': 'util.memcache.safe_key',
        'LOCATION': ['localhost:11211'],
        'TIMEOUT': '7200',
        'BACKEND': 'django.core.cache.backends.memcached.MemcachedCache',
    },
    'celery': {
        'KEY_PREFIX': 'celery',
        'KEY_FUNCTION': 'util.memcache.safe_key',
        'LOCATION': ['localhost:11211'],
        'TIMEOUT': '7200',
        'BACKEND': 'django.core.cache.backends.memcached.MemcachedCache',
    },
    'mongo_metadata_inheritance': {
        'KEY_PREFIX': 'mongo_metadata_inheritance',
        'KEY_FUNCTION': 'util.memcache.safe_key',
        'LOCATION': ['localhost:11211'],
        'TIMEOUT': 300,
        'BACKEND': 'django.core.cache.backends.memcached.MemcachedCache',
    },
    'staticfiles': {
        'KEY_FUNCTION': 'util.memcache.safe_key',
        'LOCATION': ['localhost:11211'],
        'KEY_PREFIX': 'staticfiles_general',
        'BACKEND': 'django.core.cache.backends.memcached.MemcachedCache',
    },
    'default': {
        'VERSION': '1',
        'KEY_FUNCTION': 'util.memcache.safe_key',
        'LOCATION': ['localhost:11211'],
        'KEY_PREFIX': 'default',
        'BACKEND': 'django.core.cache.backends.memcached.MemcachedCache',
    },
    'configuration': {
        'KEY_FUNCTION': 'util.memcache.safe_key',
        'LOCATION': ['localhost:11211'],
        'KEY_PREFIX': 'configuration',
        'BACKEND': 'django.core.cache.backends.memcached.MemcachedCache',
    },
    'general': {
        'KEY_FUNCTION': 'util.memcache.safe_key',
        'LOCATION': ['localhost:11211'],
        'KEY_PREFIX': 'general',
        'BACKEND': 'django.core.cache.backends.memcached.MemcachedCache',
    },
}

############################ OAUTH2 Provider ###################################
OAUTH_EXPIRE_CONFIDENTIAL_CLIENT_DAYS = 365
OAUTH_EXPIRE_PUBLIC_CLIENT_DAYS = 30

################################## DJANGO OAUTH TOOLKIT #######################################

# Scope description strings are presented to the user
# on the application authorization page. See
# lms/templates/oauth2_provider/authorize.html for details.
# Non-default scopes should be added directly to OAUTH2_PROVIDER['SCOPES'] below.
OAUTH2_DEFAULT_SCOPES = {
    'read': _('Read access'),
    'write': _('Write access'),
    'email': _('Know your email address'),
    'profile': _('Know your name and username'),
}

OAUTH2_PROVIDER = {
    'OAUTH2_VALIDATOR_CLASS': 'openedx.core.djangoapps.oauth_dispatch.dot_overrides.validators.EdxOAuth2Validator',
    # 3 months and then we expire refresh tokens using edx_clear_expired_tokens (length is mobile app driven)
    'REFRESH_TOKEN_EXPIRE_SECONDS': 7776000,
    'SCOPES_BACKEND_CLASS': 'openedx.core.djangoapps.oauth_dispatch.scopes.ApplicationModelScopes',
    'SCOPES': dict(OAUTH2_DEFAULT_SCOPES, **{
        'certificates:read': _('Retrieve your course certificates'),
        'grades:read': _('Retrieve your grades for your enrolled courses'),
        'tpa:read': _('Retrieve your third-party authentication username mapping'),
        'user_id': _('Know your user identifier'),
    }),
    'DEFAULT_SCOPES': OAUTH2_DEFAULT_SCOPES,
    'REQUEST_APPROVAL_PROMPT': 'auto_even_if_expired',
    'ERROR_RESPONSE_WITH_SCOPES': True,
}
# This is required for the migrations in oauth_dispatch.models
# otherwise it fails saying this attribute is not present in Settings
OAUTH2_PROVIDER_APPLICATION_MODEL = 'oauth2_provider.Application'

# Automatically clean up edx-django-oauth2-provider tokens on use
OAUTH_DELETE_EXPIRED = True
OAUTH_ID_TOKEN_EXPIRATION = 60 * 60
OAUTH_ENFORCE_SECURE = True
OAUTH_EXPIRE_CONFIDENTIAL_CLIENT_DAYS = 365
OAUTH_EXPIRE_PUBLIC_CLIENT_DAYS = 30

################################## THIRD_PARTY_AUTH CONFIGURATION #############################
TPA_PROVIDER_BURST_THROTTLE = '10/min'
TPA_PROVIDER_SUSTAINED_THROTTLE = '50/hr'

################################## TEMPLATE CONFIGURATION #####################################
# Mako templating
import tempfile  # pylint: disable=wrong-import-order
MAKO_MODULE_DIR = os.path.join(tempfile.gettempdir(), 'mako_lms')
MAKO_TEMPLATE_DIRS_BASE = [
    PROJECT_ROOT / 'templates',
    COMMON_ROOT / 'templates',
    COMMON_ROOT / 'lib' / 'capa' / 'capa' / 'templates',
    COMMON_ROOT / 'djangoapps' / 'pipeline_mako' / 'templates',
    OPENEDX_ROOT / 'core' / 'djangoapps' / 'cors_csrf' / 'templates',
    OPENEDX_ROOT / 'core' / 'djangoapps' / 'dark_lang' / 'templates',
    OPENEDX_ROOT / 'core' / 'lib' / 'license' / 'templates',
    OPENEDX_ROOT / 'features' / 'course_experience' / 'templates',
]


def _make_mako_template_dirs(settings):
    """
    Derives the final Mako template directories list from other settings.
    """
    if settings.ENABLE_COMPREHENSIVE_THEMING:
        themes_dirs = get_theme_base_dirs_from_settings(settings.COMPREHENSIVE_THEME_DIRS)
        for theme in get_themes_unchecked(themes_dirs, settings.PROJECT_ROOT):
            if theme.themes_base_dir not in settings.MAKO_TEMPLATE_DIRS_BASE:
                settings.MAKO_TEMPLATE_DIRS_BASE.insert(0, theme.themes_base_dir)
    return settings.MAKO_TEMPLATE_DIRS_BASE


CONTEXT_PROCESSORS = [
    'django.template.context_processors.request',
    'django.template.context_processors.static',
    'django.template.context_processors.i18n',
    'django.contrib.auth.context_processors.auth',  # this is required for admin
    'django.template.context_processors.csrf',

    # Added for django-wiki
    'django.template.context_processors.media',
    'django.template.context_processors.tz',
    'django.contrib.messages.context_processors.messages',
    'sekizai.context_processors.sekizai',

    # Hack to get required link URLs to password reset templates
    'edxmako.shortcuts.marketing_link_context_processor',

    # Shoppingcart processor (detects if request.user has a cart)
    'shoppingcart.context_processor.user_has_cart_context_processor',

    # Timezone processor (sends language and time_zone preference)
    'lms.djangoapps.courseware.context_processor.user_timezone_locale_prefs',

    # Online contextual help
    'help_tokens.context_processor',
    'openedx.core.djangoapps.site_configuration.context_processors.configuration_context',

    # Mobile App processor (Detects if request is from the mobile app)
    'mobile_api.context_processor.is_from_mobile_app'
]

# Django templating
TEMPLATES = [
    {
        'NAME': 'django',
        'BACKEND': 'django.template.backends.django.DjangoTemplates',
        # Don't look for template source files inside installed applications.
        'APP_DIRS': False,
        # Instead, look for template source files in these dirs.
        'DIRS': [
            PROJECT_ROOT / "templates",
            COMMON_ROOT / 'templates',
            COMMON_ROOT / 'lib' / 'capa' / 'capa' / 'templates',
            COMMON_ROOT / 'djangoapps' / 'pipeline_mako' / 'templates',
            COMMON_ROOT / 'static',  # required to statically include common Underscore templates
        ],
        # Options specific to this backend.
        'OPTIONS': {
            'loaders': [
                # We have to use mako-aware template loaders to be able to include
                # mako templates inside django templates (such as main_django.html).
                'openedx.core.djangoapps.theming.template_loaders.ThemeTemplateLoader',
                'edxmako.makoloader.MakoFilesystemLoader',
                'edxmako.makoloader.MakoAppDirectoriesLoader',
            ],
            'context_processors': CONTEXT_PROCESSORS,
            # Change 'debug' in your environment settings files - not here.
            'debug': False
        }
    },
    {
        'NAME': 'mako',
        'BACKEND': 'edxmako.backend.Mako',
        # Don't look for template source files inside installed applications.
        'APP_DIRS': False,
        # Instead, look for template source files in these dirs.
        'DIRS': _make_mako_template_dirs,
        # Options specific to this backend.
        'OPTIONS': {
            'context_processors': CONTEXT_PROCESSORS,
            # Change 'debug' in your environment settings files - not here.
            'debug': False,
        }
    },
]
derived_collection_entry('TEMPLATES', 1, 'DIRS')
DEFAULT_TEMPLATE_ENGINE = TEMPLATES[0]
DEFAULT_TEMPLATE_ENGINE_DIRS = DEFAULT_TEMPLATE_ENGINE['DIRS'][:]

###############################################################################################

AUTHENTICATION_BACKENDS = [
    'rules.permissions.ObjectPermissionBackend',
    'openedx.core.djangoapps.oauth_dispatch.dot_overrides.backends.EdxRateLimitedAllowAllUsersModelBackend',
    'bridgekeeper.backends.RulePermissionBackend',
]

STUDENT_FILEUPLOAD_MAX_SIZE = 4 * 1000 * 1000  # 4 MB
MAX_FILEUPLOADS_PER_INPUT = 20

# Set request limits for maximum size of a request body and maximum number of GET/POST parameters. (>=Django 1.10)
# Limits are currently disabled - but can be used for finer-grained denial-of-service protection.
DATA_UPLOAD_MAX_MEMORY_SIZE = None
DATA_UPLOAD_MAX_NUMBER_FIELDS = None

# Configuration option for when we want to grab server error pages
STATIC_GRAB = False
DEV_CONTENT = True

# License for serving content in China
ICP_LICENSE = None
ICP_LICENSE_INFO = {}

ELASTIC_SEARCH_CONFIG = [
    {
        'use_ssl': False,
        'host': 'localhost',
        'port': 9200
    }
]

VIDEO_CDN_URL = {
    'EXAMPLE_COUNTRY_CODE': "http://example.com/edx/video?s3_url="
}

STATIC_ROOT_BASE = '/edx/var/edxapp/staticfiles'

LOGGING_ENV = 'sandbox'

EDX_ROOT_URL = ''
EDX_API_KEY = "PUT_YOUR_API_KEY_HERE"

LOGIN_REDIRECT_URL = EDX_ROOT_URL + '/login'
LOGIN_URL = EDX_ROOT_URL + '/login'

PARTNER_SUPPORT_EMAIL = ''

CERT_QUEUE = 'certificates'

ALTERNATE_WORKER_QUEUES = 'cms'

LOCAL_LOGLEVEL = "INFO"

LOG_DIR = '/edx/var/log/edx'

DATA_DIR = '/edx/var/edxapp/data'

MAINTENANCE_BANNER_TEXT = 'Sample banner message'

GIT_REPO_DIR = '/edx/var/edxapp/course_repos'

DJFS = {
    'type': 'osfs',
    'directory_root': '/edx/var/edxapp/django-pyfs/static/django-pyfs',
    'url_root': '/static/django-pyfs',
}

### Dark code. Should be enabled in local settings for devel.

ENABLE_MULTICOURSE = False  # set to False to disable multicourse display (see lib.util.views.edXhome)

WIKI_ENABLED = True

###

COURSE_MODE_DEFAULTS = {
    'bulk_sku': None,
    'currency': u'usd',
    'description': None,
    'expiration_datetime': None,
    'min_price': 0,
    'name': _(u'Audit'),
    'sku': None,
    'slug': u'audit',
    'suggested_prices': '',
}

# IP addresses that are allowed to reload the course, etc.
# TODO (vshnayder): Will probably need to change as we get real access control in.
LMS_MIGRATION_ALLOWED_IPS = []

USAGE_KEY_PATTERN = r'(?P<usage_key_string>(?:i4x://?[^/]+/[^/]+/[^/]+/[^@]+(?:@[^/]+)?)|(?:[^/]+))'
ASSET_KEY_PATTERN = r'(?P<asset_key_string>(?:/?c4x(:/)?/[^/]+/[^/]+/[^/]+/[^@]+(?:@[^/]+)?)|(?:[^/]+))'
USAGE_ID_PATTERN = r'(?P<usage_id>(?:i4x://?[^/]+/[^/]+/[^/]+/[^@]+(?:@[^/]+)?)|(?:[^/]+))'


# The space is required for space-dependent languages like Arabic and Farsi.
# However, backward compatibility with Ficus older releases is still maintained (space is still not valid)
# in the AccountCreationForm and the user_api through the ENABLE_UNICODE_USERNAME feature flag.
USERNAME_REGEX_PARTIAL = r'[\w .@_+-]+'
USERNAME_PATTERN = r'(?P<username>{regex})'.format(regex=USERNAME_REGEX_PARTIAL)


############################## HEARTBEAT ######################################

# Checks run in normal mode by the heartbeat djangoapp
HEARTBEAT_CHECKS = [
    'openedx.core.djangoapps.heartbeat.default_checks.check_modulestore',
    'openedx.core.djangoapps.heartbeat.default_checks.check_database',
]

# Other checks to run by default in "extended"/heavy mode
HEARTBEAT_EXTENDED_CHECKS = (
    'openedx.core.djangoapps.heartbeat.default_checks.check_celery',
)

HEARTBEAT_CELERY_TIMEOUT = 5

############################## EVENT TRACKING #################################
LMS_SEGMENT_KEY = None

# FIXME: Should we be doing this truncation?
TRACK_MAX_EVENT = 50000

DEBUG_TRACK_LOG = False

TRACKING_BACKENDS = {
    'logger': {
        'ENGINE': 'track.backends.logger.LoggerBackend',
        'OPTIONS': {
            'name': 'tracking'
        }
    }
}

# We're already logging events, and we don't want to capture user
# names/passwords.  Heartbeat events are likely not interesting.
TRACKING_IGNORE_URL_PATTERNS = [r'^/event', r'^/login', r'^/heartbeat', r'^/segmentio/event', r'^/performance']

EVENT_TRACKING_ENABLED = True
EVENT_TRACKING_BACKENDS = {
    'tracking_logs': {
        'ENGINE': 'eventtracking.backends.routing.RoutingBackend',
        'OPTIONS': {
            'backends': {
                'logger': {
                    'ENGINE': 'eventtracking.backends.logger.LoggerBackend',
                    'OPTIONS': {
                        'name': 'tracking',
                        'max_event_size': TRACK_MAX_EVENT,
                    }
                }
            },
            'processors': [
                {'ENGINE': 'track.shim.LegacyFieldMappingProcessor'},
                {'ENGINE': 'track.shim.PrefixedEventProcessor'}
            ]
        }
    },
    'segmentio': {
        'ENGINE': 'eventtracking.backends.routing.RoutingBackend',
        'OPTIONS': {
            'backends': {
                'segment': {'ENGINE': 'eventtracking.backends.segment.SegmentBackend'}
            },
            'processors': [
                {
                    'ENGINE': 'eventtracking.processors.whitelist.NameWhitelistProcessor',
                    'OPTIONS': {
                        'whitelist': []
                    }
                },
                {
                    'ENGINE': 'track.shim.GoogleAnalyticsProcessor'
                }
            ]
        }
    }
}
EVENT_TRACKING_PROCESSORS = []
EVENT_TRACKING_SEGMENTIO_EMIT_WHITELIST = []

TRACKING_SEGMENTIO_WEBHOOK_SECRET = None
TRACKING_SEGMENTIO_ALLOWED_TYPES = ['track']
TRACKING_SEGMENTIO_DISALLOWED_SUBSTRING_NAMES = []
TRACKING_SEGMENTIO_SOURCE_MAP = {
    'analytics-android': 'mobile',
    'analytics-ios': 'mobile',
}

######################## GOOGLE ANALYTICS ###########################
GOOGLE_ANALYTICS_ACCOUNT = None
GOOGLE_SITE_VERIFICATION_ID = ''
GOOGLE_ANALYTICS_LINKEDIN = 'GOOGLE_ANALYTICS_LINKEDIN_DUMMY'
GOOGLE_ANALYTICS_TRACKING_ID = None

######################## BRANCH.IO ###########################
BRANCH_IO_KEY = ''

######################## OPTIMIZELY ###########################
OPTIMIZELY_PROJECT_ID = None

######################## subdomain specific settings ###########################
COURSE_LISTINGS = {}

############# XBlock Configuration ##########

# Import after sys.path fixup
from xmodule.modulestore.inheritance import InheritanceMixin
from xmodule.modulestore import prefer_xmodules
from xmodule.x_module import XModuleMixin

# These are the Mixins that should be added to every XBlock.
# This should be moved into an XBlock Runtime/Application object
# once the responsibility of XBlock creation is moved out of modulestore - cpennington
XBLOCK_MIXINS = (LmsBlockMixin, InheritanceMixin, XModuleMixin, EditInfoMixin)

# Allow any XBlock in the LMS
XBLOCK_SELECT_FUNCTION = prefer_xmodules

# Paths to wrapper methods which should be applied to every XBlock's FieldData.
XBLOCK_FIELD_DATA_WRAPPERS = ()

XBLOCK_FS_STORAGE_BUCKET = None
XBLOCK_FS_STORAGE_PREFIX = None
XBLOCK_SETTINGS = {}

############# ModuleStore Configuration ##########

MODULESTORE_BRANCH = 'published-only'

DOC_STORE_CONFIG = {
    'db': 'edxapp',
    'host': 'localhost',
    'replicaSet': '',
    'password': 'password',
    'port': 27017,
    'user': 'edxapp',
    'collection': 'modulestore',
    'ssl': False,
    # https://api.mongodb.com/python/2.9.1/api/pymongo/mongo_client.html#module-pymongo.mongo_client
    # default is never timeout while the connection is open,
    #this means it needs to explicitly close raising pymongo.errors.NetworkTimeout
    'socketTimeoutMS': 6000,
    'connectTimeoutMS': 2000,  # default is 20000, I believe raises pymongo.errors.ConnectionFailure
    # Not setting waitQueueTimeoutMS and waitQueueMultiple since pymongo defaults to nobody being allowed to wait
    'auth_source': None,
    'read_preference': 'SECONDARY_PREFERRED'
}

CONTENTSTORE = {
    'ENGINE': 'xmodule.contentstore.mongo.MongoContentStore',
    # connection strings are duplicated temporarily for
    # backward compatibility
    'OPTIONS': {
        'db': 'edxapp',
        'host': 'localhost',
        'password': 'password',
        'port': 27017,
        'user': 'edxapp',
        'ssl': False,
        'auth_source': None
    },
    'ADDITIONAL_OPTIONS': {},
    'DOC_STORE_CONFIG': DOC_STORE_CONFIG
}

MODULESTORE = {
    'default': {
        'ENGINE': 'xmodule.modulestore.mixed.MixedModuleStore',
        'OPTIONS': {
            'mappings': {},
            'stores': [
                {
                    'NAME': 'split',
                    'ENGINE': 'xmodule.modulestore.split_mongo.split_draft.DraftVersioningModuleStore',
                    'DOC_STORE_CONFIG': DOC_STORE_CONFIG,
                    'OPTIONS': {
                        'default_class': 'xmodule.hidden_module.HiddenDescriptor',
                        'fs_root': DATA_DIR,
                        'render_template': 'edxmako.shortcuts.render_to_string',
                    }
                },
                {
                    'NAME': 'draft',
                    'ENGINE': 'xmodule.modulestore.mongo.DraftMongoModuleStore',
                    'DOC_STORE_CONFIG': DOC_STORE_CONFIG,
                    'OPTIONS': {
                        'default_class': 'xmodule.hidden_module.HiddenDescriptor',
                        'fs_root': DATA_DIR,
                        'render_template': 'edxmako.shortcuts.render_to_string',
                    }
                }
            ]
        }
    }
}

DATABASES = {
    # edxapp's edxapp-migrate scripts and the edxapp_migrate play
    # will ensure that any DB not named read_replica will be migrated
    # for both the lms and cms.
    'default': {
        'ATOMIC_REQUESTS': True,
        'CONN_MAX_AGE': 0,
        'ENGINE': 'django.db.backends.mysql',
        'HOST': 'localhost',
        'NAME': 'edxapp',
        'OPTIONS': {},
        'PASSWORD': 'password',
        'PORT': '3306',
        'USER': 'edxapp001'
    },
    'read_replica': {
        'CONN_MAX_AGE': 0,
        'ENGINE': 'django.db.backends.mysql',
        'HOST': 'localhost',
        'NAME': 'edxapp',
        'OPTIONS': {},
        'PASSWORD': 'password',
        'PORT': '3306',
        'USER': 'edxapp001'
    },
    'student_module_history': {
        'CONN_MAX_AGE': 0,
        'ENGINE': 'django.db.backends.mysql',
        'HOST': 'localhost',
        'NAME': 'edxapp_csmh',
        'OPTIONS': {},
        'PASSWORD': 'password',
        'PORT': '3306',
        'USER': 'edxapp001'
    }
}

#################### Python sandbox ############################################

CODE_JAIL = {
    # from https://github.com/edx/codejail/blob/master/codejail/django_integration.py#L24, '' should be same as None
    'python_bin': '/edx/app/edxapp/venvs/edxapp-sandbox/bin/python',
    # User to run as in the sandbox.
    'user': 'sandbox',

    # Configurable limits.
    'limits': {
        # How many CPU seconds can jailed code use?
        'CPU': 1,
        # Limit the memory of the jailed process to something high but not
        # infinite (512MiB in bytes)
        'VMEM': 536870912,
        # Time in seconds that the jailed process has to run.
        'REALTIME': 3,
        'PROXY': 0,
    },
}

# Some courses are allowed to run unsafe code. This is a list of regexes, one
# of them must match the course id for that course to run unsafe code.
#
# For example:
#
#   COURSES_WITH_UNSAFE_CODE = [
#       r"Harvard/XY123.1/.*"
#   ]
COURSES_WITH_UNSAFE_CODE = []

############################### DJANGO BUILT-INS ###############################
# Change DEBUG in your environment settings files, not here
DEBUG = False
USE_TZ = True
SESSION_COOKIE_SECURE = False
SESSION_SAVE_EVERY_REQUEST = False
SESSION_SERIALIZER = 'openedx.core.lib.session_serializers.PickleSerializer'
SESSION_COOKIE_DOMAIN = ""
SESSION_COOKIE_NAME = 'sessionid'

# django-session-cookie middleware
DCS_SESSION_COOKIE_SAMESITE = 'None'
DCS_SESSION_COOKIE_SAMESITE_FORCE_ALL = True

# CMS base
CMS_BASE = 'localhost:18010'

# LMS base
LMS_BASE = 'localhost:18000'

# Studio name
STUDIO_NAME = 'Studio'
STUDIO_SHORT_NAME = 'Studio'

# Site info
SITE_NAME = "localhost"
HTTPS = 'on'
ROOT_URLCONF = 'lms.urls'
# NOTE: Please set ALLOWED_HOSTS to some sane value, as we do not allow the default '*'

# Platform Email
EMAIL_BACKEND = 'django.core.mail.backends.smtp.EmailBackend'
EMAIL_HOST = 'localhost'
EMAIL_PORT = 25
EMAIL_USE_TLS = False
EMAIL_HOST_USER = ''
EMAIL_HOST_PASSWORD = ''
DEFAULT_FROM_EMAIL = 'registration@example.com'
DEFAULT_FEEDBACK_EMAIL = 'feedback@example.com'
SERVER_EMAIL = 'devops@example.com'
TECH_SUPPORT_EMAIL = 'technical@example.com'
CONTACT_EMAIL = 'info@example.com'
BUGS_EMAIL = 'bugs@example.com'
UNIVERSITY_EMAIL = 'university@example.com'
PRESS_EMAIL = 'press@example.com'
FINANCE_EMAIL = ''

# Platform mailing address
CONTACT_MAILING_ADDRESS = 'SET-ME-PLEASE'

# Account activation email sender address
ACTIVATION_EMAIL_FROM_ADDRESS = ''

ADMINS = ()
MANAGERS = ADMINS

# Static content
STATIC_URL = '/static/'
STATIC_ROOT = ENV_ROOT / "staticfiles"
STATIC_URL_BASE = '/static/'

STATICFILES_DIRS = [
    COMMON_ROOT / "static",
    PROJECT_ROOT / "static",
    NODE_MODULES_ROOT / "@edx",
]

FAVICON_PATH = 'images/favicon.ico'
DEFAULT_COURSE_ABOUT_IMAGE_URL = 'images/pencils.jpg'

CAS_SERVER_URL = ""
CAS_EXTRA_LOGIN_PARAMS = ""
CAS_ATTRIBUTE_CALLBACK = ""

# User-uploaded content
MEDIA_ROOT = '/edx/var/edxapp/media/'
MEDIA_URL = '/media/'

# Locale/Internationalization
CELERY_TIMEZONE = 'UTC'
TIME_ZONE = 'UTC'
LANGUAGE_CODE = 'en'  # http://www.i18nguy.com/unicode/language-identifiers.html
# these languages display right to left
LANGUAGES_BIDI = ("he", "ar", "fa", "ur", "fa-ir", "rtl")

LANGUAGE_COOKIE = "openedx-language-preference"

# Sourced from http://www.localeplanet.com/icu/ and wikipedia
LANGUAGES = [
    ('en', u'English'),
    ('rtl', u'Right-to-Left Test Language'),
    ('eo', u'Dummy Language (Esperanto)'),  # Dummy languaged used for testing
    ('fake2', u'Fake translations'),        # Another dummy language for testing (not pushed to prod)

    ('am', u'አማርኛ'),  # Amharic
    ('ar', u'العربية'),  # Arabic
    ('az', u'azərbaycanca'),  # Azerbaijani
    ('bg-bg', u'български (България)'),  # Bulgarian (Bulgaria)
    ('bn-bd', u'বাংলা (বাংলাদেশ)'),  # Bengali (Bangladesh)
    ('bn-in', u'বাংলা (ভারত)'),  # Bengali (India)
    ('bs', u'bosanski'),  # Bosnian
    ('ca', u'Català'),  # Catalan
    ('ca@valencia', u'Català (València)'),  # Catalan (Valencia)
    ('cs', u'Čeština'),  # Czech
    ('cy', u'Cymraeg'),  # Welsh
    ('da', u'dansk'),  # Danish
    ('de-de', u'Deutsch (Deutschland)'),  # German (Germany)
    ('el', u'Ελληνικά'),  # Greek
    ('en-uk', u'English (United Kingdom)'),  # English (United Kingdom)
    ('en@lolcat', u'LOLCAT English'),  # LOLCAT English
    ('en@pirate', u'Pirate English'),  # Pirate English
    ('es-419', u'Español (Latinoamérica)'),  # Spanish (Latin America)
    ('es-ar', u'Español (Argentina)'),  # Spanish (Argentina)
    ('es-ec', u'Español (Ecuador)'),  # Spanish (Ecuador)
    ('es-es', u'Español (España)'),  # Spanish (Spain)
    ('es-mx', u'Español (México)'),  # Spanish (Mexico)
    ('es-pe', u'Español (Perú)'),  # Spanish (Peru)
    ('et-ee', u'Eesti (Eesti)'),  # Estonian (Estonia)
    ('eu-es', u'euskara (Espainia)'),  # Basque (Spain)
    ('fa', u'فارسی'),  # Persian
    ('fa-ir', u'فارسی (ایران)'),  # Persian (Iran)
    ('fi-fi', u'Suomi (Suomi)'),  # Finnish (Finland)
    ('fil', u'Filipino'),  # Filipino
    ('fr', u'Français'),  # French
    ('gl', u'Galego'),  # Galician
    ('gu', u'ગુજરાતી'),  # Gujarati
    ('he', u'עברית'),  # Hebrew
    ('hi', u'हिन्दी'),  # Hindi
    ('hr', u'hrvatski'),  # Croatian
    ('hu', u'magyar'),  # Hungarian
    ('hy-am', u'Հայերեն (Հայաստան)'),  # Armenian (Armenia)
    ('id', u'Bahasa Indonesia'),  # Indonesian
    ('it-it', u'Italiano (Italia)'),  # Italian (Italy)
    ('ja-jp', u'日本語 (日本)'),  # Japanese (Japan)
    ('kk-kz', u'қазақ тілі (Қазақстан)'),  # Kazakh (Kazakhstan)
    ('km-kh', u'ភាសាខ្មែរ (កម្ពុជា)'),  # Khmer (Cambodia)
    ('kn', u'ಕನ್ನಡ'),  # Kannada
    ('ko-kr', u'한국어 (대한민국)'),  # Korean (Korea)
    ('lt-lt', u'Lietuvių (Lietuva)'),  # Lithuanian (Lithuania)
    ('ml', u'മലയാളം'),  # Malayalam
    ('mn', u'Монгол хэл'),  # Mongolian
    ('mr', u'मराठी'),  # Marathi
    ('ms', u'Bahasa Melayu'),  # Malay
    ('nb', u'Norsk bokmål'),  # Norwegian Bokmål
    ('ne', u'नेपाली'),  # Nepali
    ('nl-nl', u'Nederlands (Nederland)'),  # Dutch (Netherlands)
    ('or', u'ଓଡ଼ିଆ'),  # Oriya
    ('pl', u'Polski'),  # Polish
    ('pt-br', u'Português (Brasil)'),  # Portuguese (Brazil)
    ('pt-pt', u'Português (Portugal)'),  # Portuguese (Portugal)
    ('ro', u'română'),  # Romanian
    ('ru', u'Русский'),  # Russian
    ('si', u'සිංහල'),  # Sinhala
    ('sk', u'Slovenčina'),  # Slovak
    ('sl', u'Slovenščina'),  # Slovenian
    ('sq', u'shqip'),  # Albanian
    ('sr', u'Српски'),  # Serbian
    ('sv', u'svenska'),  # Swedish
    ('sw', u'Kiswahili'),  # Swahili
    ('ta', u'தமிழ்'),  # Tamil
    ('te', u'తెలుగు'),  # Telugu
    ('th', u'ไทย'),  # Thai
    ('tr-tr', u'Türkçe (Türkiye)'),  # Turkish (Turkey)
    ('uk', u'Українська'),  # Ukranian
    ('ur', u'اردو'),  # Urdu
    ('vi', u'Tiếng Việt'),  # Vietnamese
    ('uz', u'Ўзбек'),  # Uzbek
    ('zh-cn', u'中文 (简体)'),  # Chinese (China)
    ('zh-hk', u'中文 (香港)'),  # Chinese (Hong Kong)
    ('zh-tw', u'中文 (台灣)'),  # Chinese (Taiwan)
]

LANGUAGE_DICT = dict(LANGUAGES)

# Languages supported for custom course certificate templates
CERTIFICATE_TEMPLATE_LANGUAGES = {
    'en': 'English',
    'es': 'Español',
}

USE_I18N = True
USE_L10N = True

STATICI18N_FILENAME_FUNCTION = 'statici18n.utils.legacy_filename'
STATICI18N_ROOT = PROJECT_ROOT / "static"
STATICI18N_OUTPUT_DIR = "js/i18n"


# Localization strings (e.g. django.po) are under these directories
def _make_locale_paths(settings):  # pylint: disable=missing-function-docstring
    locale_paths = [settings.REPO_ROOT + '/conf/locale']  # edx-platform/conf/locale/
    if settings.ENABLE_COMPREHENSIVE_THEMING:
        # Add locale paths to settings for comprehensive theming.
        for locale_path in settings.COMPREHENSIVE_THEME_LOCALE_PATHS:
            locale_paths += (path(locale_path), )
    return locale_paths
LOCALE_PATHS = _make_locale_paths
derived('LOCALE_PATHS')

# Messages
MESSAGE_STORAGE = 'django.contrib.messages.storage.session.SessionStorage'

# Guidelines for translators
TRANSLATORS_GUIDE = 'https://edx.readthedocs.org/projects/edx-developer-guide/en/latest/' \
                    'conventions/internationalization/i18n_translators_guide.html'

#################################### AWS #######################################
# S3BotoStorage insists on a timeout for uploaded assets. We should make it
# permanent instead, but rather than trying to figure out exactly where that
# setting is, I'm just bumping the expiration time to something absurd (100
# years). This is only used if DEFAULT_FILE_STORAGE is overriden to use S3
# in the global settings.py
AWS_QUERYSTRING_EXPIRE = 10 * 365 * 24 * 60 * 60  # 10 years
AWS_SES_REGION_NAME = 'us-east-1'
AWS_SES_REGION_ENDPOINT = 'email.us-east-1.amazonaws.com'
AWS_ACCESS_KEY_ID = None
AWS_SECRET_ACCESS_KEY = None
AWS_QUERYSTRING_AUTH = False
AWS_STORAGE_BUCKET_NAME = "SET-ME-PLEASE (ex. bucket-name)"
AWS_S3_CUSTOM_DOMAIN = "SET-ME-PLEASE (ex. bucket-name.s3.amazonaws.com)"

################################# SIMPLEWIKI ###################################
SIMPLE_WIKI_REQUIRE_LOGIN_EDIT = True
SIMPLE_WIKI_REQUIRE_LOGIN_VIEW = False

################################# WIKI ###################################
from course_wiki import settings as course_wiki_settings

WIKI_ACCOUNT_HANDLING = False
WIKI_EDITOR = 'course_wiki.editors.CodeMirror'
WIKI_SHOW_MAX_CHILDREN = 0  # We don't use the little menu that shows children of an article in the breadcrumb
WIKI_ANONYMOUS = False  # Don't allow anonymous access until the styling is figured out

WIKI_CAN_DELETE = course_wiki_settings.CAN_DELETE
WIKI_CAN_MODERATE = course_wiki_settings.CAN_MODERATE
WIKI_CAN_CHANGE_PERMISSIONS = course_wiki_settings.CAN_CHANGE_PERMISSIONS
WIKI_CAN_ASSIGN = course_wiki_settings.CAN_ASSIGN

WIKI_USE_BOOTSTRAP_SELECT_WIDGET = False
WIKI_LINK_LIVE_LOOKUPS = False
WIKI_LINK_DEFAULT_LEVEL = 2

##### Zendesk #####
ZENDESK_URL = ''
ZENDESK_USER = ''
ZENDESK_API_KEY = ''
ZENDESK_CUSTOM_FIELDS = {}
ZENDESK_OAUTH_ACCESS_TOKEN = ''
# A mapping of string names to Zendesk Group IDs
# To get the IDs of your groups you can go to
# {zendesk_url}/api/v2/groups.json
ZENDESK_GROUP_ID_MAPPING = {}

##### EMBARGO #####
EMBARGO_SITE_REDIRECT_URL = None

##### shoppingcart Payment #####
PAYMENT_SUPPORT_EMAIL = 'billing@example.com'

##### Using cybersource by default #####

CC_PROCESSOR_NAME = 'CyberSource2'
CC_PROCESSOR = {
    'CyberSource2': {
        "PURCHASE_ENDPOINT": '',
        "SECRET_KEY": '',
        "ACCESS_KEY": '',
        "PROFILE_ID": '',
    }
}

# Setting for PAID_COURSE_REGISTRATION, DOES NOT AFFECT VERIFIED STUDENTS
PAID_COURSE_REGISTRATION_CURRENCY = ['usd', '$']

# Members of this group are allowed to generate payment reports
PAYMENT_REPORT_GENERATOR_GROUP = 'shoppingcart_report_access'

################################# EdxNotes config  #########################

# Configure the LMS to use our stub EdxNotes implementation
EDXNOTES_PUBLIC_API = 'http://localhost:18120/api/v1'
EDXNOTES_INTERNAL_API = 'http://localhost:18120/api/v1'
EDXNOTES_CLIENT_NAME = "edx-notes"

EDXNOTES_CONNECT_TIMEOUT = 0.5  # time in seconds
EDXNOTES_READ_TIMEOUT = 1.5  # time in seconds

########################## Parental controls config  #######################

# The age at which a learner no longer requires parental consent, or None
# if parental consent is never required.
PARENTAL_CONSENT_AGE_LIMIT = 13

######################### Branded Footer ###################################
# Constants for the footer used on the site and shared with other sites
# (such as marketing and the blog) via the branding API.

# URL for OpenEdX displayed in the footer
FOOTER_OPENEDX_URL = "http://open.edx.org"

# URL for the OpenEdX logo image
# We use logo images served from files.edx.org so we can (roughly) track
# how many OpenEdX installations are running.
# Site operators can choose from these logo options:
# * https://files.edx.org/openedx-logos/edx-openedx-logo-tag.png
# * https://files.edx.org/openedx-logos/edx-openedx-logo-tag-light.png"
# * https://files.edx.org/openedx-logos/edx-openedx-logo-tag-dark.png
FOOTER_OPENEDX_LOGO_IMAGE = "https://files.edx.org/openedx-logos/edx-openedx-logo-tag.png"

# This is just a placeholder image.
# Site operators can customize this with their organization's image.
FOOTER_ORGANIZATION_IMAGE = "images/logo.png"

# These are referred to both by the Django asset pipeline
# AND by the branding footer API, which needs to decide which
# version of the CSS to serve.
FOOTER_CSS = {
    "openedx": {
        "ltr": "style-lms-footer",
        "rtl": "style-lms-footer-rtl",
    },
    "edx": {
        "ltr": "style-lms-footer-edx",
        "rtl": "style-lms-footer-edx-rtl",
    },
}

# Cache expiration for the version of the footer served
# by the branding API.
FOOTER_CACHE_TIMEOUT = 30 * 60

# Max age cache control header for the footer (controls browser caching).
FOOTER_BROWSER_CACHE_MAX_AGE = 5 * 60

# Credit api notification cache timeout
CREDIT_NOTIFICATION_CACHE_TIMEOUT = 5 * 60 * 60

################################# Middleware ###################################

MIDDLEWARE = [
    'openedx.core.lib.x_forwarded_for.middleware.XForwardedForMiddleware',

    # Avoid issue with https://blog.heroku.com/chrome-changes-samesite-cookie
    # Override was found here https://github.com/django/django/pull/11894
    'django_cookies_samesite.middleware.CookiesSameSite',

    'crum.CurrentRequestUserMiddleware',

    # A newer and safer request cache.
    'edx_django_utils.cache.middleware.RequestCacheMiddleware',
    'edx_django_utils.monitoring.middleware.MonitoringCustomMetricsMiddleware',

    # Cookie monitoring
    'openedx.core.lib.request_utils.CookieMetricsMiddleware',

    'mobile_api.middleware.AppVersionUpgrade',
    'openedx.core.djangoapps.header_control.middleware.HeaderControlMiddleware',
    'lms.djangoapps.discussion.django_comment_client.middleware.AjaxExceptionMiddleware',
    'django.middleware.common.CommonMiddleware',

    'django.contrib.sites.middleware.CurrentSiteMiddleware',
    'edx_rest_framework_extensions.auth.jwt.middleware.JwtAuthCookieMiddleware',

    # Allows us to define redirects via Django admin
    'django_sites_extensions.middleware.RedirectMiddleware',

    # Instead of SessionMiddleware, we use a more secure version
    # 'django.contrib.sessions.middleware.SessionMiddleware',
    'openedx.core.djangoapps.safe_sessions.middleware.SafeSessionMiddleware',

    # Instead of AuthenticationMiddleware, we use a cached backed version
    #'django.contrib.auth.middleware.AuthenticationMiddleware',
    'openedx.core.djangoapps.cache_toolbox.middleware.CacheBackedAuthenticationMiddleware',

    # [CLEARESULT_CUSTOM]
    'openedx.features.clearesult_features.middlewares.authentication.ClearesultAuthenticationMiddleware',
    'openedx.features.clearesult_features.middlewares.session_watcher.ClearesultSessionMiddleware',
    'openedx.features.clearesult_features.middlewares.site_security.SiteAuthenticationMiddleware',

    'student.middleware.UserStandingMiddleware',
    'openedx.core.djangoapps.contentserver.middleware.StaticContentServer',

    # Adds user tags to tracking events
    # Must go before TrackMiddleware, to get the context set up
    'openedx.core.djangoapps.user_api.middleware.UserTagsEventContextMiddleware',

    'django.contrib.messages.middleware.MessageMiddleware',
    'track.middleware.TrackMiddleware',

    # CORS and CSRF
    'corsheaders.middleware.CorsMiddleware',
    'openedx.core.djangoapps.cors_csrf.middleware.CorsCSRFMiddleware',
    'openedx.core.djangoapps.cors_csrf.middleware.CsrfCrossDomainCookieMiddleware',
    'django.middleware.csrf.CsrfViewMiddleware',

    'splash.middleware.SplashMiddleware',

    'openedx.core.djangoapps.geoinfo.middleware.CountryMiddleware',
    'openedx.core.djangoapps.embargo.middleware.EmbargoMiddleware',

    # Allows us to set user preferences
    'openedx.core.djangoapps.lang_pref.middleware.LanguagePreferenceMiddleware',

    # Allows us to dark-launch particular languages.
    # Must be after LangPrefMiddleware, so ?preview-lang query params can override
    # user's language preference. ?clear-lang resets to user's language preference.
    'openedx.core.djangoapps.dark_lang.middleware.DarkLangMiddleware',

    # Detects user-requested locale from 'accept-language' header in http request.
    # Must be after DarkLangMiddleware.
    'django.middleware.locale.LocaleMiddleware',

    'lms.djangoapps.discussion.django_comment_client.utils.ViewNameMiddleware',
    'codejail.django_integration.ConfigureCodeJailMiddleware',

    # catches any uncaught RateLimitExceptions and returns a 403 instead of a 500
    'ratelimitbackend.middleware.RateLimitMiddleware',

    # for expiring inactive sessions
    'openedx.core.djangoapps.session_inactivity_timeout.middleware.SessionInactivityTimeout',

    # use Django built in clickjacking protection
    'django.middleware.clickjacking.XFrameOptionsMiddleware',

    # to redirected unenrolled students to the course info page
    'lms.djangoapps.courseware.middleware.CacheCourseIdMiddleware',
    'lms.djangoapps.courseware.middleware.RedirectMiddleware',

    'course_wiki.middleware.WikiAccessMiddleware',

    'openedx.core.djangoapps.theming.middleware.CurrentSiteThemeMiddleware',

    'waffle.middleware.WaffleMiddleware',

    # Enables force_django_cache_miss functionality for TieredCache.
    'edx_django_utils.cache.middleware.TieredCacheMiddleware',

    # Outputs monitoring metrics for a request.
    'edx_rest_framework_extensions.middleware.RequestMetricsMiddleware',

    'edx_rest_framework_extensions.auth.jwt.middleware.EnsureJWTAuthSettingsMiddleware',

    # Handles automatically storing user ids in django-simple-history tables when possible.
    'simple_history.middleware.HistoryRequestMiddleware',

    # This must be last
    'openedx.core.djangoapps.site_configuration.middleware.SessionCookieDomainOverrideMiddleware',
]

# Clickjacking protection can be disbaled by setting this to 'ALLOW'
X_FRAME_OPTIONS = 'DENY'

# Platform for Privacy Preferences header
P3P_HEADER = 'CP="Open EdX does not have a P3P policy."'

############################### PIPELINE #######################################

PIPELINE = {
    'PIPELINE_ENABLED': True,
    'CSS_COMPRESSOR': None,
    'JS_COMPRESSOR': 'pipeline.compressors.uglifyjs.UglifyJSCompressor',
    # Don't wrap JavaScript as there is code that depends upon updating the global namespace
    'DISABLE_WRAPPER': True,
    # Specify the UglifyJS binary to use
    'UGLIFYJS_BINARY': 'node_modules/.bin/uglifyjs',
}

STATICFILES_STORAGE = 'openedx.core.storage.ProductionStorage'
STATICFILES_STORAGE_KWARGS = {}

# List of finder classes that know how to find static files in various locations.
# Note: the pipeline finder is included to be able to discover optimized files
STATICFILES_FINDERS = [
    'openedx.core.djangoapps.theming.finders.ThemeFilesFinder',
    'django.contrib.staticfiles.finders.FileSystemFinder',
    'django.contrib.staticfiles.finders.AppDirectoriesFinder',
    'openedx.core.lib.xblock_pipeline.finder.XBlockPipelineFinder',
    'pipeline.finders.PipelineFinder',
]

from openedx.core.lib.rooted_paths import rooted_glob

courseware_js = [
    'js/ajax-error.js',
    'js/courseware.js',
    'js/histogram.js',
    'js/navigation.js',
    'js/modules/tab.js',
]


# Before a student accesses courseware, we do not
# need many of the JS dependencies.  This includes
# only the dependencies used everywhere in the LMS
# (including the dashboard/account/profile pages)
# Currently, this partially duplicates the "main vendor"
# JavaScript file, so only one of the two should be included
# on a page at any time.
# In the future, we will likely refactor this to use
# RequireJS and an optimizer.
base_vendor_js = [
    'common/js/vendor/jquery.js',
    'common/js/vendor/jquery-migrate.js',
    'js/vendor/jquery.cookie.js',
    'js/vendor/url.min.js',
    'common/js/vendor/underscore.js',
    'common/js/vendor/underscore.string.js',
    'common/js/vendor/picturefill.js',

    # Make some edX UI Toolkit utilities available in the global "edx" namespace
    'edx-ui-toolkit/js/utils/global-loader.js',
    'edx-ui-toolkit/js/utils/string-utils.js',
    'edx-ui-toolkit/js/utils/html-utils.js',

    # Finally load RequireJS and dependent vendor libraries
    'common/js/vendor/require.js',
    'js/RequireJS-namespace-undefine.js',
    'js/vendor/URI.min.js',
    'common/js/vendor/backbone.js'
]

main_vendor_js = base_vendor_js + [
    'js/vendor/json2.js',
    'js/vendor/jquery-ui.min.js',
    'js/vendor/jquery.qtip.min.js',
    'js/vendor/jquery.ba-bbq.min.js',
]

# Common files used by both RequireJS code and non-RequireJS code
base_application_js = [
    'js/src/utility.js',
    'js/src/logger.js',
    'js/user_dropdown_v1.js',  # Custom dropdown keyboard handling for legacy pages
    'js/dialog_tab_controls.js',
    'js/src/string_utils.js',
    'js/form.ext.js',
    'js/src/ie_shim.js',
    'js/src/accessibility_tools.js',
    'js/toggle_login_modal.js',
    'js/src/lang_edx.js',
]

dashboard_js = (
    sorted(rooted_glob(PROJECT_ROOT / 'static', 'js/dashboard/**/*.js'))
)
discussion_js = (
    rooted_glob(PROJECT_ROOT / 'static', 'js/customwmd.js') +
    rooted_glob(PROJECT_ROOT / 'static', 'js/mathjax_accessible.js') +
    rooted_glob(PROJECT_ROOT / 'static', 'js/mathjax_delay_renderer.js') +
    sorted(rooted_glob(COMMON_ROOT / 'static', 'common/js/discussion/**/*.js'))
)

discussion_vendor_js = [
    'js/Markdown.Converter.js',
    'js/Markdown.Sanitizer.js',
    'js/Markdown.Editor.js',
    'js/vendor/jquery.timeago.js',
    'js/src/jquery.timeago.locale.js',
    'js/vendor/jquery.truncate.js',
    'js/jquery.ajaxfileupload.js',
    'js/split.js'
]

instructor_dash_js = sorted(rooted_glob(PROJECT_ROOT / 'static', 'js/instructor_dashboard/**/*.js'))

verify_student_js = [
    'js/sticky_filter.js',
    'js/query-params.js',
    'js/verify_student/models/verification_model.js',
    'js/verify_student/views/error_view.js',
    'js/verify_student/views/image_input_view.js',
    'js/verify_student/views/webcam_photo_view.js',
    'js/verify_student/views/step_view.js',
    'js/verify_student/views/intro_step_view.js',
    'js/verify_student/views/make_payment_step_view.js',
    'js/verify_student/views/payment_confirmation_step_view.js',
    'js/verify_student/views/face_photo_step_view.js',
    'js/verify_student/views/id_photo_step_view.js',
    'js/verify_student/views/review_photos_step_view.js',
    'js/verify_student/views/enrollment_confirmation_step_view.js',
    'js/verify_student/views/pay_and_verify_view.js',
    'js/verify_student/pay_and_verify.js',
]

reverify_js = [
    'js/verify_student/views/error_view.js',
    'js/verify_student/views/image_input_view.js',
    'js/verify_student/views/webcam_photo_view.js',
    'js/verify_student/views/step_view.js',
    'js/verify_student/views/face_photo_step_view.js',
    'js/verify_student/views/id_photo_step_view.js',
    'js/verify_student/views/review_photos_step_view.js',
    'js/verify_student/views/reverify_success_step_view.js',
    'js/verify_student/models/verification_model.js',
    'js/verify_student/views/reverify_view.js',
    'js/verify_student/reverify.js',
]

incourse_reverify_js = [
    'js/verify_student/views/error_view.js',
    'js/verify_student/views/image_input_view.js',
    'js/verify_student/views/webcam_photo_view.js',
    'js/verify_student/models/verification_model.js',
    'js/verify_student/views/incourse_reverify_view.js',
    'js/verify_student/incourse_reverify.js',
]

ccx_js = sorted(rooted_glob(PROJECT_ROOT / 'static', 'js/ccx/**/*.js'))

certificates_web_view_js = [
    'common/js/vendor/jquery.js',
    'common/js/vendor/jquery-migrate.js',
    'js/vendor/jquery.cookie.js',
    'js/src/logger.js',
    'js/utils/facebook.js',
]

credit_web_view_js = [
    'common/js/vendor/jquery.js',
    'common/js/vendor/jquery-migrate.js',
    'js/vendor/jquery.cookie.js',
    'js/src/logger.js',
]

PIPELINE['STYLESHEETS'] = {
    'style-vendor': {
        'source_filenames': [
            'css/vendor/font-awesome.css',
            'css/vendor/jquery.qtip.min.css',
        ],
        'output_filename': 'css/lms-style-vendor.css',
    },
    'style-vendor-tinymce-content': {
        'source_filenames': [
            'js/vendor/tinymce/js/tinymce/skins/studio-tmce4/content.min.css'
        ],
        'output_filename': 'css/lms-style-vendor-tinymce-content.css',
    },
    'style-vendor-tinymce-skin': {
        'source_filenames': [
            'js/vendor/tinymce/js/tinymce/skins/studio-tmce4/skin.min.css'
        ],
        'output_filename': 'css/lms-style-vendor-tinymce-skin.css',
    },
    'style-main-v1': {
        'source_filenames': [
            'css/lms-main-v1.css',
        ],
        'output_filename': 'css/lms-main-v1.css',
    },
    'style-main-v1-rtl': {
        'source_filenames': [
            'css/lms-main-v1-rtl.css',
        ],
        'output_filename': 'css/lms-main-v1-rtl.css',
    },
    'style-main-v2': {
        'source_filenames': [
            'css/lms-main-v2.css',
        ],
        'output_filename': 'css/lms-main-v2.css',
    },
    'style-main-v2-rtl': {
        'source_filenames': [
            'css/lms-main-v2-rtl.css',
        ],
        'output_filename': 'css/lms-main-v2-rtl.css',
    },
    'style-course-vendor': {
        'source_filenames': [
            'js/vendor/CodeMirror/codemirror.css',
            'css/vendor/jquery.treeview.css',
            'css/vendor/ui-lightness/jquery-ui-1.8.22.custom.css',
        ],
        'output_filename': 'css/lms-style-course-vendor.css',
    },
    'style-course': {
        'source_filenames': [
            'css/lms-course.css',
        ],
        'output_filename': 'css/lms-course.css',
    },
    'style-course-rtl': {
        'source_filenames': [
            'css/lms-course-rtl.css',
        ],
        'output_filename': 'css/lms-course-rtl.css',
    },
    'style-student-notes': {
        'source_filenames': [
            'css/vendor/edxnotes/annotator.min.css',
        ],
        'output_filename': 'css/lms-style-student-notes.css',
    },
    'style-discussion-main': {
        'source_filenames': [
            'css/discussion/lms-discussion-main.css',
        ],
        'output_filename': 'css/discussion/lms-discussion-main.css',
    },
    'style-discussion-main-rtl': {
        'source_filenames': [
            'css/discussion/lms-discussion-main-rtl.css',
        ],
        'output_filename': 'css/discussion/lms-discussion-main-rtl.css',
    },
    'style-inline-discussion': {
        'source_filenames': [
            'css/discussion/inline-discussion.css',
        ],
        'output_filename': 'css/discussion/inline-discussion.css',
    },
    'style-inline-discussion-rtl': {
        'source_filenames': [
            'css/discussion/inline-discussion-rtl.css',
        ],
        'output_filename': 'css/discussion/inline-discussion-rtl.css',
    },
    FOOTER_CSS['openedx']['ltr']: {
        'source_filenames': [
            'css/lms-footer.css',
        ],
        'output_filename': 'css/lms-footer.css',
    },
    FOOTER_CSS['openedx']['rtl']: {
        'source_filenames': [
            'css/lms-footer-rtl.css',
        ],
        'output_filename': 'css/lms-footer-rtl.css'
    },
    FOOTER_CSS['edx']['ltr']: {
        'source_filenames': [
            'css/lms-footer-edx.css',
        ],
        'output_filename': 'css/lms-footer-edx.css'
    },
    FOOTER_CSS['edx']['rtl']: {
        'source_filenames': [
            'css/lms-footer-edx-rtl.css',
        ],
        'output_filename': 'css/lms-footer-edx-rtl.css'
    },
    'style-certificates': {
        'source_filenames': [
            'certificates/css/main-ltr.css',
            'css/vendor/font-awesome.css',
        ],
        'output_filename': 'css/certificates-style.css'
    },
    'style-certificates-rtl': {
        'source_filenames': [
            'certificates/css/main-rtl.css',
            'css/vendor/font-awesome.css',
        ],
        'output_filename': 'css/certificates-style-rtl.css'
    },
    'style-learner-dashboard': {
        'source_filenames': [
            'css/lms-learner-dashboard.css',
        ],
        'output_filename': 'css/lms-learner-dashboard.css',
    },
    'style-learner-dashboard-rtl': {
        'source_filenames': [
            'css/lms-learner-dashboard-rtl.css',
        ],
        'output_filename': 'css/lms-learner-dashboard-rtl.css',
    },
    'style-mobile': {
        'source_filenames': [
            'css/lms-mobile.css',
        ],
        'output_filename': 'css/lms-mobile.css',
    },
    'style-mobile-rtl': {
        'source_filenames': [
            'css/lms-mobile-rtl.css',
        ],
        'output_filename': 'css/lms-mobile-rtl.css',
    },
}

common_js = [
    'js/src/ajax_prefix.js',
    'js/src/jquery.immediateDescendents.js',
    'js/src/xproblem.js',
]
xblock_runtime_js = [
    'common/js/xblock/core.js',
    'common/js/xblock/runtime.v1.js',
    'lms/js/xblock/lms.runtime.v1.js',
]
lms_application_js = [
    'js/calculator.js',
    'js/feedback_form.js',
    'js/main.js',
]

PIPELINE['JAVASCRIPT'] = {
    'base_application': {
        'source_filenames': base_application_js,
        'output_filename': 'js/lms-base-application.js',
    },
    'application': {
        'source_filenames': (
            common_js + xblock_runtime_js + base_application_js + lms_application_js +
            [
                'js/sticky_filter.js',
                'js/query-params.js',
                'common/js/vendor/moment-with-locales.js',
                'common/js/vendor/moment-timezone-with-data.js',
            ]
        ),
        'output_filename': 'js/lms-application.js',
    },
    'courseware': {
        'source_filenames': courseware_js,
        'output_filename': 'js/lms-courseware.js',
    },
    'base_vendor': {
        'source_filenames': base_vendor_js,
        'output_filename': 'js/lms-base-vendor.js',
    },
    'main_vendor': {
        'source_filenames': main_vendor_js,
        'output_filename': 'js/lms-main_vendor.js',
    },
    'module-descriptor-js': {
        'source_filenames': rooted_glob(COMMON_ROOT / 'static/', 'xmodule/descriptors/js/*.js'),
        'output_filename': 'js/lms-module-descriptors.js',
    },
    'module-js': {
        'source_filenames': rooted_glob(COMMON_ROOT / 'static', 'xmodule/modules/js/*.js'),
        'output_filename': 'js/lms-modules.js',
    },
    'discussion': {
        'source_filenames': discussion_js,
        'output_filename': 'js/discussion.js',
    },
    'discussion_vendor': {
        'source_filenames': discussion_vendor_js,
        'output_filename': 'js/discussion_vendor.js',
    },
    'instructor_dash': {
        'source_filenames': instructor_dash_js,
        'output_filename': 'js/instructor_dash.js',
    },
    'dashboard': {
        'source_filenames': dashboard_js,
        'output_filename': 'js/dashboard.js'
    },
    'verify_student': {
        'source_filenames': verify_student_js,
        'output_filename': 'js/verify_student.js'
    },
    'reverify': {
        'source_filenames': reverify_js,
        'output_filename': 'js/reverify.js'
    },
    'incourse_reverify': {
        'source_filenames': incourse_reverify_js,
        'output_filename': 'js/incourse_reverify.js'
    },
    'ccx': {
        'source_filenames': ccx_js,
        'output_filename': 'js/ccx.js'
    },
    'footer_edx': {
        'source_filenames': ['js/footer-edx.js'],
        'output_filename': 'js/footer-edx.js'
    },
    'certificates_wv': {
        'source_filenames': certificates_web_view_js,
        'output_filename': 'js/certificates/web_view.js'
    },
    'credit_wv': {
        'source_filenames': credit_web_view_js,
        'output_filename': 'js/credit/web_view.js'
    }
}


STATICFILES_IGNORE_PATTERNS = (
    "*.py",
    "*.pyc",

    # It would be nice if we could do, for example, "**/*.scss",
    # but these strings get passed down to the `fnmatch` module,
    # which doesn't support that. :(
    # http://docs.python.org/2/library/fnmatch.html
    "sass/*.scss",
    "sass/*/*.scss",
    "sass/*/*/*.scss",
    "sass/*/*/*/*.scss",

    # Ignore tests
    "spec",
    "spec_helpers",

    # Symlinks used by js-test-tool
    "xmodule_js",
)


################################# DJANGO-REQUIRE ###############################

# The baseUrl to pass to the r.js optimizer, relative to STATIC_ROOT.
REQUIRE_BASE_URL = "./"

# The name of a build profile to use for your project, relative to REQUIRE_BASE_URL.
# A sensible value would be 'app.build.js'. Leave blank to use the built-in default build profile.
# Set to False to disable running the default profile (e.g. if only using it to build Standalone
# Modules)
REQUIRE_BUILD_PROFILE = "lms/js/build.js"

# The name of the require.js script used by your project, relative to REQUIRE_BASE_URL.
REQUIRE_JS = "common/js/vendor/require.js"

# Whether to run django-require in debug mode.
REQUIRE_DEBUG = False

# In production, the Django pipeline appends a file hash to JavaScript file names.
# This makes it difficult for RequireJS to load its requirements, since module names
# specified in JavaScript code do not include the hash.
# For this reason, we calculate the actual path including the hash on the server
# when rendering the page.  We then override the default paths provided to RequireJS
# so it can resolve the module name to the correct URL.
#
# If you want to load JavaScript dependencies using RequireJS
# but you don't want to include those dependencies in the JS bundle for the page,
# then you need to add the js urls in this list.
REQUIRE_JS_PATH_OVERRIDES = {
    'course_bookmarks/js/views/bookmark_button': 'course_bookmarks/js/views/bookmark_button.js',
    'js/views/message_banner': 'js/views/message_banner.js',
    'moment': 'common/js/vendor/moment-with-locales.js',
    'moment-timezone': 'common/js/vendor/moment-timezone-with-data.js',
    'js/courseware/course_info_events': 'js/courseware/course_info_events.js',
    'js/courseware/accordion_events': 'js/courseware/accordion_events.js',
    'js/dateutil_factory': 'js/dateutil_factory.js',
    'js/courseware/link_clicked_events': 'js/courseware/link_clicked_events.js',
    'js/courseware/toggle_element_visibility': 'js/courseware/toggle_element_visibility.js',
    'js/student_account/logistration_factory': 'js/student_account/logistration_factory.js',
    'js/courseware/courseware_factory': 'js/courseware/courseware_factory.js',
    'js/groups/views/cohorts_dashboard_factory': 'js/groups/views/cohorts_dashboard_factory.js',
    'js/groups/discussions_management/discussions_dashboard_factory':
        'js/discussions_management/views/discussions_dashboard_factory.js',
    'draggabilly': 'js/vendor/draggabilly.js',
    'hls': 'common/js/vendor/hls.js'
}

########################## DJANGO WEBPACK LOADER ##############################

WEBPACK_LOADER = {
    'DEFAULT': {
        'BUNDLE_DIR_NAME': 'bundles/',
        'STATS_FILE': os.path.join(STATIC_ROOT, 'webpack-stats.json')
    },
    'WORKERS': {
        'BUNDLE_DIR_NAME': 'bundles/',
        'STATS_FILE': os.path.join(STATIC_ROOT, 'webpack-worker-stats.json')
    }
}
WEBPACK_CONFIG_PATH = 'webpack.prod.config.js'

########################## DJANGO DEBUG TOOLBAR ###############################

# We don't enable Django Debug Toolbar universally, but whenever we do, we want
# to avoid patching settings.  Patched settings can cause circular import
# problems: https://django-debug-toolbar.readthedocs.org/en/1.0/installation.html#explicit-setup

DEBUG_TOOLBAR_PATCH_SETTINGS = False

################################# CELERY ######################################

# Celery's task autodiscovery won't find tasks nested in a tasks package.
# Tasks are only registered when the module they are defined in is imported.
CELERY_IMPORTS = (
    'openedx.core.djangoapps.programs.tasks.v1.tasks',
    'poll.tasks'
)

# Message configuration

CELERY_TASK_SERIALIZER = 'json'
CELERY_RESULT_SERIALIZER = 'json'

CELERY_MESSAGE_COMPRESSION = 'gzip'

# Results configuration

CELERY_IGNORE_RESULT = False
CELERY_STORE_ERRORS_EVEN_IF_IGNORED = True

# Events configuration

CELERY_TRACK_STARTED = True

CELERY_SEND_EVENTS = True
CELERY_SEND_TASK_SENT_EVENT = True

# Exchange configuration

CELERY_DEFAULT_EXCHANGE = 'edx.core'
CELERY_DEFAULT_EXCHANGE_TYPE = 'direct'

# Queues configuration

HIGH_PRIORITY_QUEUE = 'edx.core.high'
DEFAULT_PRIORITY_QUEUE = 'edx.core.default'
HIGH_MEM_QUEUE = 'edx.core.high_mem'

CELERY_QUEUE_HA_POLICY = 'all'

CELERY_CREATE_MISSING_QUEUES = True

CELERY_DEFAULT_QUEUE = DEFAULT_PRIORITY_QUEUE
CELERY_DEFAULT_ROUTING_KEY = DEFAULT_PRIORITY_QUEUE

CELERY_QUEUES = [
    'edx.lms.core.default',
    'edx.lms.core.high',
    'edx.lms.core.high_mem'
]

# let logging work as configured:
CELERYD_HIJACK_ROOT_LOGGER = False

CELERY_BROKER_VHOST = ''
CELERY_BROKER_USE_SSL = False
CELERY_EVENT_QUEUE_TTL = None

CELERY_BROKER_TRANSPORT = 'amqp'
CELERY_BROKER_HOSTNAME = 'localhost'
CELERY_BROKER_USER = 'celery'
CELERY_BROKER_PASSWORD = 'celery'

################################ Block Structures ###################################

BLOCK_STRUCTURES_SETTINGS = dict(
    # Delay, in seconds, after a new edit of a course is published
    # before updating the block structures cache.  This is needed
    # for a better chance at getting the latest changes when there
    # are secondary reads in sharded mongoDB clusters. See TNL-5041
    # for more info.
    COURSE_PUBLISH_TASK_DELAY=30,

    # Delay, in seconds, between retry attempts if a task fails.
    TASK_DEFAULT_RETRY_DELAY=30,

    # Maximum number of retries per task.
    TASK_MAX_RETRIES=5,

    # Backend storage options
    PRUNING_ACTIVE=False,
)

################################ Bulk Email ###################################

# Suffix used to construct 'from' email address for bulk emails.
# A course-specific identifier is prepended.
BULK_EMAIL_DEFAULT_FROM_EMAIL = 'no-reply@example.com'

# Parameters for breaking down course enrollment into subtasks.
BULK_EMAIL_EMAILS_PER_TASK = 500

# Initial delay used for retrying tasks.  Additional retries use
# longer delays.  Value is in seconds.
BULK_EMAIL_DEFAULT_RETRY_DELAY = 30

# Maximum number of retries per task for errors that are not related
# to throttling.
BULK_EMAIL_MAX_RETRIES = 5

# Maximum number of retries per task for errors that are related to
# throttling.  If this is not set, then there is no cap on such retries.
BULK_EMAIL_INFINITE_RETRY_CAP = 1000

# We want Bulk Email running on the high-priority queue, so we define the
# routing key that points to it.  At the moment, the name is the same.
BULK_EMAIL_ROUTING_KEY = HIGH_PRIORITY_QUEUE

# We also define a queue for smaller jobs so that large courses don't block
# smaller emails (see BULK_EMAIL_JOB_SIZE_THRESHOLD setting)
BULK_EMAIL_ROUTING_KEY_SMALL_JOBS = 'edx.lms.core.default'

# For emails with fewer than these number of recipients, send them through
# a different queue to avoid large courses blocking emails that are meant to be
# sent to self and staff
BULK_EMAIL_JOB_SIZE_THRESHOLD = 100

# Flag to indicate if individual email addresses should be logged as they are sent
# a bulk email message.
BULK_EMAIL_LOG_SENT_EMAILS = False

# Delay in seconds to sleep between individual mail messages being sent,
# when a bulk email task is retried for rate-related reasons.  Choose this
# value depending on the number of workers that might be sending email in
# parallel, and what the SES rate is.
BULK_EMAIL_RETRY_DELAY_BETWEEN_SENDS = 0.02

############################# Email Opt In ####################################

# Minimum age for organization-wide email opt in
EMAIL_OPTIN_MINIMUM_AGE = PARENTAL_CONSENT_AGE_LIMIT

############################## Video ##########################################

YOUTUBE = {
    # YouTube JavaScript API
    'API': 'https://www.youtube.com/iframe_api',

    'TEST_TIMEOUT': 1500,

    # URL to get YouTube metadata
    'METADATA_URL': 'https://www.googleapis.com/youtube/v3/videos/',

    # Current youtube api for requesting transcripts.
    # For example: http://video.google.com/timedtext?lang=en&v=j_jEn79vS3g.
    'TEXT_API': {
        'url': 'video.google.com/timedtext',
        'params': {
            'lang': 'en',
            'v': 'set_youtube_id_of_11_symbols_here',
        },
    },

    'IMAGE_API': 'http://img.youtube.com/vi/{youtube_id}/0.jpg',  # /maxresdefault.jpg for 1920*1080
}
YOUTUBE_API_KEY = 'PUT_YOUR_API_KEY_HERE'

################################### APPS ######################################

# The order of INSTALLED_APPS is important, when adding new apps here
# remember to check that you are not creating new
# RemovedInDjango19Warnings in the test logs.
INSTALLED_APPS = [
    # Standard ones that are always installed...
    'django.contrib.auth',
    'django.contrib.contenttypes',
    'django.contrib.humanize',
    'django.contrib.messages',
    'django.contrib.redirects',
    'django.contrib.sessions',
    'django.contrib.sites',
    'django.contrib.staticfiles',
    'djcelery',

    # Common Initialization
    'openedx.core.djangoapps.common_initialization.apps.CommonInitializationConfig',

    # LMS-specific Initialization
    'lms_initialization.apps.LMSInitializationConfig',

    # Common views
    'openedx.core.djangoapps.common_views',

    # History tables
    'simple_history',

    # Database-backed configuration
    'config_models',
    'openedx.core.djangoapps.config_model_utils',
    'waffle',

    # Monitor the status of services
    'openedx.core.djangoapps.service_status',

    # Display status message to students
    'status',

    # For asset pipelining
    'edxmako.apps.EdxMakoConfig',
    'pipeline',
    'static_replace',
    'webpack_loader',

    # For user interface plugins
    'web_fragments',
    'openedx.core.djangoapps.plugin_api',

    # For content serving
    'openedx.core.djangoapps.contentserver',

    # Site configuration for theming and behavioral modification
    'openedx.core.djangoapps.site_configuration',

    # Video module configs (This will be moved to Video once it becomes an XBlock)
    'openedx.core.djangoapps.video_config',

    # edX Video Pipeline integration
    'openedx.core.djangoapps.video_pipeline',

    # Our courseware
    'lms.djangoapps.courseware',
    'coursewarehistoryextended',
    'student.apps.StudentConfig',

    'static_template_view',
    'staticbook',
    'track',
    'eventtracking.django.apps.EventTrackingConfig',
    'util',
    'lms.djangoapps.certificates.apps.CertificatesConfig',
    'dashboard',
    'lms.djangoapps.instructor_task',
    'openedx.core.djangoapps.course_groups',
    'bulk_email',
    'branding',

    # New (Blockstore-based) XBlock runtime
    'openedx.core.djangoapps.xblock.apps.LmsXBlockAppConfig',

    # Student support tools
    'support',

    # django-oauth-toolkit
    'oauth2_provider',
    'openedx.core.djangoapps.oauth_dispatch.apps.OAuthDispatchAppConfig',

    'third_party_auth',

    # System Wide Roles
    'openedx.core.djangoapps.system_wide_roles',

    'openedx.core.djangoapps.auth_exchange',

    # For the wiki
    'wiki',  # The new django-wiki from benjaoming
    'django_notify',
    'course_wiki',  # Our customizations
    'mptt',
    'sekizai',
    #'wiki.plugins.attachments',
    'wiki.plugins.links',
    # Notifications were enabled, but only 11 people used it in three years. It
    # got tangled up during the Django 1.8 migration, so we are disabling it.
    # See TNL-3783 for details.
    #'wiki.plugins.notifications',
    'course_wiki.plugins.markdownedx',

    # For testing
    'django.contrib.admin',  # only used in DEBUG mode
    'debug',
    'openedx.core.djangoapps.util.apps.UtilConfig',

    # Discussion forums
    'openedx.core.djangoapps.django_comment_common',

    # Notes
    'edxnotes',

    # Splash screen
    'splash',

    # User API
    'rest_framework',

    'openedx.core.djangoapps.user_api',

    # Shopping cart
    'shoppingcart',

    # Different Course Modes
    'course_modes.apps.CourseModesConfig',

    # Enrollment API
    'openedx.core.djangoapps.enrollments',

    # Entitlement API
    'entitlements.apps.EntitlementsConfig',

    # Bulk Enrollment API
    'bulk_enroll',

    # Student Identity Verification
    'lms.djangoapps.verify_student.apps.VerifyStudentConfig',

    # Dark-launching languages
    'openedx.core.djangoapps.dark_lang',

    # RSS Proxy
    'rss_proxy',

    # Country embargo support
    'openedx.core.djangoapps.embargo',

    # Course action state
    'course_action_state',

    # Additional problem types
    'edx_jsme',    # Molecular Structure

    # Country list
    'django_countries',

    # edX Mobile API
    'mobile_api',
    'social_django',

    # Surveys
    'survey.apps.SurveyConfig',

    'lms.djangoapps.lms_xblock.apps.LMSXBlockConfig',

    # Course data caching
    'openedx.core.djangoapps.content.course_overviews.apps.CourseOverviewsConfig',
    'openedx.core.djangoapps.content.block_structure.apps.BlockStructureConfig',
    'lms.djangoapps.course_blocks',


    # Coursegraph
    'openedx.core.djangoapps.coursegraph.apps.CoursegraphConfig',

    # Mailchimp Syncing
    'mailing',

    # CORS and cross-domain CSRF
    'corsheaders',
    'openedx.core.djangoapps.cors_csrf',

    'lms.djangoapps.commerce.apps.CommerceConfig',

    # Credit courses
    'openedx.core.djangoapps.credit.apps.CreditConfig',

    # Course teams
    'lms.djangoapps.teams',

    'xblock_django',

    # programs support
    'openedx.core.djangoapps.programs.apps.ProgramsConfig',

    # Catalog integration
    'openedx.core.djangoapps.catalog',

    # Self-paced course configuration
    'openedx.core.djangoapps.self_paced',

    'sorl.thumbnail',

    # edx-milestones service
    'milestones',

    # Gating of course content
    'gating.apps.GatingConfig',

    # Static i18n support
    'statici18n',

    # API access administration
    'openedx.core.djangoapps.api_admin',

    # Verified Track Content Cohorting (Beta feature that will hopefully be removed)
    'openedx.core.djangoapps.verified_track_content',

    # Learner's dashboard
    'learner_dashboard',

    # Needed whether or not enabled, due to migrations
    'badges.apps.BadgesConfig',

    # Enables default site and redirects
    'django_sites_extensions',

    # Email marketing integration
    'email_marketing.apps.EmailMarketingConfig',

    # additional release utilities to ease automation
    'release_util',

    # rule-based authorization
    'rules.apps.AutodiscoverRulesConfig',
    'bridgekeeper',

    # Customized celery tasks, including persisting failed tasks so they can
    # be retried
    'celery_utils',

    # Ability to detect and special-case crawler behavior
    'openedx.core.djangoapps.crawlers',

    # Unusual migrations
    'database_fixups',

    'openedx.core.djangoapps.waffle_utils',

    # Course Goals
    'lms.djangoapps.course_goals.apps.CourseGoalsConfig',

    # Features
    'openedx.features.calendar_sync',
    'openedx.features.course_bookmarks',
    'openedx.features.course_experience',
    'openedx.features.course_search',
    'openedx.features.enterprise_support.apps.EnterpriseSupportConfig',
    'openedx.features.learner_profile',
    'openedx.features.course_duration_limits',
    'openedx.features.content_type_gating',
    'openedx.features.discounts',

    'experiments',

    # DRF filters
    'django_filters',

    # API Documentation
    'drf_yasg',

    # edx-drf-extensions
    'csrf.apps.CsrfAppConfig',  # Enables frontend apps to retrieve CSRF tokens.
    'xss_utils',

    # so sample_task is available to celery workers
    'openedx.core.djangoapps.heartbeat',

    # signal handlers to capture course dates into edx-when
    'openedx.core.djangoapps.course_date_signals',

    # Management of external user ids
    'openedx.core.djangoapps.external_user_ids',

    # Management of per-user schedules
    'openedx.core.djangoapps.schedules',
    'rest_framework_jwt',

    #clearesult custom features
    'openedx.features.clearesult_features',
]

######################### CSRF #########################################

# Forwards-compatibility with Django 1.7
CSRF_COOKIE_AGE = 60 * 60 * 24 * 7 * 52
# It is highly recommended that you override this in any environment accessed by
# end users
CSRF_COOKIE_SECURE = False
CSRF_TRUSTED_ORIGINS = []
CROSS_DOMAIN_CSRF_COOKIE_DOMAIN = ''
CROSS_DOMAIN_CSRF_COOKIE_NAME = ''

######################### Django Rest Framework ########################

REST_FRAMEWORK = {
    'DEFAULT_PAGINATION_CLASS': 'edx_rest_framework_extensions.paginators.DefaultPagination',
    'DEFAULT_RENDERER_CLASSES': (
        'rest_framework.renderers.JSONRenderer',
    ),
    'PAGE_SIZE': 10,
    'URL_FORMAT_OVERRIDE': None,
    'DEFAULT_THROTTLE_RATES': {
        'user': '60/minute',
        'service_user': '120/minute',
        'registration_validation': '30/minute',
    },
}

SWAGGER_SETTINGS = {
    'DEFAULT_INFO': 'openedx.core.apidocs.api_info',
}

# How long to cache OpenAPI schemas and UI, in seconds.
OPENAPI_CACHE_TIMEOUT = 0

######################### MARKETING SITE ###############################
EDXMKTG_LOGGED_IN_COOKIE_NAME = 'edxloggedin'
EDXMKTG_USER_INFO_COOKIE_NAME = 'edx-user-info'
EDXMKTG_USER_INFO_COOKIE_VERSION = 1

MKTG_URLS = {}
MKTG_URL_OVERRIDES = {}
MKTG_URL_LINK_MAP = {
    'ABOUT': 'about',
    'CONTACT': 'contact',
    'FAQ': 'help',
    'COURSES': 'courses',
    'ROOT': 'root',
    'TOS': 'tos',
    'HONOR': 'honor',  # If your site does not have an honor code, simply delete this line.
    'PRIVACY': 'privacy',
    'PRESS': 'press',
    'BLOG': 'blog',
    'DONATE': 'donate',
    'SITEMAP.XML': 'sitemap_xml',

    # Verified Certificates
    'WHAT_IS_VERIFIED_CERT': 'verified-certificate',
}

STATIC_TEMPLATE_VIEW_DEFAULT_FILE_EXTENSION = 'html'

SUPPORT_SITE_LINK = ''
ID_VERIFICATION_SUPPORT_LINK = ''
PASSWORD_RESET_SUPPORT_LINK = ''
ACTIVATION_EMAIL_SUPPORT_LINK = ''

# Days before the expired date that we warn the user
ENTITLEMENT_EXPIRED_ALERT_PERIOD = 90

############################# SOCIAL MEDIA SHARING #############################
# Social Media Sharing on Student Dashboard
SOCIAL_SHARING_SETTINGS = {
    # Note: Ensure 'CUSTOM_COURSE_URLS' has a matching value in cms/envs/common.py
    'CUSTOM_COURSE_URLS': False,
    'DASHBOARD_FACEBOOK': False,
    'FACEBOOK_BRAND': None,
    'CERTIFICATE_FACEBOOK': False,
    'CERTIFICATE_FACEBOOK_TEXT': None,
    'CERTIFICATE_TWITTER': False,
    'CERTIFICATE_TWITTER_TEXT': None,
    'DASHBOARD_TWITTER': False,
    'DASHBOARD_TWITTER_TEXT': None,
    'TWITTER_BRAND': None
}

################# Social Media Footer Links #######################
# The names list controls the order of social media
# links in the footer.
SOCIAL_MEDIA_FOOTER_NAMES = [
    "facebook",
    "twitter",
    # "youtube", see PROD-816 for more details
    "linkedin",
    "instagram",
    "reddit",
]

# The footer URLs dictionary maps social footer names
# to URLs defined in configuration.
SOCIAL_MEDIA_FOOTER_URLS = {}

# The display dictionary defines the title
# and icon class for each social media link.
SOCIAL_MEDIA_FOOTER_DISPLAY = {
    "facebook": {
        # Translators: This is the website name of www.facebook.com.  Please
        # translate this the way that Facebook advertises in your language.
        "title": _("Facebook"),
        "icon": "fa-facebook-square",
        "action": _(u"Like {platform_name} on Facebook")
    },
    "twitter": {
        # Translators: This is the website name of www.twitter.com.  Please
        # translate this the way that Twitter advertises in your language.
        "title": _("Twitter"),
        "icon": "fa-twitter-square",
        "action": _(u"Follow {platform_name} on Twitter")
    },
    "linkedin": {
        # Translators: This is the website name of www.linkedin.com.  Please
        # translate this the way that LinkedIn advertises in your language.
        "title": _("LinkedIn"),
        "icon": "fa-linkedin-square",
        "action": _(u"Follow {platform_name} on LinkedIn")
    },
    "instagram": {
        # Translators: This is the website name of www.instagram.com.  Please
        # translate this the way that Instagram advertises in your language.
        "title": _("Instagram"),
        "icon": "fa-instagram",
        "action": _(u"Follow {platform_name} on Instagram")
    },
    "tumblr": {
        # Translators: This is the website name of www.tumblr.com.  Please
        # translate this the way that Tumblr advertises in your language.
        "title": _("Tumblr"),
        "icon": "fa-tumblr"
    },
    "meetup": {
        # Translators: This is the website name of www.meetup.com.  Please
        # translate this the way that MeetUp advertises in your language.
        "title": _("Meetup"),
        "icon": "fa-calendar"
    },
    "reddit": {
        # Translators: This is the website name of www.reddit.com.  Please
        # translate this the way that Reddit advertises in your language.
        "title": _("Reddit"),
        "icon": "fa-reddit-square",
        "action": _(u"Subscribe to the {platform_name} subreddit"),
    },
    "vk": {
        # Translators: This is the website name of https://vk.com.  Please
        # translate this the way that VK advertises in your language.
        "title": _("VK"),
        "icon": "fa-vk"
    },
    "weibo": {
        # Translators: This is the website name of http://www.weibo.com.  Please
        # translate this the way that Weibo advertises in your language.
        "title": _("Weibo"),
        "icon": "fa-weibo"
    },
    "youtube": {
        # Translators: This is the website name of www.youtube.com.  Please
        # translate this the way that YouTube advertises in your language.
        "title": _("Youtube"),
        "icon": "fa-youtube-square",
        "action": _(u"Subscribe to the {platform_name} YouTube channel")
    }
}

#################SOCAIL AUTH OAUTH######################
SOCIAL_AUTH_OAUTH_SECRETS = {}

################# Mobile URLS ##########################

# These are URLs to the app store for mobile.
MOBILE_STORE_URLS = {}

################# Student Verification #################
VERIFY_STUDENT = {
    "DAYS_GOOD_FOR": 365,  # How many days is a verficiation good for?
    # The variable represents the window within which a verification is considered to be "expiring soon."
    "EXPIRING_SOON_WINDOW": 28,
}

################# Student Verification Expiry Email #################
VERIFICATION_EXPIRY_EMAIL = {
    "RESEND_DAYS": 15,
    "DAYS_RANGE": 1,
    "DEFAULT_EMAILS": 2,
}

DISABLE_ACCOUNT_ACTIVATION_REQUIREMENT_SWITCH = "verify_student_disable_account_activation_requirement"

################ Enable credit eligibility feature ####################
ENABLE_CREDIT_ELIGIBILITY = True
FEATURES['ENABLE_CREDIT_ELIGIBILITY'] = ENABLE_CREDIT_ELIGIBILITY

############# Cross-domain requests #################

if FEATURES.get('ENABLE_CORS_HEADERS'):
    CORS_ALLOW_CREDENTIALS = True
    CORS_ORIGIN_WHITELIST = ()
    CORS_ORIGIN_ALLOW_ALL = False
    CORS_ALLOW_HEADERS = corsheaders_default_headers + (
        'use-jwt-cookie',
    )

CORS_ORIGIN_WHITELIST = []
CORS_ORIGIN_ALLOW_ALL = False
# Default cache expiration for the cross-domain proxy HTML page.
# This is a static page that can be iframed into an external page
# to simulate cross-domain requests.
XDOMAIN_PROXY_CACHE_TIMEOUT = 60 * 15

LOGIN_REDIRECT_WHITELIST = []

################### CLEARESULT SETTINGS ###############################
CLEARESULT_BLOCKED_SUBPATH = [
    '/courses'
]
CLEARESULT_BLOCKED_FULL_PATH = [
    '/login'
]
CLEARESULT_ALLOWED_SUB_PATHS = [
    '/api'
]

CLEARESULT_SITE_SECURITY_ALLOWED_PATHS = [
    reverse_lazy('signin_user'),
    reverse_lazy('register_user'),
    reverse_lazy('clearesult_features:site_security_code'),
    reverse_lazy('logout'),
]

CLEARESULT_CREDIT_PROVIDERS = [
    'BPI',
    'NATE',
    'RESNET HERS Rater',
    'AIA',
    'AEE',
    'LEED'
]

CLEARESULT_LOGOUT_SERVICE_USER = 'logout_service_user'

<<<<<<< HEAD
DRUPAL_LOGOUT_API_CREDENTIALS = {
=======
DRUPAL_API_CREDENTIALS = {
>>>>>>> 009d7341
    'username': '',
    'password': '',
    'url': ''
}
<<<<<<< HEAD

=======
>>>>>>> 009d7341
###################### Registration ##################################

# For each of the fields, give one of the following values:
# - 'required': to display the field, and make it mandatory
# - 'optional': to display the field, and make it non-mandatory
# - 'hidden': to not display the field

REGISTRATION_EXTRA_FIELDS = {
    'confirm_email': 'hidden',
    'level_of_education': 'optional',
    'gender': 'optional',
    'year_of_birth': 'optional',
    'mailing_address': 'optional',
    'goals': 'optional',
    'honor_code': 'required',
    'terms_of_service': 'hidden',
    'city': 'hidden',
    'country': 'hidden',
}

REGISTRATION_FIELD_ORDER = [
    "name",
    "first_name",
    "last_name",
    "username",
    "email",
    "confirm_email",
    "password",
    "city",
    "state",
    "country",
    "gender",
    "year_of_birth",
    "level_of_education",
    "specialty",
    "profession"
    "company",
    "title",
    "mailing_address",
    "goals",
    "honor_code",
    "terms_of_service",
]

# Optional setting to restrict registration / account creation to only emails
# that match a regex in this list. Set to None to allow any email (default).
REGISTRATION_EMAIL_PATTERNS_ALLOWED = None

########################## CERTIFICATE NAME ########################
CERT_NAME_SHORT = "Certificate"
CERT_NAME_LONG = "Certificate of Achievement"

#################### OpenBadges Settings #######################

BADGING_BACKEND = 'badges.backends.badgr.BadgrBackend'

# Be sure to set up images for course modes using the BadgeImageConfiguration model in the certificates app.
BADGR_API_TOKEN = None
# Do not add the trailing slash here.
BADGR_BASE_URL = "http://localhost:8005"
BADGR_ISSUER_SLUG = "example-issuer"
# Number of seconds to wait on the badging server when contacting it before giving up.
BADGR_TIMEOUT = 10

###################### Grade Downloads ######################
# These keys are used for all of our asynchronous downloadable files, including
# the ones that contain information other than grades.
GRADES_DOWNLOAD_ROUTING_KEY = HIGH_MEM_QUEUE

POLICY_CHANGE_GRADES_ROUTING_KEY = 'edx.lms.core.default'

RECALCULATE_GRADES_ROUTING_KEY = 'edx.lms.core.default'

SOFTWARE_SECURE_VERIFICATION_ROUTING_KEY = 'edx.lms.core.default'

GRADES_DOWNLOAD = {
    'STORAGE_CLASS': 'django.core.files.storage.FileSystemStorage',
    'STORAGE_KWARGS': {
        'location': '/tmp/edx-s3/grades',
    },
    'STORAGE_TYPE': None,
    'BUCKET': None,
    'ROOT_PATH': None,
}

FINANCIAL_REPORTS = {
    'STORAGE_TYPE': 'localfs',
    'BUCKET': None,
    'ROOT_PATH': 'sandbox',
}

#### Grading policy change-related settings #####
# Rate limit for regrading tasks that a grading policy change can kick off
POLICY_CHANGE_TASK_RATE_LIMIT = '300/h'

#### PASSWORD POLICY SETTINGS #####
AUTH_PASSWORD_VALIDATORS = [
    {
        "NAME": "django.contrib.auth.password_validation.UserAttributeSimilarityValidator",
    },
    {
        "NAME": "util.password_policy_validators.MinimumLengthValidator",
        "OPTIONS": {
            "min_length": 2
        }
    },
    {
        "NAME": "util.password_policy_validators.MaximumLengthValidator",
        "OPTIONS": {
            "max_length": 75
        }
    },
]

PASSWORD_POLICY_COMPLIANCE_ROLLOUT_CONFIG = {
    'ENFORCE_COMPLIANCE_ON_LOGIN': False
}

############################ ORA 2 ############################################

# By default, don't use a file prefix
ORA2_FILE_PREFIX = None

# Default File Upload Storage bucket and prefix. Used by the FileUpload Service.
FILE_UPLOAD_STORAGE_BUCKET_NAME = 'SET-ME-PLEASE (ex. bucket-name)'
FILE_UPLOAD_STORAGE_PREFIX = 'submissions_attachments'

##### ACCOUNT LOCKOUT DEFAULT PARAMETERS #####
MAX_FAILED_LOGIN_ATTEMPTS_ALLOWED = 6
MAX_FAILED_LOGIN_ATTEMPTS_LOCKOUT_PERIOD_SECS = 30 * 60


##### LMS DEADLINE DISPLAY TIME_ZONE #######
TIME_ZONE_DISPLAYED_FOR_DEADLINES = 'UTC'


########################## VIDEO IMAGE STORAGE ############################

VIDEO_IMAGE_SETTINGS = dict(
    VIDEO_IMAGE_MAX_BYTES=2 * 1024 * 1024,    # 2 MB
    VIDEO_IMAGE_MIN_BYTES=2 * 1024,       # 2 KB
    # Backend storage
    # STORAGE_CLASS='storages.backends.s3boto.S3BotoStorage',
    # STORAGE_KWARGS=dict(bucket='video-image-bucket'),
    STORAGE_KWARGS=dict(
        location=MEDIA_ROOT,
        base_url=MEDIA_URL,
    ),
    DIRECTORY_PREFIX='video-images/',
)

VIDEO_IMAGE_MAX_AGE = 31536000

########################## VIDEO TRANSCRIPTS STORAGE ############################

VIDEO_TRANSCRIPTS_SETTINGS = dict(
    VIDEO_TRANSCRIPTS_MAX_BYTES=3 * 1024 * 1024,    # 3 MB
    # Backend storage
    # STORAGE_CLASS='storages.backends.s3boto.S3BotoStorage',
    # STORAGE_KWARGS=dict(bucket='video-transcripts-bucket'),
    STORAGE_KWARGS=dict(
        location=MEDIA_ROOT,
        base_url=MEDIA_URL,
    ),
    DIRECTORY_PREFIX='video-transcripts/',
)

VIDEO_TRANSCRIPTS_MAX_AGE = 31536000

# Source:
# http://loc.gov/standards/iso639-2/ISO-639-2_utf-8.txt according to http://en.wikipedia.org/wiki/ISO_639-1
# Note that this is used as the set of choices to the `code` field of the
# `LanguageProficiency` model.
ALL_LANGUAGES = [
    [u"aa", u"Afar"],
    [u"ab", u"Abkhazian"],
    [u"af", u"Afrikaans"],
    [u"ak", u"Akan"],
    [u"sq", u"Albanian"],
    [u"am", u"Amharic"],
    [u"ar", u"Arabic"],
    [u"an", u"Aragonese"],
    [u"hy", u"Armenian"],
    [u"as", u"Assamese"],
    [u"av", u"Avaric"],
    [u"ae", u"Avestan"],
    [u"ay", u"Aymara"],
    [u"az", u"Azerbaijani"],
    [u"ba", u"Bashkir"],
    [u"bm", u"Bambara"],
    [u"eu", u"Basque"],
    [u"be", u"Belarusian"],
    [u"bn", u"Bengali"],
    [u"bh", u"Bihari languages"],
    [u"bi", u"Bislama"],
    [u"bs", u"Bosnian"],
    [u"br", u"Breton"],
    [u"bg", u"Bulgarian"],
    [u"my", u"Burmese"],
    [u"ca", u"Catalan"],
    [u"ch", u"Chamorro"],
    [u"ce", u"Chechen"],
    [u"zh", u"Chinese"],
    [u"zh_HANS", u"Simplified Chinese"],
    [u"zh_HANT", u"Traditional Chinese"],
    [u"cu", u"Church Slavic"],
    [u"cv", u"Chuvash"],
    [u"kw", u"Cornish"],
    [u"co", u"Corsican"],
    [u"cr", u"Cree"],
    [u"cs", u"Czech"],
    [u"da", u"Danish"],
    [u"dv", u"Divehi"],
    [u"nl", u"Dutch"],
    [u"dz", u"Dzongkha"],
    [u"en", u"English"],
    [u"eo", u"Esperanto"],
    [u"et", u"Estonian"],
    [u"ee", u"Ewe"],
    [u"fo", u"Faroese"],
    [u"fj", u"Fijian"],
    [u"fi", u"Finnish"],
    [u"fr", u"French"],
    [u"fy", u"Western Frisian"],
    [u"ff", u"Fulah"],
    [u"ka", u"Georgian"],
    [u"de", u"German"],
    [u"gd", u"Gaelic"],
    [u"ga", u"Irish"],
    [u"gl", u"Galician"],
    [u"gv", u"Manx"],
    [u"el", u"Greek"],
    [u"gn", u"Guarani"],
    [u"gu", u"Gujarati"],
    [u"ht", u"Haitian"],
    [u"ha", u"Hausa"],
    [u"he", u"Hebrew"],
    [u"hz", u"Herero"],
    [u"hi", u"Hindi"],
    [u"ho", u"Hiri Motu"],
    [u"hr", u"Croatian"],
    [u"hu", u"Hungarian"],
    [u"ig", u"Igbo"],
    [u"is", u"Icelandic"],
    [u"io", u"Ido"],
    [u"ii", u"Sichuan Yi"],
    [u"iu", u"Inuktitut"],
    [u"ie", u"Interlingue"],
    [u"ia", u"Interlingua"],
    [u"id", u"Indonesian"],
    [u"ik", u"Inupiaq"],
    [u"it", u"Italian"],
    [u"jv", u"Javanese"],
    [u"ja", u"Japanese"],
    [u"kl", u"Kalaallisut"],
    [u"kn", u"Kannada"],
    [u"ks", u"Kashmiri"],
    [u"kr", u"Kanuri"],
    [u"kk", u"Kazakh"],
    [u"km", u"Central Khmer"],
    [u"ki", u"Kikuyu"],
    [u"rw", u"Kinyarwanda"],
    [u"ky", u"Kirghiz"],
    [u"kv", u"Komi"],
    [u"kg", u"Kongo"],
    [u"ko", u"Korean"],
    [u"kj", u"Kuanyama"],
    [u"ku", u"Kurdish"],
    [u"lo", u"Lao"],
    [u"la", u"Latin"],
    [u"lv", u"Latvian"],
    [u"li", u"Limburgan"],
    [u"ln", u"Lingala"],
    [u"lt", u"Lithuanian"],
    [u"lb", u"Luxembourgish"],
    [u"lu", u"Luba-Katanga"],
    [u"lg", u"Ganda"],
    [u"mk", u"Macedonian"],
    [u"mh", u"Marshallese"],
    [u"ml", u"Malayalam"],
    [u"mi", u"Maori"],
    [u"mr", u"Marathi"],
    [u"ms", u"Malay"],
    [u"mg", u"Malagasy"],
    [u"mt", u"Maltese"],
    [u"mn", u"Mongolian"],
    [u"na", u"Nauru"],
    [u"nv", u"Navajo"],
    [u"nr", u"Ndebele, South"],
    [u"nd", u"Ndebele, North"],
    [u"ng", u"Ndonga"],
    [u"ne", u"Nepali"],
    [u"nn", u"Norwegian Nynorsk"],
    [u"nb", u"Bokmål, Norwegian"],
    [u"no", u"Norwegian"],
    [u"ny", u"Chichewa"],
    [u"oc", u"Occitan"],
    [u"oj", u"Ojibwa"],
    [u"or", u"Oriya"],
    [u"om", u"Oromo"],
    [u"os", u"Ossetian"],
    [u"pa", u"Panjabi"],
    [u"fa", u"Persian"],
    [u"pi", u"Pali"],
    [u"pl", u"Polish"],
    [u"pt", u"Portuguese"],
    [u"ps", u"Pushto"],
    [u"qu", u"Quechua"],
    [u"rm", u"Romansh"],
    [u"ro", u"Romanian"],
    [u"rn", u"Rundi"],
    [u"ru", u"Russian"],
    [u"sg", u"Sango"],
    [u"sa", u"Sanskrit"],
    [u"si", u"Sinhala"],
    [u"sk", u"Slovak"],
    [u"sl", u"Slovenian"],
    [u"se", u"Northern Sami"],
    [u"sm", u"Samoan"],
    [u"sn", u"Shona"],
    [u"sd", u"Sindhi"],
    [u"so", u"Somali"],
    [u"st", u"Sotho, Southern"],
    [u"es", u"Spanish"],
    [u"sc", u"Sardinian"],
    [u"sr", u"Serbian"],
    [u"ss", u"Swati"],
    [u"su", u"Sundanese"],
    [u"sw", u"Swahili"],
    [u"sv", u"Swedish"],
    [u"ty", u"Tahitian"],
    [u"ta", u"Tamil"],
    [u"tt", u"Tatar"],
    [u"te", u"Telugu"],
    [u"tg", u"Tajik"],
    [u"tl", u"Tagalog"],
    [u"th", u"Thai"],
    [u"bo", u"Tibetan"],
    [u"ti", u"Tigrinya"],
    [u"to", u"Tonga (Tonga Islands)"],
    [u"tn", u"Tswana"],
    [u"ts", u"Tsonga"],
    [u"tk", u"Turkmen"],
    [u"tr", u"Turkish"],
    [u"tw", u"Twi"],
    [u"ug", u"Uighur"],
    [u"uk", u"Ukrainian"],
    [u"ur", u"Urdu"],
    [u"uz", u"Uzbek"],
    [u"ve", u"Venda"],
    [u"vi", u"Vietnamese"],
    [u"vo", u"Volapük"],
    [u"cy", u"Welsh"],
    [u"wa", u"Walloon"],
    [u"wo", u"Wolof"],
    [u"xh", u"Xhosa"],
    [u"yi", u"Yiddish"],
    [u"yo", u"Yoruba"],
    [u"za", u"Zhuang"],
    [u"zu", u"Zulu"]
]


### Apps only installed in some instances
# The order of INSTALLED_APPS matters, so this tuple is the app name and the item in INSTALLED_APPS
# that this app should be inserted *before*. A None here means it should be appended to the list.
OPTIONAL_APPS = [
    ('problem_builder', 'openedx.core.djangoapps.content.course_overviews.apps.CourseOverviewsConfig'),
    ('edx_sga', None),

    # edx-ora2
    ('submissions', 'openedx.core.djangoapps.content.course_overviews.apps.CourseOverviewsConfig'),
    ('openassessment', 'openedx.core.djangoapps.content.course_overviews.apps.CourseOverviewsConfig'),
    ('openassessment.assessment', 'openedx.core.djangoapps.content.course_overviews.apps.CourseOverviewsConfig'),
    ('openassessment.fileupload', 'openedx.core.djangoapps.content.course_overviews.apps.CourseOverviewsConfig'),
    ('openassessment.workflow', 'openedx.core.djangoapps.content.course_overviews.apps.CourseOverviewsConfig'),
    ('openassessment.xblock', 'openedx.core.djangoapps.content.course_overviews.apps.CourseOverviewsConfig'),

    # edxval
    ('edxval', 'openedx.core.djangoapps.content.course_overviews.apps.CourseOverviewsConfig'),

    # Organizations App (http://github.com/edx/edx-organizations)
    ('organizations', None),

    # Enterprise Apps (http://github.com/edx/edx-enterprise)
    ('enterprise', None),
    ('consent', None),
    ('integrated_channels.integrated_channel', None),
    ('integrated_channels.degreed', None),
    ('integrated_channels.sap_success_factors', None),
    ('integrated_channels.cornerstone', None),
    ('integrated_channels.xapi', None),

    # Required by the Enterprise App
    ('django_object_actions', None),  # https://github.com/crccheck/django-object-actions
]

for app_name, insert_before in OPTIONAL_APPS:
    # First attempt to only find the module rather than actually importing it,
    # to avoid circular references - only try to import if it can't be found
    # by find_spec, which doesn't work with import hooks
    if importlib.util.find_spec(app_name) is None:
        try:
            __import__(app_name)
        except ImportError:
            continue

    try:
        INSTALLED_APPS.insert(INSTALLED_APPS.index(insert_before), app_name)
    except (IndexError, ValueError):
        INSTALLED_APPS.append(app_name)

### External auth usage -- prefixes for ENROLLMENT_DOMAIN
SHIBBOLETH_DOMAIN_PREFIX = 'shib:'

### Analytics API
ANALYTICS_API_KEY = ""
ANALYTICS_API_URL = "http://localhost:18100"
ANALYTICS_DASHBOARD_URL = 'http://localhost:18110/courses'
ANALYTICS_DASHBOARD_NAME = 'Your Platform Name Here Insights'

# REGISTRATION CODES DISPLAY INFORMATION SUBTITUTIONS IN THE INVOICE ATTACHMENT
INVOICE_CORP_ADDRESS = "Please place your corporate address\nin this configuration"
INVOICE_PAYMENT_INSTRUCTIONS = "This is where you can\nput directions on how people\nbuying registration codes"

# Country code overrides
# Used by django-countries
COUNTRIES_OVERRIDE = {
    # Taiwan is specifically not translated to avoid it being translated as "Taiwan (Province of China)"
    "TW": "Taiwan",
    'XK': _('Kosovo'),
}

# which access.py permission name to check in order to determine if a course is visible in
# the course catalog. We default this to the legacy permission 'see_exists'.
COURSE_CATALOG_VISIBILITY_PERMISSION = 'see_exists'

# which access.py permission name to check in order to determine if a course about page is
# visible. We default this to the legacy permission 'see_exists'.
COURSE_ABOUT_VISIBILITY_PERMISSION = 'see_exists'

DEFAULT_COURSE_VISIBILITY_IN_CATALOG = "both"
DEFAULT_MOBILE_AVAILABLE = False

# Enrollment API Cache Timeout
ENROLLMENT_COURSE_DETAILS_CACHE_TIMEOUT = 60

# These tabs are currently disabled
NOTES_DISABLED_TABS = ['course_structure', 'tags']

# Configuration used for generating PDF Receipts/Invoices
PDF_RECEIPT_TAX_ID = '00-0000000'
PDF_RECEIPT_FOOTER_TEXT = 'Enter your receipt footer text here.'
PDF_RECEIPT_DISCLAIMER_TEXT = 'ENTER YOUR RECEIPT DISCLAIMER TEXT HERE.'
PDF_RECEIPT_BILLING_ADDRESS = 'Enter your receipt billing address here.'
PDF_RECEIPT_TERMS_AND_CONDITIONS = 'Enter your receipt terms and conditions here.'
PDF_RECEIPT_TAX_ID_LABEL = 'fake Tax ID'
PDF_RECEIPT_LOGO_PATH = PROJECT_ROOT + '/static/images/openedx-logo-tag.png'
# Height of the Logo in mm
PDF_RECEIPT_LOGO_HEIGHT_MM = 12
PDF_RECEIPT_COBRAND_LOGO_PATH = PROJECT_ROOT + '/static/images/logo.png'
# Height of the Co-brand Logo in mm
PDF_RECEIPT_COBRAND_LOGO_HEIGHT_MM = 12

# Use None for the default search engine
SEARCH_ENGINE = None
# Use LMS specific search initializer
SEARCH_INITIALIZER = "lms.lib.courseware_search.lms_search_initializer.LmsSearchInitializer"
# Use the LMS specific result processor
SEARCH_RESULT_PROCESSOR = "lms.lib.courseware_search.lms_result_processor.LmsSearchResultProcessor"
# Use the LMS specific filter generator
SEARCH_FILTER_GENERATOR = "lms.lib.courseware_search.lms_filter_generator.LmsSearchFilterGenerator"
# Override to skip enrollment start date filtering in course search
SEARCH_SKIP_ENROLLMENT_START_DATE_FILTERING = False

# The configuration visibility of account fields.
ACCOUNT_VISIBILITY_CONFIGURATION = {
    # Default visibility level for accounts without a specified value
    # The value is one of: 'all_users', 'private'
    "default_visibility": "all_users",

    # The list of account fields that are always public
    "public_fields": [
        'account_privacy',
        'profile_image',
        'username',
    ],
}

# The list of all fields that are shared with other users using the bulk 'all_users' privacy setting
ACCOUNT_VISIBILITY_CONFIGURATION["bulk_shareable_fields"] = (
    ACCOUNT_VISIBILITY_CONFIGURATION["public_fields"] + [
        'bio',
        'course_certificates',
        'country',
        'date_joined',
        'language_proficiencies',
        "level_of_education",
        'social_links',
        'time_zone',

        # Not an actual field, but used to signal whether badges should be public.
        'accomplishments_shared',
    ]
)

# The list of all fields that can be shared selectively with other users using the 'custom' privacy setting
ACCOUNT_VISIBILITY_CONFIGURATION["custom_shareable_fields"] = (
    ACCOUNT_VISIBILITY_CONFIGURATION["bulk_shareable_fields"] + [
        "name",
    ]
)

# The list of account fields that are visible only to staff and users viewing their own profiles
ACCOUNT_VISIBILITY_CONFIGURATION["admin_fields"] = (
    ACCOUNT_VISIBILITY_CONFIGURATION["custom_shareable_fields"] + [
        "email",
        "extended_profile",
        "gender",
        "state",
        "goals",
        "is_active",
        "mailing_address",
        "requires_parental_consent",
        "secondary_email",
        "secondary_email_enabled",
        "year_of_birth",
        "phone_number",
    ]
)

# The current list of social platforms to be shown to the user.
#
# url_stub represents the host URL, it must end with a forward
# slash and represent the profile at https://www.[url_stub][username]
#
# The example will be used as a placeholder in the social link
# input field as well as in some messaging describing an example of a
# valid link.
SOCIAL_PLATFORMS = {
    'facebook': {
        'display_name': 'Facebook',
        'url_stub': 'facebook.com/',
        'example': 'https://www.facebook.com/username'
    },
    'twitter': {
        'display_name': 'Twitter',
        'url_stub': 'twitter.com/',
        'example': 'https://www.twitter.com/username'
    },
    'linkedin': {
        'display_name': 'LinkedIn',
        'url_stub': 'linkedin.com/in/',
        'example': 'www.linkedin.com/in/username'
    }
}

# E-Commerce API Configuration
ECOMMERCE_PUBLIC_URL_ROOT = 'http://localhost:8002'
ECOMMERCE_API_URL = 'http://localhost:8002/api/v2'
ECOMMERCE_API_TIMEOUT = 5
ECOMMERCE_SERVICE_WORKER_USERNAME = 'ecommerce_worker'
ECOMMERCE_API_SIGNING_KEY = 'SET-ME-PLEASE'

COURSE_CATALOG_API_URL = 'http://localhost:8008/api/v1'

CREDENTIALS_INTERNAL_SERVICE_URL = 'http://localhost:8005'
CREDENTIALS_PUBLIC_SERVICE_URL = 'http://localhost:8005'

COMMENTS_SERVICE_URL = 'http://localhost:18080'
COMMENTS_SERVICE_KEY = 'password'

# Reverification checkpoint name pattern
CHECKPOINT_PATTERN = r'(?P<checkpoint_name>[^/]+)'

# For the fields override feature
# If using FEATURES['INDIVIDUAL_DUE_DATES'], you should add
# 'lms.djangoapps.courseware.student_field_overrides.IndividualStudentOverrideProvider' to
# this setting.
FIELD_OVERRIDE_PROVIDERS = ()

# Modulestore-level field override providers. These field override providers don't
# require student context.
MODULESTORE_FIELD_OVERRIDE_PROVIDERS = ('openedx.features.content_type_gating.'
                                        'field_override.ContentTypeGatingFieldOverride',)

# PROFILE IMAGE CONFIG
# WARNING: Certain django storage backends do not support atomic
# file overwrites (including the default, OverwriteStorage) - instead
# there are separate calls to delete and then write a new file in the
# storage backend.  This introduces the risk of a race condition
# occurring when a user uploads a new profile image to replace an
# earlier one (the file will temporarily be deleted).
PROFILE_IMAGE_BACKEND = {
    'class': 'openedx.core.storage.OverwriteStorage',
    'options': {
        'location': os.path.join(MEDIA_ROOT, 'profile-images/'),
        'base_url': os.path.join(MEDIA_URL, 'profile-images/'),
    },
}
PROFILE_IMAGE_DEFAULT_FILENAME = 'images/profiles/default'
PROFILE_IMAGE_DEFAULT_FILE_EXTENSION = 'png'
# This key is used in generating unguessable URLs to users'
# profile images. Once it has been set, changing it will make the
# platform unaware of current image URLs.
PROFILE_IMAGE_HASH_SEED = 'placeholder_secret_key'
PROFILE_IMAGE_MAX_BYTES = 1024 * 1024
PROFILE_IMAGE_MIN_BYTES = 100
PROFILE_IMAGE_SIZES_MAP = {
    'full': 500,
    'large': 120,
    'medium': 50,
    'small': 30
}

# Sets the maximum number of courses listed on the homepage
# If set to None, all courses will be listed on the homepage
HOMEPAGE_COURSE_MAX = None

################################ Settings for Credit Courses ################################
# Initial delay used for retrying tasks.
# Additional retries use longer delays.
# Value is in seconds.
CREDIT_TASK_DEFAULT_RETRY_DELAY = 30

# Maximum number of retries per task for errors that are not related
# to throttling.
CREDIT_TASK_MAX_RETRIES = 5

# Dummy secret key for dev/test
SECRET_KEY = 'dev key'

# Secret keys shared with credit providers.
# Used to digitally sign credit requests (us --> provider)
# and validate responses (provider --> us).
# Each key in the dictionary is a credit provider ID, and
# the value is the 32-character key.
CREDIT_PROVIDER_SECRET_KEYS = {}

# Maximum age in seconds of timestamps we will accept
# when a credit provider notifies us that a student has been approved
# or denied for credit.
CREDIT_PROVIDER_TIMESTAMP_EXPIRATION = 15 * 60

# The Help link to the FAQ page about the credit
CREDIT_HELP_LINK_URL = ""

# Default domain for the e-mail address associated with users who are created
# via the LTI Provider feature. Note that the generated e-mail addresses are
# not expected to be active; this setting simply allows administrators to
# route any messages intended for LTI users to a common domain.
LTI_USER_EMAIL_DOMAIN = 'lti.example.com'

# An aggregate score is one derived from multiple problems (such as the
# cumulative score for a vertical element containing many problems). Sending
# aggregate scores immediately introduces two issues: one is a race condition
# between the view method and the Celery task where the updated score may not
# yet be visible to the database if the view has not yet returned (and committed
# its transaction). The other is that the student is likely to receive a stream
# of notifications as the score is updated with every problem. Waiting a
# reasonable period of time allows the view transaction to end, and allows us to
# collapse multiple score updates into a single message.
# The time value is in seconds.
LTI_AGGREGATE_SCORE_PASSBACK_DELAY = 15 * 60

# Credit notifications settings
NOTIFICATION_EMAIL_CSS = "templates/credit_notifications/credit_notification.css"
NOTIFICATION_EMAIL_EDX_LOGO = "templates/credit_notifications/edx-logo-header.png"


################################ Settings for JWTs ################################

JWT_ISSUER = 'http://127.0.0.1:8000/oauth2'
DEFAULT_JWT_ISSUER = {
    'ISSUER': 'http://127.0.0.1:8000/oauth2',
    'AUDIENCE': 'change-me',
    'SECRET_KEY': 'SET-ME-PLEASE'
}
JWT_EXPIRATION = 30
JWT_PRIVATE_SIGNING_KEY = None

JWT_AUTH = {
    'JWT_VERIFY_EXPIRATION': True,

    'JWT_PAYLOAD_GET_USERNAME_HANDLER': lambda d: d.get('username'),
    'JWT_LEEWAY': 1,
    'JWT_DECODE_HANDLER': 'edx_rest_framework_extensions.auth.jwt.decoder.jwt_decode_handler',

    'JWT_AUTH_COOKIE': 'edx-jwt-cookie',

    # Number of seconds before JWTs expire
    'JWT_EXPIRATION': 30,
    'JWT_IN_COOKIE_EXPIRATION': 60 * 60,

    'JWT_LOGIN_CLIENT_ID': 'login-service-client-id',
    'JWT_LOGIN_SERVICE_USERNAME': 'login_service_user',

    'JWT_SUPPORTED_VERSION': '1.2.0',

    'JWT_ALGORITHM': 'HS256',
    'JWT_SECRET_KEY': SECRET_KEY,

    'JWT_SIGNING_ALGORITHM': 'RS512',
    'JWT_PRIVATE_SIGNING_JWK': None,
    'JWT_PUBLIC_SIGNING_JWK_SET': None,

    'JWT_ISSUER': 'http://127.0.0.1:8000/oauth2',
    'JWT_AUDIENCE': 'change-me',
    'JWT_ISSUERS': [
        {
            'ISSUER': 'http://127.0.0.1:8000/oauth2',
            'AUDIENCE': 'change-me',
            'SECRET_KEY': SECRET_KEY
        }
    ],
    'JWT_AUTH_COOKIE_HEADER_PAYLOAD': 'edx-jwt-cookie-header-payload',
    'JWT_AUTH_COOKIE_SIGNATURE': 'edx-jwt-cookie-signature',
    'JWT_AUTH_HEADER_PREFIX': 'JWT',
}

EDX_DRF_EXTENSIONS = {
    # Set this value to an empty dict in order to prevent automatically updating
    # user data from values in (possibly stale) JWTs.
    'JWT_PAYLOAD_USER_ATTRIBUTE_MAPPING': {},
}

################################ Settings for rss_proxy ################################

RSS_PROXY_CACHE_TIMEOUT = 3600  # The length of time we cache RSS retrieved from remote URLs in seconds

#### Custom Courses for EDX (CCX) configuration

# This is an arbitrary hard limit.
# The reason we introcuced this number is because we do not want the CCX
# to compete with the MOOC.
CCX_MAX_STUDENTS_ALLOWED = 200

# Financial assistance settings

# Maximum and minimum length of answers, in characters, for the
# financial assistance form
FINANCIAL_ASSISTANCE_MIN_LENGTH = 1250
FINANCIAL_ASSISTANCE_MAX_LENGTH = 2500

#### Registration form extension. ####
# Only used if combined login/registration is enabled.
# This can be used to add fields to the registration page.
# It must be a path to a valid form, in dot-separated syntax.
# IE: custom_form_app.forms.RegistrationExtensionForm
# Note: If you want to use a model to store the results of the form, you will
# need to add the model's app to the ADDL_INSTALLED_APPS array in your
# lms.env.json file.

REGISTRATION_EXTENSION_FORM = None

# Identifier included in the User Agent from open edX mobile apps.
MOBILE_APP_USER_AGENT_REGEXES = [
    r'edX/org.edx.mobile',
]

# cache timeout in seconds for Mobile App Version Upgrade
APP_UPGRADE_CACHE_TIMEOUT = 3600

# Offset for courseware.StudentModuleHistoryExtended which is used to
# calculate the starting primary key for the underlying table.  This gap
# should be large enough that you do not generate more than N courseware.StudentModuleHistory
# records before you have deployed the app to write to coursewarehistoryextended.StudentModuleHistoryExtended
# if you want to avoid an overlap in ids while searching for history across the two tables.
STUDENTMODULEHISTORYEXTENDED_OFFSET = 10000

# Cutoff date for granting audit certificates

AUDIT_CERT_CUTOFF_DATE = None

################################ Settings for Credentials Service ################################

CREDENTIALS_SERVICE_USERNAME = 'credentials_service_user'
CREDENTIALS_GENERATION_ROUTING_KEY = DEFAULT_PRIORITY_QUEUE

# Queue to use for award program certificates
PROGRAM_CERTIFICATES_ROUTING_KEY = 'edx.lms.core.default'

# Settings for Comprehensive Theming app

# See https://github.com/edx/edx-django-sites-extensions for more info
# Default site to use if site matching request headers does not exist
SITE_ID = 1

# dir containing all themes
COMPREHENSIVE_THEME_DIRS = []

# Theme directory locale paths
COMPREHENSIVE_THEME_LOCALE_PATHS = []

# Theme to use when no site or site theme is defined,
# set to None if you want to use openedx theme
DEFAULT_SITE_THEME = None

ENABLE_COMPREHENSIVE_THEMING = False

# API access management
API_ACCESS_MANAGER_EMAIL = 'api-access@example.com'
API_ACCESS_FROM_EMAIL = 'api-requests@example.com'
API_DOCUMENTATION_URL = 'https://course-catalog-api-guide.readthedocs.io/en/latest/'
AUTH_DOCUMENTATION_URL = 'https://course-catalog-api-guide.readthedocs.io/en/latest/authentication/index.html'

# Affiliate cookie tracking
AFFILIATE_COOKIE_NAME = 'dev_affiliate_id'

############## Settings for RedirectMiddleware ###############

# Setting this to None causes Redirect data to never expire
# The cache is cleared when Redirect models are saved/deleted
REDIRECT_CACHE_TIMEOUT = None  # The length of time we cache Redirect model data
REDIRECT_CACHE_KEY_PREFIX = 'redirects'

############## Settings for LMS Context Sensitive Help ##############

HELP_TOKENS_INI_FILE = REPO_ROOT / "lms" / "envs" / "help_tokens.ini"
HELP_TOKENS_LANGUAGE_CODE = lambda settings: settings.LANGUAGE_CODE
HELP_TOKENS_VERSION = lambda settings: doc_version()
HELP_TOKENS_BOOKS = {
    'learner': 'https://edx.readthedocs.io/projects/open-edx-learner-guide',
    'course_author': 'https://edx.readthedocs.io/projects/open-edx-building-and-running-a-course',
}
derived('HELP_TOKENS_LANGUAGE_CODE', 'HELP_TOKENS_VERSION')

############## OPEN EDX ENTERPRISE SERVICE CONFIGURATION ######################
# The Open edX Enterprise service is currently hosted via the LMS container/process.
# However, for all intents and purposes this service is treated as a standalone IDA.
# These configuration settings are specific to the Enterprise service and you should
# not find references to them within the edx-platform project.
#
# Only used if FEATURES['ENABLE_ENTERPRISE_INTEGRATION'] == True.

ENTERPRISE_ENROLLMENT_API_URL = LMS_INTERNAL_ROOT_URL + LMS_ENROLLMENT_API_PATH
ENTERPRISE_PUBLIC_ENROLLMENT_API_URL = LMS_ROOT_URL + LMS_ENROLLMENT_API_PATH
ENTERPRISE_COURSE_ENROLLMENT_AUDIT_MODES = ['audit', 'honor']
ENTERPRISE_SUPPORT_URL = ''
ENTERPRISE_CUSTOMER_CATALOG_DEFAULT_CONTENT_FILTER = {}
ENTERPRISE_CUSTOMER_SUCCESS_EMAIL = "customersuccess@edx.org"
ENTERPRISE_INTEGRATIONS_EMAIL = "enterprise-integrations@edx.org"

############## ENTERPRISE SERVICE API CLIENT CONFIGURATION ######################
# The LMS communicates with the Enterprise service via the EdxRestApiClient class
# These default settings are utilized by the LMS when interacting with the service,
# and are overridden by the configuration parameter accessors defined in production.py

ENTERPRISE_API_URL = 'https://localhost:18000/enterprise/api/v1'
ENTERPRISE_CONSENT_API_URL = LMS_INTERNAL_ROOT_URL + '/consent/api/v1/'
ENTERPRISE_SERVICE_WORKER_USERNAME = 'enterprise_worker'
ENTERPRISE_API_CACHE_TIMEOUT = 3600  # Value is in seconds
ENTERPRISE_CUSTOMER_LOGO_IMAGE_SIZE = 512   # Enterprise logo image size limit in KB's
ENTERPRISE_CATALOG_INTERNAL_ROOT_URL = 'http://enterprise.catalog.app:18160'

############## ENTERPRISE SERVICE LMS CONFIGURATION ##################################
# The LMS has some features embedded that are related to the Enterprise service, but
# which are not provided by the Enterprise service. These settings provide base values
# for those features.

ENTERPRISE_PLATFORM_WELCOME_TEMPLATE = _(u'Welcome to {platform_name}.')
ENTERPRISE_SPECIFIC_BRANDED_WELCOME_TEMPLATE = _(
    u'You have left the {start_bold}{enterprise_name}{end_bold} website and are now on the {platform_name} site. '
    u'{enterprise_name} has partnered with {platform_name} to offer you high-quality, always available learning '
    u'programs to help you advance your knowledge and career. '
    u'{line_break}Please note that {platform_name} has a different {privacy_policy_link_start}Privacy Policy'
    u'{privacy_policy_link_end} from {enterprise_name}.'
)
ENTERPRISE_TAGLINE = ''
ENTERPRISE_EXCLUDED_REGISTRATION_FIELDS = {
    'age',
    'level_of_education',
    'gender',
    'goals',
    'year_of_birth',
    'mailing_address',
}
ENTERPRISE_READONLY_ACCOUNT_FIELDS = [
    'username',
    'name',
    'email',
    'country',
]
ENTERPRISE_CUSTOMER_COOKIE_NAME = 'enterprise_customer_uuid'
BASE_COOKIE_DOMAIN = 'localhost'
SYSTEM_TO_FEATURE_ROLE_MAPPING = {
    ENTERPRISE_ADMIN_ROLE: [ENTERPRISE_DASHBOARD_ADMIN_ROLE],
    ENTERPRISE_OPERATOR_ROLE: [
        ENTERPRISE_DASHBOARD_ADMIN_ROLE,
        ENTERPRISE_CATALOG_ADMIN_ROLE,
        ENTERPRISE_ENROLLMENT_API_ADMIN_ROLE,
        ENTERPRISE_REPORTING_CONFIG_ADMIN_ROLE
    ],
}

DATA_CONSENT_SHARE_CACHE_TIMEOUT = 8 * 60 * 60  # 8 hours

ENTERPRISE_MARKETING_FOOTER_QUERY_PARAMS = {}
ENTERPRISE_TAGLINE = ''

# List of enterprise customer uuids to exclude from transition to use of enterprise-catalog
ENTERPRISE_CUSTOMERS_EXCLUDED_FROM_CATALOG = []

############## Settings for Course Enrollment Modes ######################
# The min_price key refers to the minimum price allowed for an instance
# of a particular type of course enrollment mode. This is not to be confused
# with the min_price field of the CourseMode model, which refers to the actual
# price of the CourseMode.
COURSE_ENROLLMENT_MODES = {
    "audit": {
        "id": 1,
        "slug": "audit",
        "display_name": _("Audit"),
        "min_price": 0,
    },
    "verified": {
        "id": 2,
        "slug": "verified",
        "display_name": _("Verified"),
        "min_price": 1,
    },
    "professional": {
        "id": 3,
        "slug": "professional",
        "display_name": _("Professional"),
        "min_price": 1,
    },
    "no-id-professional": {
        "id": 4,
        "slug": "no-id-professional",
        "display_name": _("No-Id-Professional"),
        "min_price": 0,
    },
    "credit": {
        "id": 5,
        "slug": "credit",
        "display_name": _("Credit"),
        "min_price": 0,
    },
    "honor": {
        "id": 6,
        "slug": "honor",
        "display_name": _("Honor"),
        "min_price": 0,
    },
    "masters": {
        "id": 7,
        "slug": "masters",
        "display_name": _("Master's"),
        "min_price": 0,
    },
}

CONTENT_TYPE_GATE_GROUP_IDS = {
    'limited_access': 1,
    'full_access': 2,
}

############## Settings for the Discovery App ######################

COURSES_API_CACHE_TIMEOUT = 3600  # Value is in seconds

############## Settings for CourseGraph ############################
COURSEGRAPH_JOB_QUEUE = DEFAULT_PRIORITY_QUEUE


# Initialize to 'unknown', but read from JSON in production.py
EDX_PLATFORM_REVISION = 'release'

############## Settings for Completion API #########################

# Once a user has watched this percentage of a video, mark it as complete:
# (0.0 = 0%, 1.0 = 100%)
COMPLETION_VIDEO_COMPLETE_PERCENTAGE = 0.95
COMPLETION_BY_VIEWING_DELAY_MS = 5000

############### Settings for Django Rate limit #####################
RATELIMIT_ENABLE = True
RATELIMIT_RATE = '120/m'

############### Settings for Retirement #####################
RETIRED_USERNAME_PREFIX = 'retired__user_'
RETIRED_EMAIL_PREFIX = 'retired__user_'
RETIRED_EMAIL_DOMAIN = 'retired.invalid'
RETIRED_USERNAME_FMT = lambda settings: settings.RETIRED_USERNAME_PREFIX + '{}'
RETIRED_EMAIL_FMT = lambda settings: settings.RETIRED_EMAIL_PREFIX + '{}@' + settings.RETIRED_EMAIL_DOMAIN
derived('RETIRED_USERNAME_FMT', 'RETIRED_EMAIL_FMT')
RETIRED_USER_SALTS = ['abc', '123']
RETIREMENT_SERVICE_WORKER_USERNAME = 'RETIREMENT_SERVICE_USER'
RETIREMENT_SERVICE_USER_EMAIL = "retirement_worker@example.com"
RETIREMENT_SERVICE_USER_NAME = "retirement_worker"

# These states are the default, but are designed to be overridden in configuration.
RETIREMENT_STATES = [
    'PENDING',

    'LOCKING_ACCOUNT',
    'LOCKING_COMPLETE',

    # Use these states only when ENABLE_DISCUSSION_SERVICE is True.
    'RETIRING_FORUMS',
    'FORUMS_COMPLETE',

    # TODO - Change these states to be the LMS-only email opt-out - PLAT-2189
    'RETIRING_EMAIL_LISTS',
    'EMAIL_LISTS_COMPLETE',

    'RETIRING_ENROLLMENTS',
    'ENROLLMENTS_COMPLETE',

    # Use these states only when ENABLE_STUDENT_NOTES is True.
    'RETIRING_NOTES',
    'NOTES_COMPLETE',

    'RETIRING_LMS',
    'LMS_COMPLETE',

    'ERRORED',
    'ABORTED',
    'COMPLETE',
]

USERNAME_REPLACEMENT_WORKER = "REPLACE WITH VALID USERNAME"

############## Settings for Microfrontends  #########################
# If running a Gradebook container locally,
# modify lms/envs/private.py to give it a non-null value
WRITABLE_GRADEBOOK_URL = None

PROFILE_MICROFRONTEND_URL = None
ORDER_HISTORY_MICROFRONTEND_URL = None
ACCOUNT_MICROFRONTEND_URL = None
PROGRAM_CONSOLE_MICROFRONTEND_URL = None
LEARNING_MICROFRONTEND_URL = None

############### Settings for the ace_common plugin #################
ACE_ENABLED_CHANNELS = ['django_email']
ACE_ENABLED_POLICIES = ['bulk_email_optout']
ACE_CHANNEL_SAILTHRU_DEBUG = True
ACE_CHANNEL_SAILTHRU_TEMPLATE_NAME = None
ACE_ROUTING_KEY = 'edx.lms.core.default'
ACE_CHANNEL_DEFAULT_EMAIL = 'django_email'
ACE_CHANNEL_TRANSACTIONAL_EMAIL = 'django_email'
ACE_CHANNEL_SAILTHRU_API_KEY = ""
ACE_CHANNEL_SAILTHRU_API_SECRET = ""

############### Settings swift #####################################
SWIFT_USERNAME = None
SWIFT_KEY = None
SWIFT_TENANT_ID = None
SWIFT_TENANT_NAME = None
SWIFT_AUTH_URL = None
SWIFT_AUTH_VERSION = None
SWIFT_REGION_NAME = None
SWIFT_USE_TEMP_URLS = None
SWIFT_TEMP_URL_KEY = None
SWIFT_TEMP_URL_DURATION = 1800  # seconds

############### Settings for facebook ##############################
FACEBOOK_APP_ID = 'FACEBOOK_APP_ID'
FACEBOOK_APP_SECRET = 'FACEBOOK_APP_SECRET'
FACEBOOK_API_VERSION = 'v2.1'

############### Settings for django-fernet-fields ##################
FERNET_KEYS = [
    'DUMMY KEY CHANGE BEFORE GOING TO PRODUCTION',
]

############### Settings for user-state-client ##################
# Maximum number of rows to fetch in XBlockUserStateClient calls. Adjust for performance
USER_STATE_BATCH_SIZE = 5000

############### Settings for edx-rbac  ###############
SYSTEM_WIDE_ROLE_CLASSES = []

############## Plugin Django Apps #########################

from openedx.core.djangoapps.plugins import plugin_apps, plugin_settings, constants as plugin_constants
INSTALLED_APPS.extend(plugin_apps.get_apps(plugin_constants.ProjectType.LMS))
plugin_settings.add_plugins(__name__, plugin_constants.ProjectType.LMS, plugin_constants.SettingsType.COMMON)

DEPRECATED_ADVANCED_COMPONENT_TYPES = []

############### Settings for video pipeline ##################
VIDEO_UPLOAD_PIPELINE = {
    'BUCKET': '',
    'ROOT_PATH': '',
}

############### Settings for django file storage ##################
DEFAULT_FILE_STORAGE = 'django.core.files.storage.FileSystemStorage'

### Proctoring configuration (redirct URLs and keys shared between systems) ####
PROCTORING_BACKENDS = {
    'DEFAULT': 'null',
    # The null key needs to be quoted because
    # null is a language independent type in YAML
    'null': {}
}

############### The SAML private/public key values ################
SOCIAL_AUTH_SAML_SP_PRIVATE_KEY = ""
SOCIAL_AUTH_SAML_SP_PUBLIC_CERT = ""
SOCIAL_AUTH_SAML_SP_PRIVATE_KEY_DICT = {}
SOCIAL_AUTH_SAML_SP_PUBLIC_CERT_DICT = {}

######################### rate limit for yt_video_metadata api ##############

RATE_LIMIT_FOR_VIDEO_METADATA_API = '10/minute'

########################## MAILCHIMP SETTINGS #################################
MAILCHIMP_NEW_USER_LIST_ID = ""

########################## BLOCKSTORE #####################################
BLOCKSTORE_PUBLIC_URL_ROOT = 'http://localhost:18250'
BLOCKSTORE_API_URL = 'http://localhost:18250/api/v1/'
# Which of django's caches to use for storing anonymous user state for XBlocks
# in the blockstore-based XBlock runtime
XBLOCK_RUNTIME_V2_EPHEMERAL_DATA_CACHE = 'default'

########################## LEARNER PORTAL ##############################
LEARNER_PORTAL_URL_ROOT = 'http://localhost:8734'

######################### MICROSITE ###############################
MICROSITE_ROOT_DIR = '/edx/app/edxapp/edx-microsite'
MICROSITE_CONFIGURATION = {}

SYSLOG_SERVER = ''
FEEDBACK_SUBMISSION_EMAIL = ''
GITHUB_REPO_ROOT = '/edx/var/edxapp/data'

##################### SUPPORT URL ############################
SUPPORT_HOW_TO_UNENROLL_LINK = ''

##################### Magento ############################
MAGENTO_REDIRECT_URL = ''
MAGENTO_BASE_API_URL = ''
MAGENTO_LMS_INTEGRATION_TOKEN = ''

##################### Clearesult ############################

# To disable account verification for clearesult user
FEATURES['ENABLE_AUTOMATIC_ACCOUNT_VERIFICATION'] = True

# To hide courses from discover new tab
FEATURES['SHOW_ARCHIVED_COURSES_IN_LISTING'] = False

# Block types to keep and filter in calculating course progress
CORE_BLOCK_TYPES = ['html', 'video', 'problem', 'scormxblock']
FILTER_BLOCKS_IN_UNIT = ['html']

###################### SSO Provider configurations ###################
GLOBALLY_ENABLED_SSO_PROVIDERS = [
    'clearesult-azuread-oauth2'
]

######################## Default Email Params ################################
DEFAULT_LOGO = '/static/clearesult/images/clearesulttrainingservices.png'
<<<<<<< HEAD
DEFAULT_REGISTERATION_URL = ''
=======
DEFAULT_REGISTERATION_URL = ''

######################  Site Deafult Group Name  ###################
SITE_DEFAULT_GROUP_NAME = "DEFAULT"
>>>>>>> 009d7341
<|MERGE_RESOLUTION|>--- conflicted
+++ resolved
@@ -2821,19 +2821,11 @@
 
 CLEARESULT_LOGOUT_SERVICE_USER = 'logout_service_user'
 
-<<<<<<< HEAD
-DRUPAL_LOGOUT_API_CREDENTIALS = {
-=======
 DRUPAL_API_CREDENTIALS = {
->>>>>>> 009d7341
     'username': '',
     'password': '',
     'url': ''
 }
-<<<<<<< HEAD
-
-=======
->>>>>>> 009d7341
 ###################### Registration ##################################
 
 # For each of the fields, give one of the following values:
@@ -3992,11 +3984,7 @@
 
 ######################## Default Email Params ################################
 DEFAULT_LOGO = '/static/clearesult/images/clearesulttrainingservices.png'
-<<<<<<< HEAD
 DEFAULT_REGISTERATION_URL = ''
-=======
-DEFAULT_REGISTERATION_URL = ''
 
 ######################  Site Deafult Group Name  ###################
-SITE_DEFAULT_GROUP_NAME = "DEFAULT"
->>>>>>> 009d7341
+SITE_DEFAULT_GROUP_NAME = "DEFAULT"