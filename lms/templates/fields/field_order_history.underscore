<div class="field u-field-order" <% if (receiptUrl) { %> role="group" aria-labelledby="order-title-<%- orderId %>" <% } else { %> aria-hidden="true" <% } %>>
    <span class="u-field-order-number"><span class="sr"><%- gettext('Order Number') %>: </span><%- orderId %></span>
    <span class="u-field-order-date"><span class="sr"><%- gettext('Date Placed') %>: </span><%- orderDate %></span>
    <span class="u-field-order-price"><span class="sr"><%- gettext('Cost') %>: </span><% if (!isNaN(parseFloat(totalPrice))) { %>$<% } %><%- totalPrice %></span>
    <span class="u-field-order-link">
        <% if (receiptUrl) { %>
<<<<<<< HEAD
            <a class="u-field-link" rel="noopener" target="_blank" href="<%- receiptUrl %>"><%- gettext('Order Details') %><span class="sr"> <%- gettext('for') %> <%- orderId %></span></a>
=======
            <a class="u-field-link" target="_blank" rel="noopener" href="<%- receiptUrl %>"><%- gettext('Order Details') %><span class="sr"> <%- gettext('for') %> <%- orderId %></span></a>
>>>>>>> d9a072af
        <% } %>
    </span>
    <% _.each(lines, function(item){ %>
        <div class="field u-field-order-lines">
            <span class="u-field-order-number"><span class="sr"><%- gettext('Product Name') %>: </span><%- item.title %></span>
            <span class="u-field-order-date"><span class="sr"><%- gettext('Date Placed') %>: </span><%- orderDate %></span>
            <span class="u-field-order-price"><span class="sr"><%- gettext('Cost') %>: </span><% if (!isNaN(parseFloat(item.line_price_excl_tax))) { %>$<% } %><%- item.line_price_excl_tax %></span>
        </div>
    <% }); %>
</div><|MERGE_RESOLUTION|>--- conflicted
+++ resolved
@@ -4,11 +4,7 @@
     <span class="u-field-order-price"><span class="sr"><%- gettext('Cost') %>: </span><% if (!isNaN(parseFloat(totalPrice))) { %>$<% } %><%- totalPrice %></span>
     <span class="u-field-order-link">
         <% if (receiptUrl) { %>
-<<<<<<< HEAD
-            <a class="u-field-link" rel="noopener" target="_blank" href="<%- receiptUrl %>"><%- gettext('Order Details') %><span class="sr"> <%- gettext('for') %> <%- orderId %></span></a>
-=======
             <a class="u-field-link" target="_blank" rel="noopener" href="<%- receiptUrl %>"><%- gettext('Order Details') %><span class="sr"> <%- gettext('for') %> <%- orderId %></span></a>
->>>>>>> d9a072af
         <% } %>
     </span>
     <% _.each(lines, function(item){ %>
