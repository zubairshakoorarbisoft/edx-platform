<<<<<<< HEAD
<%page expression_filter="h" args="credit_status" />
=======
<%page args="credit_status" expression_filter="h"/>
>>>>>>> d9a072af
<%!
    from django.utils.translation import ugettext as _
    from openedx.core.djangolib.markup import HTML, Text
%>
<%namespace name='static' file='../static_content.html'/>


% if credit_status["eligible"]:
    <%
<<<<<<< HEAD
        provider_link = Text('{link_start}{name}{link_end}').format(
            link_start=HTML('<a href="{href}" rel="noopener" target="_blank">').format(href=credit_status["provider_status_url"]),
            name=credit_status["provider_name"],
            link_end=HTML('</a>')
        )
=======
        provider_link = HTML('<a href="{href}" rel="noopener" target="_blank">{name}</a>').format(
            href=credit_status["provider_status_url"],
            name=credit_status["provider_name"])

>>>>>>> d9a072af
        error = credit_status['error']

        # Translators: provider_name is the name of a credit provider or university (e.g. State University)
        credit_msg = Text(_("You have completed this course and are eligible to purchase course credit. Select {strong_start}Get Credit{strong_end} to get started.")).format(
<<<<<<< HEAD
            strong_start = HTML('<strong>'),
            strong_end = HTML('</strong>')
        )
=======
            strong_start=HTML('<strong>'),
            strong_end=HTML('</strong>>'))
>>>>>>> d9a072af
        if credit_status['provider_name']:
            credit_msg = _("You are now eligible for credit from {provider}. Congratulations!").format(provider=credit_status['provider_name'])

        credit_msg_class = "credit-eligibility-msg"
        credit_btn_class = "purchase-credit-btn"
        credit_btn_label = _("Get Credit")
        ecommerce_url_root = static.get_value('ECOMMERCE_PUBLIC_URL_ROOT', settings.ECOMMERCE_PUBLIC_URL_ROOT)
        credit_btn_href = '{root}/credit/checkout/{course_id}/'.format(
            root=ecommerce_url_root,
            course_id=credit_status['course_key'])

        if credit_status["purchased"]:
            request_status = credit_status["request_status"]
            if request_status is None:
                # Learner must initiate the credit request

                # Translators: link_to_provider_site is a link to an external webpage. The text of the link will be the name of a  credit provider, such as 'State University' or 'Happy Fun Company'.
                credit_msg = Text(_("Thank you for your payment. To receive course credit, you must now request credit "
<<<<<<< HEAD
                "at the {link_to_provider_site} website. Select {break_start}Request Credit{break_end} to get started.")).format(
                    link_to_provider_site=HTML(provider_link),
                    break_start = HTML('<b>'),
                    break_end = HTML('</b>')
=======
                "at the {link_to_provider_site} website. Select {start_bold}Request Credit{end_bold} to get started.")).format(
                    start_bold=HTML('<b>'),
                    end_bold=HTML('</b>'),
                    link_to_provider_site=provider_link,
>>>>>>> d9a072af
                )
                credit_msg_class = "credit-request-not-started-msg"
                credit_btn_label = _("Request Credit")
                credit_btn_class = 'pending-credit-btn'
            elif request_status == 'pending':
                # Request received but not reviewed
                ## Translators: provider_name is the name of a credit provider or university (e.g. State University)
                credit_msg = _("{provider_name} has received your course credit request. We will update you when credit processing is complete.").format(provider_name=credit_status["provider_name"])
                credit_msg_class = "credit-request-pending-msg"
                credit_btn_label = _("View Details")
                credit_btn_class = 'pending-credit-btn'
            elif request_status == 'approved':
                # Credit granted!
                # Translators: link_to_provider_site is a link to an external webpage. The text of the link will be the name of a credit provider, such as 'State University' or 'Happy Fun Company'. provider_name is the name of credit provider.
<<<<<<< HEAD
                credit_msg = Text(_("{break_start}Congratulations!{break_end} {provider_name} has approved your request for course credit. To see your course credit, visit the {link_to_provider_site} website.")).format(
                    break_start = HTML('<b>'),
                    break_end = HTML('</b>'),
                    link_to_provider_site=HTML(provider_link),
                    provider_name=credit_status["provider_name"]
=======
                credit_msg = Text(_("{start_bold}Congratulations!{end_bold} {provider_name} has approved your request for course credit. To see your course credit, visit the {link_to_provider_site} website.")).format(
                    start_bold=HTML('<b>'),
                    end_bold=HTML('</b>'),
                    provider_name=credit_status["provider_name"],
                    link_to_provider_site=provider_link,
>>>>>>> d9a072af
                )
                credit_msg_class = "credit-request-approved-msg"
                credit_btn_href = credit_status['provider_status_url']
                credit_btn_label = _("View Credit")
            elif request_status == 'rejected':
                # REJECTED (by the credit provider)!
                ## Translators: link_to_provider_site is a link to an external webpage. The text of the link will be the name of a credit provider, such as 'State University' or 'Happy Fun Company'. provider_name is the name of credit provider.
                credit_msg = Text(_("{provider_name} did not approve your request for course credit. For more information, contact {link_to_provider_site} directly.")).format(
                    provider_name=credit_status["provider_name"],
                    link_to_provider_site=provider_link,
                )
                credit_msg_class = "credit-request-rejected-msg"
                credit_btn_label = None
    %>

<div class="message message-status is-shown credit-message">

<<<<<<< HEAD
    <p class="message-copy is-hidden credit-error-msg" data-credit-error="${credit_status['error']}">
        ${Text(_("An error occurred with this transaction. For help, contact {support_email}.")).format(
        support_email=HTML(u'<a href="mailto:{address}">{address}</a>').format(
        address=settings.DEFAULT_FEEDBACK_EMAIL
        )
        )}
    </p>
    <div class="credit-action">
        % if credit_btn_label:
        <a class="btn credit-btn ${credit_btn_class}" href="${credit_btn_href}" rel="noopener" target="_blank"
            data-course-key="${credit_status['course_key']}" data-user="${user.username}"
            data-provider="${credit_status['provider_id']}">
            ${credit_btn_label}
        </a>
        % endif
        <div class="message-copy credit-msg ${credit_msg_class}">${credit_msg}</div>
=======
        <p class="message-copy is-hidden credit-error-msg" data-credit-error="${credit_status['error']}">
            ${Text(_("An error occurred with this transaction. For help, contact {support_email}.")).format(
            support_email=HTML(u'<a href="mailto:{address}">{address}</a>').format(
            address=settings.DEFAULT_FEEDBACK_EMAIL
            )
            )}
        </p>
        <div class="credit-action">
            % if credit_btn_label:
                <a class="btn credit-btn ${credit_btn_class}" href="${credit_btn_href}" rel="noopener" target="_blank" data-course-key="${credit_status['course_key']}" data-user="${user.username}" data-provider="${credit_status['provider_id']}">
                    ${credit_btn_label}
                </a>
            % endif
            <div class="message-copy credit-msg ${credit_msg_class}">${credit_msg}</div>
        </div>
>>>>>>> d9a072af
    </div>
</div>
% endif<|MERGE_RESOLUTION|>--- conflicted
+++ resolved
@@ -1,8 +1,4 @@
-<<<<<<< HEAD
-<%page expression_filter="h" args="credit_status" />
-=======
 <%page args="credit_status" expression_filter="h"/>
->>>>>>> d9a072af
 <%!
     from django.utils.translation import ugettext as _
     from openedx.core.djangolib.markup import HTML, Text
@@ -12,30 +8,16 @@
 
 % if credit_status["eligible"]:
     <%
-<<<<<<< HEAD
-        provider_link = Text('{link_start}{name}{link_end}').format(
-            link_start=HTML('<a href="{href}" rel="noopener" target="_blank">').format(href=credit_status["provider_status_url"]),
-            name=credit_status["provider_name"],
-            link_end=HTML('</a>')
-        )
-=======
         provider_link = HTML('<a href="{href}" rel="noopener" target="_blank">{name}</a>').format(
             href=credit_status["provider_status_url"],
             name=credit_status["provider_name"])
 
->>>>>>> d9a072af
         error = credit_status['error']
 
         # Translators: provider_name is the name of a credit provider or university (e.g. State University)
         credit_msg = Text(_("You have completed this course and are eligible to purchase course credit. Select {strong_start}Get Credit{strong_end} to get started.")).format(
-<<<<<<< HEAD
-            strong_start = HTML('<strong>'),
-            strong_end = HTML('</strong>')
-        )
-=======
             strong_start=HTML('<strong>'),
             strong_end=HTML('</strong>>'))
->>>>>>> d9a072af
         if credit_status['provider_name']:
             credit_msg = _("You are now eligible for credit from {provider}. Congratulations!").format(provider=credit_status['provider_name'])
 
@@ -54,17 +36,10 @@
 
                 # Translators: link_to_provider_site is a link to an external webpage. The text of the link will be the name of a  credit provider, such as 'State University' or 'Happy Fun Company'.
                 credit_msg = Text(_("Thank you for your payment. To receive course credit, you must now request credit "
-<<<<<<< HEAD
-                "at the {link_to_provider_site} website. Select {break_start}Request Credit{break_end} to get started.")).format(
-                    link_to_provider_site=HTML(provider_link),
-                    break_start = HTML('<b>'),
-                    break_end = HTML('</b>')
-=======
                 "at the {link_to_provider_site} website. Select {start_bold}Request Credit{end_bold} to get started.")).format(
                     start_bold=HTML('<b>'),
                     end_bold=HTML('</b>'),
                     link_to_provider_site=provider_link,
->>>>>>> d9a072af
                 )
                 credit_msg_class = "credit-request-not-started-msg"
                 credit_btn_label = _("Request Credit")
@@ -79,19 +54,11 @@
             elif request_status == 'approved':
                 # Credit granted!
                 # Translators: link_to_provider_site is a link to an external webpage. The text of the link will be the name of a credit provider, such as 'State University' or 'Happy Fun Company'. provider_name is the name of credit provider.
-<<<<<<< HEAD
-                credit_msg = Text(_("{break_start}Congratulations!{break_end} {provider_name} has approved your request for course credit. To see your course credit, visit the {link_to_provider_site} website.")).format(
-                    break_start = HTML('<b>'),
-                    break_end = HTML('</b>'),
-                    link_to_provider_site=HTML(provider_link),
-                    provider_name=credit_status["provider_name"]
-=======
                 credit_msg = Text(_("{start_bold}Congratulations!{end_bold} {provider_name} has approved your request for course credit. To see your course credit, visit the {link_to_provider_site} website.")).format(
                     start_bold=HTML('<b>'),
                     end_bold=HTML('</b>'),
                     provider_name=credit_status["provider_name"],
                     link_to_provider_site=provider_link,
->>>>>>> d9a072af
                 )
                 credit_msg_class = "credit-request-approved-msg"
                 credit_btn_href = credit_status['provider_status_url']
@@ -109,24 +76,6 @@
 
 <div class="message message-status is-shown credit-message">
 
-<<<<<<< HEAD
-    <p class="message-copy is-hidden credit-error-msg" data-credit-error="${credit_status['error']}">
-        ${Text(_("An error occurred with this transaction. For help, contact {support_email}.")).format(
-        support_email=HTML(u'<a href="mailto:{address}">{address}</a>').format(
-        address=settings.DEFAULT_FEEDBACK_EMAIL
-        )
-        )}
-    </p>
-    <div class="credit-action">
-        % if credit_btn_label:
-        <a class="btn credit-btn ${credit_btn_class}" href="${credit_btn_href}" rel="noopener" target="_blank"
-            data-course-key="${credit_status['course_key']}" data-user="${user.username}"
-            data-provider="${credit_status['provider_id']}">
-            ${credit_btn_label}
-        </a>
-        % endif
-        <div class="message-copy credit-msg ${credit_msg_class}">${credit_msg}</div>
-=======
         <p class="message-copy is-hidden credit-error-msg" data-credit-error="${credit_status['error']}">
             ${Text(_("An error occurred with this transaction. For help, contact {support_email}.")).format(
             support_email=HTML(u'<a href="mailto:{address}">{address}</a>').format(
@@ -142,7 +91,6 @@
             % endif
             <div class="message-copy credit-msg ${credit_msg_class}">${credit_msg}</div>
         </div>
->>>>>>> d9a072af
     </div>
 </div>
 % endif