<%page expression_filter="h"/>
<%!
import json
from django.utils.translation import ugettext as _
%>

<h3 class="hd hd-3 problem-header">
    ## Translators:  "External resource" means that this learning module is hosted on a platform external to the edX LMS
    ${display_name} (${_('External resource')})
</h3>

% if has_score and weight:
    <div class="problem-progress">
        % if module_score is not None:
            ## Translators: "points" is the student's achieved score on this LTI unit, and "total_points" is the maximum number of points achievable.
            (${_("{points} / {total_points} points").format(points=module_score, total_points=weight)})
        % else:
            ## Translators: "total_points" is the maximum number of points achievable on this LTI unit
            (${_("{total_points} points possible").format(total_points=weight)})
        % endif
    </div>
% endif

<div
    id="${element_id}"
    class="${element_class}"
    data-ask-to-send-username="${ask_to_send_username}"
    data-ask-to-send-email="${ask_to_send_email}"
>

% if launch_url and launch_url !=  'http://www.example.com' and not hide_launch:
    % if open_in_a_new_page:
        <div class="wrapper-lti-link">
            % if description:
                <div class="lti-description">${description}</div>
            % endif
<<<<<<< HEAD
            <p class="lti-link external"><a rel="noopener" target="_blank" class="link_lti_new_window" href="${form_url}">
=======
            <p class="lti-link external"><a target="_blank" class="link_lti_new_window" rel="noopener" href="${form_url}">
>>>>>>> d9a072af
                ${button_text or _('View resource in a new window')}
                 <span class="icon fa fa-external-link" aria-hidden="true"></span>
            </a></p>
        </div>
    % else:
        ## The result of the form submit will be rendered here.
        <iframe
            title="Form Result"
            class="ltiLaunchFrame"
            name="ltiFrame-${element_id}"
            src="${form_url}"
            allowfullscreen="true"
            webkitallowfullscreen="true"
            mozallowfullscreen="true"
            allow="microphone *; camera *; midi *; geolocation *; encrypted-media *"
        ></iframe>
    % endif
% elif not hide_launch:
    <h4 class="hd hd-4 error_message">
        ${_('Please provide launch_url. Click "Edit", and fill in the required fields.')}
    </h4>
% endif

% if has_score and comment:
    <h4 class="hd hd-4 problem-feedback-label">${_("Feedback on your work from the grader:")}</h4>
    <div class="problem-feedback">
        ## sanitized with bleach in view
        ${comment | n, decode.utf8}
    </div>
% endif

</div><|MERGE_RESOLUTION|>--- conflicted
+++ resolved
@@ -34,11 +34,7 @@
             % if description:
                 <div class="lti-description">${description}</div>
             % endif
-<<<<<<< HEAD
-            <p class="lti-link external"><a rel="noopener" target="_blank" class="link_lti_new_window" href="${form_url}">
-=======
             <p class="lti-link external"><a target="_blank" class="link_lti_new_window" rel="noopener" href="${form_url}">
->>>>>>> d9a072af
                 ${button_text or _('View resource in a new window')}
                  <span class="icon fa fa-external-link" aria-hidden="true"></span>
             </a></p>
