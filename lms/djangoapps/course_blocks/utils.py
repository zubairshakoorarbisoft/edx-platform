"""
Common utilities for use along with the course blocks.
"""


import json

from lms.djangoapps.courseware.models import StudentModule


def get_student_module_as_dict(user, course_key, block_key):
    """
    Get the student module as a dict for the given user for the given block.

    Arguments:
        user (User)
        course_key (CourseLocator)
        block_key (BlockUsageLocator)

    Returns:
        StudentModule as a (possibly empty) dict.
    """
<<<<<<< HEAD
    if not user.is_authenticated():
=======
    if not user.is_authenticated:
>>>>>>> d9a072af
        return {}

    try:
        student_module = StudentModule.objects.get(
            student=user,
            course_id=course_key,
            module_state_key=block_key,
        )
    except StudentModule.DoesNotExist:
        student_module = None

    if student_module:
        return json.loads(student_module.state)
    else:
        return {}<|MERGE_RESOLUTION|>--- conflicted
+++ resolved
@@ -20,11 +20,7 @@
     Returns:
         StudentModule as a (possibly empty) dict.
     """
-<<<<<<< HEAD
-    if not user.is_authenticated():
-=======
     if not user.is_authenticated:
->>>>>>> d9a072af
         return {}
 
     try:
