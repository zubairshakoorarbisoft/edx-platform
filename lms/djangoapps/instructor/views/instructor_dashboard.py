--- conflicted
+++ resolved
@@ -146,13 +146,8 @@
     analytics_dashboard_message = None
     if show_analytics_dashboard_message(course_key) and (access['staff'] or access['instructor']):
         # Construct a URL to the external analytics dashboard
-<<<<<<< HEAD
-        analytics_dashboard_url = '{0}/courses/{1}'.format(settings.ANALYTICS_DASHBOARD_URL, unicode(course_key))
-        link_start = HTML("<a href=\"{}\" rel=\"noopener\" target=\"_blank\">").format(analytics_dashboard_url)
-=======
         analytics_dashboard_url = '{0}/courses/{1}'.format(settings.ANALYTICS_DASHBOARD_URL, six.text_type(course_key))
         link_start = HTML(u"<a href=\"{}\" rel=\"noopener\" target=\"_blank\">").format(analytics_dashboard_url)
->>>>>>> d9a072af
         analytics_dashboard_message = _(
             u"To gain insights into student enrollment and participation {link_start}"
             u"visit {analytics_dashboard_name}, our new course analytics product{link_end}."
@@ -539,20 +534,6 @@
         'section_display_name': _('Membership'),
         'access': access,
         'ccx_is_enabled': ccx_enabled,
-<<<<<<< HEAD
-        'enroll_button_url': reverse('students_update_enrollment', kwargs={'course_id': unicode(course_key)}),
-        'unenroll_button_url': reverse('students_update_enrollment', kwargs={'course_id': unicode(course_key)}),
-        'upload_student_csv_button_url': reverse('register_and_enroll_students', kwargs={'course_id': unicode(course_key)}),
-        'modify_beta_testers_button_url': reverse('bulk_beta_modify_access', kwargs={'course_id': unicode(course_key)}),
-        'list_course_role_members_url': reverse('list_course_role_members', kwargs={'course_id': unicode(course_key)}),
-        'modify_access_url': reverse('modify_access', kwargs={'course_id': unicode(course_key)}),
-        'list_forum_members_url': reverse('list_forum_members', kwargs={'course_id': unicode(course_key)}),
-        'update_forum_role_membership_url': reverse('update_forum_role_membership', kwargs={'course_id': unicode(course_key)}),
-        'enrollment_role_choices': enrollment_role_choices,
-        'upload_bulk_enrollments_csv_url': reverse(
-            'bulk_enroll_users_to_course', kwargs={'course_id': unicode(course_key)}
-        ),
-=======
         'enroll_button_url': reverse('students_update_enrollment', kwargs={'course_id': six.text_type(course_key)}),
         'unenroll_button_url': reverse('students_update_enrollment', kwargs={'course_id': six.text_type(course_key)}),
         'upload_student_csv_button_url': reverse(
@@ -574,8 +555,10 @@
             kwargs={'course_id': six.text_type(course_key)}
         ),
         'enrollment_role_choices': enrollment_role_choices,
+        'upload_bulk_enrollments_csv_url': reverse(
+            'bulk_enroll_users_to_course', kwargs={'course_id': unicode(course_key)}
+        ),
         'is_reason_field_enabled': configuration_helpers.get_value('ENABLE_MANUAL_ENROLLMENT_REASON_FIELD', False)
->>>>>>> d9a072af
     }
     return section_data
 
@@ -800,11 +783,7 @@
 
 def _get_dashboard_link(course_key):
     """ Construct a URL to the external analytics dashboard """
-<<<<<<< HEAD
-    analytics_dashboard_url = '{0}/courses/{1}'.format(settings.ANALYTICS_DASHBOARD_URL, unicode(course_key))
-=======
     analytics_dashboard_url = u'{0}/courses/{1}'.format(settings.ANALYTICS_DASHBOARD_URL, six.text_type(course_key))
->>>>>>> d9a072af
     link = HTML(u"<a href=\"{0}\" rel=\"noopener\" target=\"_blank\">{1}</a>").format(
         analytics_dashboard_url, settings.ANALYTICS_DASHBOARD_NAME
     )
