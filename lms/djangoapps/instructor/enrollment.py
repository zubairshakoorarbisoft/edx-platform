--- conflicted
+++ resolved
@@ -39,23 +39,12 @@
     EnrollEnrolled,
     RemoveBetaTester
 )
+from openedx.core.djangoapps.ace_common.template_context import get_base_template_context
 from openedx.core.djangoapps.lang_pref import LANGUAGE_KEY
 from openedx.core.djangoapps.site_configuration import helpers as configuration_helpers
 from openedx.core.djangoapps.user_api.models import UserPreference
-<<<<<<< HEAD
-from student.models import (
-    CourseEnrollment,
-    CourseEnrollmentAllowed,
-    anonymous_id_for_user,
-    is_email_retired,
-)
-from openedx.core.djangoapps.ace_common.template_context import get_base_template_context
-from submissions import api as sub_api  # installed from the edx-submissions repository
-from submissions.models import score_set
-=======
 from openedx.core.djangolib.markup import Text
 from student.models import CourseEnrollment, CourseEnrollmentAllowed, anonymous_id_for_user, is_email_retired
->>>>>>> d9a072af
 from track.event_transaction_utils import (
     create_new_event_transaction_id,
     get_event_transaction_id,
