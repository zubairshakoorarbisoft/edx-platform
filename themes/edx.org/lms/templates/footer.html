## mako
<%page expression_filter="h"/>
<%!
  import datetime

  from django.utils.translation import ugettext as _
  from branding.api import get_footer
  from openedx.core.djangoapps.lang_pref.api import footer_language_selector_is_enabled
%>
<% footer = get_footer(is_secure=is_secure, language=language) %>
<% icp_license_info = getattr(settings, 'ICP_LICENSE_INFO', {})%>
<%namespace name='static' file='static_content.html'/>



## WARNING: These files are specific to edx.org and are not used in installations outside of that domain. Open edX users will want to use the file "footer.html" for any changes or overrides.
<footer id="footer-edx-v3" role="contentinfo" aria-label="${_("Page Footer")}"
  ## When rendering the footer through the branding API,
  ## the direction may not be set on the parent element,
  ## so we set it here.
  % if bidi:
    dir=${bidi}
  % endif
>

<div class="container">
    <div class="row main-row"><!-- row -->
        <div class="col-xl-2 col-lg-12 col-md-2 col-sm-8 col-xs-10 column-1 flex-column column-styles">
            <div class="row">
                <div class="col-12 column-2-2 column-styles">
                <div class="edx-footer-logo">
                    <a href="${marketing_link('ROOT')}">
                        <img alt="${_('edX Home Page')}" src="${footer['logo_image']}">
                    </a>
                </div>


                % if context.get('include_language_selector', footer_language_selector_is_enabled()):
                <%include file="${static.get_template_path('widgets/footer-language-selector.html')}"/>
                % endif
                </div>
            </div>

        </div>
        <div class="col-xl-6 col-lg-8 col-md-9 col-sm-5 col-xs-12 column-2 flex-column column-styles">
             <div class="row full-height">

                 <div class="col-xl-4 col-lg-4 col-md-4 col-sm-12 column-2-1 col-xs-12 first-div-border column-styles ">
                    <div class="row full-height">
                        <div class="ml-xl-0 col-lg-10 ml-lg-auto col-md-12 column-2-2 col-sm-10 full-height column-styles">
                              <h2 class="heading">edX</h2>
                                  <ul class="list-unstyled clear-margins  ">
                                      % for link in footer["business_links"]:
                                      <li>
                                          <a href="${link['url']}">${link['title']}</a>
                                      </li>
                                      % endfor
                                  </ul>
                        </div>
                    </div>
                 </div>
                 <div class="col-xl-4 col-lg-4 col-md-4 col-sm-12 col-xs-12 column-2-1 second-div-border column-styles ">
                        <div class="row full-height">
                            <div class="col-lg-12 col-md-12 col-sm-10 column-2-2 full-height column-styles">
                                  <h2 class="heading">Legal</h2>
                                    <ul class="list-unstyled clear-margins  ">
                                        % for link in footer["more_info_links"]:
                                        <li>
                                          <a href="${link['url']}">${link['title']}</a>
                                        </li>
                                        % endfor
                                    </ul>
                            </div>
                          </div>
                </div>
                 <div class="col-xl-4 col-lg-4 col-md-4 col-sm-12 col-xs-12 column-2-1 third-div-border column-styles">
                      <div class="row full-height">
                        <div class="col-lg-12 col-md-12 col-sm-10 full-height column-2-2 column-styles">
                              <h2 class="heading">${_(u"Connect")}</h2>
                              <ul class="list-unstyled clear-margins  ">
                                % for link in footer["connect_links"]:
                                <li>
                                  <a href="${link['url']}">${link['title']}</a>
                                </li>
                                % endfor
                              </ul>
                        </div>
                      </div>
                 </div>


              ## The Open edX link may be hidden when this view is served
              ## through an API to partner sites (such as marketing sites or blogs),
              ## which are not technically powered by Open edX.
            % if not hide_openedx_link and hide_openedx_link != Undefined:
                  <div class="openedx-link">
                    <a href="${footer['openedx_link']['url']}" title="${footer['openedx_link']['title']}">
                      <img alt="${footer['openedx_link']['title']}" src="${footer['openedx_link']['image']}" width="140">
                    </a>
                  </div>
            % endif



            </div>
        </div>
        <div class="col-xl-4 col-lg-4 col-md-9 ml-md-auto col-sm-7 column-3 flex-column fourth-div-border column-styles">
                <div class="row">
                    <div class="col-xl-12 col-lg-12 col-md-12 col-sm-12 col-xs-12 column-3-1 social-app-links-div column-styles ml-auto">
                      <div class="row">
                        <div class="col-lg-12 col-md-12 column-3-2 column-styles">
                             <ul class="list-inline list-unstyled social">
                                    % for link in footer['social_links']:
                                    <li>
                                        <a href="${link['url']}" class="social-links external" title="${link['title']}" rel="noreferrer">
                                            <span class="icon fa ${link['icon-class']}" aria-hidden="true"></span>
                                            <span class="sr">${link['action']}</span>
                                        </a>
                                    </li>
                                    % endfor
                             </ul>
                            <ul class="list-inline list-unstyled app-links">
                                    % for link in footer['mobile_links']:
                                    <li>
                                        <a href="${link['url']}" class="app-link external">
                                            <img alt="${link['title']}" src="${link['image']}">
                                        </a>
                                    </li>
                                    % endfor
                            </ul>
                                ## \u00A9 is the copyright symbol.
                                ## \u2013 is the en-dash. It looks like a year, but it isn't.
                              <!--"EdX, Open edX, and MicroMasters are trademarks of edX Inc. registered in the U.S. and other countries-->
                              <p class="copyright">${_(
                                  u"\u00A9 {year} edX Inc. All rights reserved.").format(year=datetime.datetime.now().year)}
                                  <br/>
<<<<<<< HEAD
                                  ${_(

                                  u"edX, Open edX, and MicroMasters are registered trademarks of edX Inc. "

                                  )}
                                  ${u" | {icp}".format(icp=getattr(settings,'ICP_LICENSE')) if getattr(settings,'ICP_LICENSE',False) else ""}
=======
                                 % if icp_license_info.get('icp_license'):
                                    ${u" | {text}".format(text=icp_license_info.get('text'))}
                                    <a href="${icp_license_info.get('icp_license_link', '#')}">
                                        ${u" {icp}".format(icp=icp_license_info.get('icp_license'))}
                                    </a>
                                  % endif
>>>>>>> d9a072af
                              </p>
                        </div>
                  </div>
                </div>

                </div>

        </div>
    </div>




</div>

</footer>

% if include_dependencies:
  <%static:js group='base_vendor'/>
  <%static:css group='style-vendor'/>
  <%include file="widgets/segment-io.html" />
  <%include file="widgets/segment-io-footer.html" />
% endif

% if bidi == 'rtl':
<%static:css group='style-lms-footer-edx-rtl'/>
% else:
<%static:css group='style-lms-footer-edx'/>
% endif

% if footer_js_url:
  <script type="text/javascript" src="${footer_js_url}"></script>
% endif<|MERGE_RESOLUTION|>--- conflicted
+++ resolved
@@ -134,21 +134,12 @@
                               <p class="copyright">${_(
                                   u"\u00A9 {year} edX Inc. All rights reserved.").format(year=datetime.datetime.now().year)}
                                   <br/>
-<<<<<<< HEAD
-                                  ${_(
-
-                                  u"edX, Open edX, and MicroMasters are registered trademarks of edX Inc. "
-
-                                  )}
-                                  ${u" | {icp}".format(icp=getattr(settings,'ICP_LICENSE')) if getattr(settings,'ICP_LICENSE',False) else ""}
-=======
                                  % if icp_license_info.get('icp_license'):
                                     ${u" | {text}".format(text=icp_license_info.get('text'))}
                                     <a href="${icp_license_info.get('icp_license_link', '#')}">
                                         ${u" {icp}".format(icp=icp_license_info.get('icp_license'))}
                                     </a>
                                   % endif
->>>>>>> d9a072af
                               </p>
                         </div>
                   </div>
