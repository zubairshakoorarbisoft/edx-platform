--- conflicted
+++ resolved
@@ -26,11 +26,7 @@
 # The team that owns this package will manually bump this package rather than having it pulled in automatically.
 # This is to allow them to better control its deployment and to do it in a process that works better
 # for them.
-<<<<<<< HEAD
 edx-enterprise==4.25.13
-=======
-edx-enterprise==4.25.12
->>>>>>> ca11c14c
 
 # Stay on LTS version, remove once this is added to common constraint
 Django<5.0
