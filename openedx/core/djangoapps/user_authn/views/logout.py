""" Views related to logout. """


import re

import six.moves.urllib.parse as parse  # pylint: disable=import-error
from django.conf import settings
from django.contrib.auth import logout
from django.utils.http import urlencode
from django.views.generic import TemplateView
from oauth2_provider.models import Application
from six.moves.urllib.parse import parse_qs, urlsplit, urlunsplit  # pylint: disable=import-error

from openedx.core.djangoapps.user_authn.cookies import delete_logged_in_cookies
from openedx.core.djangoapps.user_authn.utils import is_safe_login_or_logout_redirect
from third_party_auth import pipeline as tpa_pipeline


class LogoutView(TemplateView):
    """
    Logs out user and redirects.

    The template should load iframes to log the user out of OpenID Connect services.
    See http://openid.net/specs/openid-connect-logout-1_0.html.
    """
    oauth_client_ids = []
    template_name = 'logout.html'

    # Keep track of the page to which the user should ultimately be redirected.
    default_target = '/'
    tpa_logout_url = ''

    def post(self, request, *args, **kwargs):
        """
        Proxy to the GET handler.

        TODO: remove GET as an allowed method, and update all callers to use POST.
        """
        return self.get(request, *args, **kwargs)

    def post(self, request, *args, **kwargs):
        """
        Proxy to the GET handler.

        TODO: remove GET as an allowed method, and update all callers to use POST.
        """
        return self.get(request, *args, **kwargs)

    @property
    def target(self):
        """
        If a redirect_url is specified in the querystring for this request, and the value is a safe
        url for redirect, the view will redirect to this page after rendering the template.
        If it is not specified, we will use the default target url.
        """
        target_url = self.request.GET.get('redirect_url') or self.request.GET.get('next')

        #  Some third party apps do not build URLs correctly and send next query param without URL-encoding, resulting
        #  all plus('+') signs interpreted as space(' ') in the process of URL-decoding
        #  for example if we hit on:
        #  >> http://example.com/logout?next=/courses/course-v1:ARTS+D1+2018_T/course/
        #  we will receive in request.GET['next']
        #  >> /courses/course-v1:ARTS D1 2018_T/course/
        #  instead of
        #  >> /courses/course-v1:ARTS+D1+2018_T/course/
        #  to handle this scenario we need to encode our URL using quote_plus and then unquote it again.
        if target_url:
            target_url = parse.unquote(parse.quote_plus(target_url))

        use_target_url = target_url and is_safe_login_or_logout_redirect(
            redirect_to=target_url,
            request_host=self.request.get_host(),
            dot_client_id=self.request.GET.get('client_id'),
            require_https=self.request.is_secure(),
        )
        return target_url if use_target_url else self.default_target

    def dispatch(self, request, *args, **kwargs):
        # We do not log here, because we have a handler registered to perform logging on successful logouts.
        request.is_from_logout = True

        # Get third party auth provider's logout url
        self.tpa_logout_url = tpa_pipeline.get_idp_logout_url_from_running_pipeline(request)

        logout(request)

<<<<<<< HEAD
        # If we are using studio logout directly and there is not OIDC logouts we can just redirect the user
        if settings.FEATURES.get('DISABLE_STUDIO_SSO_OVER_LMS', False) and not self.oauth_client_ids:
            response = redirect(self.target)
        else:
            response = super(LogoutView, self).dispatch(request, *args, **kwargs)
=======
        response = super(LogoutView, self).dispatch(request, *args, **kwargs)
>>>>>>> d9a072af

        # Clear the cookie used by the edx.org marketing site
        delete_logged_in_cookies(response)

        return response

    def _build_logout_url(self, url):
        """
        Builds a logout URL with the `no_redirect` query string parameter.

        Args:
            url (str): IDA logout URL

        Returns:
            str
        """
        scheme, netloc, path, query_string, fragment = urlsplit(url)
        query_params = parse_qs(query_string)
        query_params['no_redirect'] = 1
        new_query_string = urlencode(query_params, doseq=True)
        return urlunsplit((scheme, netloc, path, new_query_string, fragment))

    def _is_enterprise_target(self, url):
        """
        Check if url belongs to enterprise app

        Args: url(str): url path
        """
        unquoted_url = parse.unquote_plus(parse.quote(url))
        return bool(re.match(r'^/enterprise(/handle_consent_enrollment)?/[a-z0-9\-]+/course', unquoted_url))

    def _show_tpa_logout_link(self, target, referrer):
        """
        Return Boolean value indicating if TPA logout link needs to displayed or not.
        We display TPA logout link when user has active SSO session and logout flow is
        triggered via learner portal.
        Args:
            target: url of the page to land after logout
            referrer: url of the page where logout request initiated
        """
        if bool(target == self.default_target and self.tpa_logout_url) and settings.LEARNER_PORTAL_URL_ROOT in referrer:
            return True

        return False

    def get_context_data(self, **kwargs):
        context = super(LogoutView, self).get_context_data(**kwargs)

        # Create a list of URIs that must be called to log the user out of all of the IDAs.
        uris = []

        # Add the logout URIs for IDAs that the user was logged into (according to the session).  This line is specific
        # to DOP.
<<<<<<< HEAD
        uris += Client.objects.filter(client_id__in=self.oauth_client_ids,
                                      logout_uri__isnull=False).values_list('logout_uri', flat=True)
=======
        uris += Application.objects.filter(client_id__in=self.oauth_client_ids,
                                           redirect_uris__isnull=False).values_list('redirect_uris', flat=True)
>>>>>>> d9a072af

        # Add the extra logout URIs from settings.  This is added as a stop-gap solution for sessions that were
        # established via DOT.
        uris += settings.IDA_LOGOUT_URI_LIST

        referrer = self.request.META.get('HTTP_REFERER', '').strip('/')
        logout_uris = []

        for uri in uris:
            # Only include the logout URI if the browser didn't come from that IDA's logout endpoint originally,
            # avoiding a double-logout.
            if not referrer or (referrer and not uri.startswith(referrer)):
                logout_uris.append(self._build_logout_url(uri))

        target = self.target
        context.update({
            'target': target,
            'logout_uris': logout_uris,
            'enterprise_target': self._is_enterprise_target(target),
            'tpa_logout_url': self.tpa_logout_url,
            'show_tpa_logout_link': self._show_tpa_logout_link(target, referrer),
        })

        return context<|MERGE_RESOLUTION|>--- conflicted
+++ resolved
@@ -84,15 +84,7 @@
 
         logout(request)
 
-<<<<<<< HEAD
-        # If we are using studio logout directly and there is not OIDC logouts we can just redirect the user
-        if settings.FEATURES.get('DISABLE_STUDIO_SSO_OVER_LMS', False) and not self.oauth_client_ids:
-            response = redirect(self.target)
-        else:
-            response = super(LogoutView, self).dispatch(request, *args, **kwargs)
-=======
         response = super(LogoutView, self).dispatch(request, *args, **kwargs)
->>>>>>> d9a072af
 
         # Clear the cookie used by the edx.org marketing site
         delete_logged_in_cookies(response)
@@ -146,13 +138,8 @@
 
         # Add the logout URIs for IDAs that the user was logged into (according to the session).  This line is specific
         # to DOP.
-<<<<<<< HEAD
-        uris += Client.objects.filter(client_id__in=self.oauth_client_ids,
-                                      logout_uri__isnull=False).values_list('logout_uri', flat=True)
-=======
         uris += Application.objects.filter(client_id__in=self.oauth_client_ids,
                                            redirect_uris__isnull=False).values_list('redirect_uris', flat=True)
->>>>>>> d9a072af
 
         # Add the extra logout URIs from settings.  This is added as a stop-gap solution for sessions that were
         # established via DOT.
