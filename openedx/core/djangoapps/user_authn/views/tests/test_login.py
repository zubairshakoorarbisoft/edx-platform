--- conflicted
+++ resolved
@@ -19,10 +19,6 @@
 from django.test.utils import override_settings
 from django.urls import NoReverseMatch, reverse
 from mock import patch
-<<<<<<< HEAD
-from six import text_type
-=======
->>>>>>> d9a072af
 from six.moves import range
 
 from openedx.core.djangoapps.password_policy.compliance import (
@@ -59,13 +55,7 @@
     def setUp(self):
         """Setup a test user along with its registration and profile"""
         super(LoginTest, self).setUp()
-<<<<<<< HEAD
-        self.user = UserFactory.build(username=self.username, email=self.user_email)
-        self.user.set_password(self.password)
-        self.user.save()
-=======
         self.user = self._create_user(self.username, self.user_email)
->>>>>>> d9a072af
 
         RegistrationFactory(user=self.user)
         UserProfileFactory(user=self.user)
@@ -73,12 +63,6 @@
         self.client = Client()
         cache.clear()
 
-<<<<<<< HEAD
-        try:
-            self.url = reverse('login_post')
-        except NoReverseMatch:
-            self.url = reverse('login')
-=======
         self.url = reverse('login_api')
 
     def _create_user(self, username, user_email):
@@ -86,7 +70,6 @@
         user.set_password(self.password)
         user.save()
         return user
->>>>>>> d9a072af
 
     def test_login_success(self):
         response, mock_audit_log = self._login_response(
@@ -94,8 +77,6 @@
         )
         self._assert_response(response, success=True)
         self._assert_audit_log(mock_audit_log, 'info', [u'Login success', self.user_email])
-<<<<<<< HEAD
-=======
 
     FEATURES_WITH_LOGIN_MFE_ENABLED = settings.FEATURES.copy()
     FEATURES_WITH_LOGIN_MFE_ENABLED['ENABLE_LOGIN_MICROFRONTEND'] = True
@@ -176,7 +157,6 @@
         )
         self._assert_response(response, success=True)
         self._assert_redirect_url(response, expected_redirect)
->>>>>>> d9a072af
 
     @patch.dict("django.conf.settings.FEATURES", {'SQUELCH_PII_IN_LOGS': True})
     def test_login_success_no_pii(self):
@@ -204,13 +184,9 @@
             nonexistent_email,
             self.password,
         )
-<<<<<<< HEAD
-        self._assert_response(response, success=False, value=self.LOGIN_FAILED_WARNING)
-=======
         self._assert_response(
             response, success=False, value=self.LOGIN_FAILED_WARNING, status_code=400
         )
->>>>>>> d9a072af
         self._assert_audit_log(mock_audit_log, 'warning', [u'Login failed', u'Unknown user email', nonexistent_email])
 
     @patch.dict("django.conf.settings.FEATURES", {'SQUELCH_PII_IN_LOGS': True})
@@ -511,41 +487,6 @@
 
         response = client1.get(url)
         self.assertEqual(response.status_code, 200)
-<<<<<<< HEAD
-
-    def test_change_enrollment_400(self):
-        """
-        Tests that a 400 in change_enrollment doesn't lead to a 404
-        and in fact just logs in the user without incident
-        """
-        # add this post param to trigger a call to change_enrollment
-        extra_post_params = {"enrollment_action": "enroll"}
-        with patch('student.views.change_enrollment') as mock_change_enrollment:
-            mock_change_enrollment.return_value = HttpResponseBadRequest("I am a 400")
-            response, _ = self._login_response(
-                self.user_email, self.password, extra_post_params=extra_post_params,
-            )
-        response_content = json.loads(response.content)
-        self.assertIsNone(response_content["redirect_url"])
-        self._assert_response(response, success=True)
-
-    def test_change_enrollment_200_no_redirect(self):
-        """
-        Tests "redirect_url" is None if change_enrollment returns a HttpResponse
-        with no content
-        """
-        # add this post param to trigger a call to change_enrollment
-        extra_post_params = {"enrollment_action": "enroll"}
-        with patch('student.views.change_enrollment') as mock_change_enrollment:
-            mock_change_enrollment.return_value = HttpResponse()
-            response, _ = self._login_response(
-                self.user_email, self.password, extra_post_params=extra_post_params,
-            )
-        response_content = json.loads(response.content)
-        self.assertIsNone(response_content["redirect_url"])
-        self._assert_response(response, success=True)
-=======
->>>>>>> d9a072af
 
     @override_settings(PASSWORD_POLICY_COMPLIANCE_ROLLOUT_CONFIG={'ENFORCE_COMPLIANCE_ON_LOGIN': True})
     def test_check_password_policy_compliance(self):
@@ -556,11 +497,7 @@
         with patch(enforce_compliance_path) as mock_check_password_policy_compliance:
             mock_check_password_policy_compliance.return_value = HttpResponse()
             response, _ = self._login_response(self.user_email, self.password)
-<<<<<<< HEAD
-            response_content = json.loads(response.content)
-=======
             response_content = json.loads(response.content.decode('utf-8'))
->>>>>>> d9a072af
         self.assertTrue(response_content.get('success'))
 
     @override_settings(PASSWORD_POLICY_COMPLIANCE_ROLLOUT_CONFIG={'ENFORCE_COMPLIANCE_ON_LOGIN': True})
@@ -589,11 +526,7 @@
         with patch(enforce_compliance_on_login) as mock_enforce_compliance_on_login:
             mock_enforce_compliance_on_login.side_effect = NonCompliantPasswordWarning('Test warning')
             response, _ = self._login_response(self.user_email, self.password)
-<<<<<<< HEAD
-            response_content = json.loads(response.content)
-=======
             response_content = json.loads(response.content.decode('utf-8'))
->>>>>>> d9a072af
             self.assertIn('Test warning', self.client.session['_messages'])
         self.assertTrue(response_content.get('success'))
 
