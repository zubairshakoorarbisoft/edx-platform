"""
Test the various password reset flows
"""

import json
import re
import unicodedata
import unittest
from datetime import datetime, timedelta

import ddt
from django.conf import settings
from django.contrib.auth.hashers import UNUSABLE_PASSWORD_PREFIX, make_password
from django.contrib.auth.models import AnonymousUser, User
from django.contrib.auth.tokens import default_token_generator
from django.contrib.auth.views import INTERNAL_RESET_SESSION_TOKEN, PasswordResetConfirmView
from django.contrib.sessions.middleware import SessionMiddleware
from django.core import mail
from django.core.cache import cache
from django.http import Http404
from django.test.client import RequestFactory
from django.test.utils import override_settings
from django.urls import reverse
from django.utils.http import int_to_base36
from freezegun import freeze_time
from mock import Mock, patch
from oauth2_provider import models as dot_models
from pytz import UTC

from openedx.core.djangoapps.oauth_dispatch.tests import factories as dot_factories
from openedx.core.djangoapps.site_configuration import helpers as configuration_helpers
from openedx.core.djangolib.testing.utils import skip_unless_lms
from openedx.core.djangoapps.user_api.models import UserRetirementRequest
from openedx.core.djangoapps.user_api.tests.test_views import UserAPITestCase
from openedx.core.djangoapps.user_api.accounts import EMAIL_MAX_LENGTH, EMAIL_MIN_LENGTH
from openedx.core.djangoapps.user_authn.views.password_reset import (
    SETTING_CHANGE_INITIATED, password_reset, password_reset_logistration,
    PasswordResetConfirmWrapper)
from openedx.core.djangolib.testing.utils import CacheIsolationTestCase
from common.djangoapps.student.tests.factories import TEST_PASSWORD, UserFactory
from common.djangoapps.student.tests.test_configuration_overrides import fake_get_value
from common.djangoapps.student.tests.test_email import mock_render_to_string
from common.djangoapps.student.models import AccountRecovery

from common.djangoapps.util.password_policy_validators import create_validator_config
from common.djangoapps.util.testing import EventTestMixin


ENABLE_LOGISTRATION_MICROFRONTEND = settings.FEATURES.copy()
ENABLE_LOGISTRATION_MICROFRONTEND['ENABLE_LOGISTRATION_MICROFRONTEND'] = True


def process_request(request):
    middleware = SessionMiddleware()
    middleware.process_request(request)
    request.session.save()


@unittest.skipUnless(
    settings.ROOT_URLCONF == "lms.urls",
    "reset password tests should only run in LMS"
)
@ddt.ddt
class ResetPasswordTests(EventTestMixin, CacheIsolationTestCase):
    """
    Tests that clicking reset password sends email, and doesn't activate the user
    """
    request_factory = RequestFactory()
    ENABLED_CACHES = ['default']

    def setUp(self):  # pylint: disable=arguments-differ
        super(ResetPasswordTests, self).setUp('openedx.core.djangoapps.user_authn.views.password_reset.tracker')
        self.user = UserFactory.create()
        self.user.is_active = False
        self.user.save()
        self.token = default_token_generator.make_token(self.user)
        self.uidb36 = int_to_base36(self.user.id)

        self.user_bad_passwd = UserFactory.create()
        self.user_bad_passwd.is_active = False
        self.user_bad_passwd.password = UNUSABLE_PASSWORD_PREFIX
        self.user_bad_passwd.save()

    def setup_request_session_with_token(self, request):
        """
        Internal helper to setup request session and add token in session.
        """
        process_request(request)
        request.session[INTERNAL_RESET_SESSION_TOKEN] = self.token

<<<<<<< HEAD
=======
    @property
    def password_reset_confirm_url(self):
        """
        Returns Password reset confirm URL
        """
        return reverse("password_reset_confirm", kwargs={"uidb36": self.uidb36, "token": self.token})

    def send_password_reset_request(self):
        """
        Sends GET request on password reset url.
        """
        request = self.request_factory.get(self.password_reset_confirm_url)
        self.setup_request_session_with_token(request)
        return request

>>>>>>> f773f671
    @patch(
        'openedx.core.djangoapps.user_authn.views.password_reset.render_to_string',
        Mock(side_effect=mock_render_to_string, autospec=True)
    )
    def test_user_bad_password_reset(self):
        """
        Tests password reset behavior for user with password marked UNUSABLE_PASSWORD_PREFIX
        """

        bad_pwd_req = self.request_factory.post('/password_reset/', {'email': self.user_bad_passwd.email})
        bad_pwd_req.user = AnonymousUser()
        bad_pwd_resp = password_reset(bad_pwd_req)
        # If they've got an unusable password, we return a successful response code
        self.assertEqual(bad_pwd_resp.status_code, 200)
        obj = json.loads(bad_pwd_resp.content.decode('utf-8'))
        self.assertEqual(obj, {
            'success': True,
            'value': "('registration/password_reset_done.html', [])",
        })
        self.assert_no_events_were_emitted()

    @patch(
        'openedx.core.djangoapps.user_authn.views.password_reset.render_to_string',
        Mock(side_effect=mock_render_to_string, autospec=True)
    )
    def test_nonexist_email_password_reset(self):
        """
        Now test the exception cases with of reset_password called with invalid email.
        """

        bad_email_req = self.request_factory.post('/password_reset/', {'email': self.user.email + "makeItFail"})
        bad_email_req.user = AnonymousUser()
        bad_email_resp = password_reset(bad_email_req)
        # Note: even if the email is bad, we return a successful response code
        # This prevents someone potentially trying to "brute-force" find out which
        # emails are and aren't registered with edX
        self.assertEqual(bad_email_resp.status_code, 200)
        obj = json.loads(bad_email_resp.content.decode('utf-8'))
        self.assertEqual(obj, {
            'success': True,
            'value': "('registration/password_reset_done.html', [])",
        })
        self.assert_no_events_were_emitted()

    @patch(
        'openedx.core.djangoapps.user_authn.views.password_reset.render_to_string',
        Mock(side_effect=mock_render_to_string, autospec=True)
    )
    def test_password_reset_ratelimited_for_non_existing_user(self):
        """
        Test that reset password endpoint only allow one request per minute
        for non-existing user.
        """
        self.assert_password_reset_ratelimitted('thisdoesnotexist@foo.com', AnonymousUser())
        self.assert_no_events_were_emitted()

    @patch(
        'openedx.core.djangoapps.user_authn.views.password_reset.render_to_string',
        Mock(side_effect=mock_render_to_string, autospec=True)
    )
    def test_password_reset_ratelimited_for_existing_user(self):
        """
        Test that reset password endpoint only allow one request per minute
        for existing user.
        """
        self.assert_password_reset_ratelimitted(self.user.email, self.user)
        self.assert_event_emission_count(SETTING_CHANGE_INITIATED, 1)

    def assert_password_reset_ratelimitted(self, email, user):
        """
        Assert that password reset endpoint allow one request per minute per email.
        """
        cache.clear()
        password_reset_req = self.request_factory.post('/password_reset/', {'email': email})
        password_reset_req.user = user
        password_reset_req.site = Mock(domain='example.com')
        good_resp = password_reset(password_reset_req)
        self.assertEqual(good_resp.status_code, 200)

        # then the rate limiter should kick in and give a HttpForbidden response
        bad_resp = password_reset(password_reset_req)
        self.assertEqual(bad_resp.status_code, 403)

        cache.clear()

    def assert_email_sent_successfully(self, expected):
        """
        Verify that the password confirm email has been sent to the user.
        """
        from_email = configuration_helpers.get_value('email_from_address', settings.DEFAULT_FROM_EMAIL)
        sent_message = mail.outbox[0]
        body = sent_message.body

        self.assertIn(expected['subject'], sent_message.subject)
        self.assertIn(expected['body'], body)
        self.assertEqual(sent_message.from_email, from_email)
        self.assertEqual(len(sent_message.to), 1)
        self.assertIn(self.user.email, sent_message.to)

    def test_ratelimitted_from_same_ip_with_different_email(self):
        """
        Test that password reset endpoint allow only one request per minute per IP.
        """
        cache.clear()
        good_req = self.request_factory.post('/password_reset/', {'email': 'thisdoesnotexist@foo.com'})
        good_req.user = AnonymousUser()
        good_resp = password_reset(good_req)
        self.assertEqual(good_resp.status_code, 200)

        # change the email ID and verify that the rate limiter should kick in and
        # give a Forbidden response if the request is from same IP.
        bad_req = self.request_factory.post('/password_reset/', {'email': 'thisdoesnotexist2@foo.com'})
        bad_req.user = AnonymousUser()
        bad_resp = password_reset(bad_req)
        self.assertEqual(bad_resp.status_code, 403)

        cache.clear()

    def test_ratelimited_from_different_ips_with_same_email(self):
        """
        Test that password reset endpoint allow only two requests per hour
        per email address.
        """
        cache.clear()
        self.request_password_reset(200)
        # now reset the time to 1 min from now in future and change the email and
        # verify that it will allow another request from same IP
        reset_time = datetime.now(UTC) + timedelta(seconds=61)
        with freeze_time(reset_time):
            for status in [200, 403]:
                self.request_password_reset(status)

            # Even changing the IP will not allow more than two requests for same email.
            new_ip = "8.8.8.8"
            self.request_password_reset(403, new_ip=new_ip)

        cache.clear()

    def request_password_reset(self, status, new_ip=None):
        extra_args = {}
        if new_ip:
            extra_args = {'REMOTE_ADDR': new_ip}

        reset_request = self.request_factory.post(
            '/password_reset/',
            {'email': 'thisdoesnotexist@foo.com'},
            **extra_args
        )

        if new_ip:
            self.assertEqual(reset_request.META.get('REMOTE_ADDR'), new_ip)

        reset_request.user = AnonymousUser()
        response = password_reset(reset_request)
        self.assertEqual(response.status_code, status)

    @unittest.skipUnless(settings.ROOT_URLCONF == 'lms.urls', "Test only valid in LMS")
    @ddt.data(('plain_text', "You're receiving this e-mail because you requested a password reset"),
              ('html', "You&#39;re receiving this e-mail because you requested a password reset"))
    @ddt.unpack
    def test_reset_password_email(self, body_type, expected_output):
        """Tests contents of reset password email, and that user is not active"""
        good_req = self.request_factory.post('/password_reset/', {'email': self.user.email})
        good_req.user = self.user
        good_req.site = Mock(domain='example.com')
        dot_application = dot_factories.ApplicationFactory(user=self.user)
        dot_access_token = dot_factories.AccessTokenFactory(user=self.user, application=dot_application)
        dot_factories.RefreshTokenFactory(user=self.user, application=dot_application, access_token=dot_access_token)
        good_resp = password_reset(good_req)
        self.assertEqual(good_resp.status_code, 200)
        self.assertFalse(dot_models.AccessToken.objects.filter(user=self.user).exists())
        self.assertFalse(dot_models.RefreshToken.objects.filter(user=self.user).exists())
        obj = json.loads(good_resp.content.decode('utf-8'))
        self.assertTrue(obj['success'])
        self.assertIn('e-mailed you instructions for setting your password', obj['value'])

        from_email = configuration_helpers.get_value('email_from_address', settings.DEFAULT_FROM_EMAIL)
        sent_message = mail.outbox[0]

        bodies = {
            'plain_text': sent_message.body,
            'html': sent_message.alternatives[0][0],
        }

        body = bodies[body_type]

        self.assertIn("Password reset", sent_message.subject)
        self.assertIn(expected_output, body)
        self.assertEqual(sent_message.from_email, from_email)
        self.assertEqual(len(sent_message.to), 1)
        self.assertIn(self.user.email, sent_message.to)

        self.assert_event_emitted(
            SETTING_CHANGE_INITIATED, user_id=self.user.id, setting=u'password', old=None, new=None,
        )

        # Test that the user is not active
        self.user = User.objects.get(pk=self.user.pk)
        self.assertFalse(self.user.is_active)

        self.assertIn('password_reset_confirm/', body)
        re.search(r'password_reset_confirm/(?P<uidb36>[0-9A-Za-z]+)-(?P<token>.+)/', body).groupdict()

    @unittest.skipUnless(settings.ROOT_URLCONF == 'lms.urls', "Test only valid in LMS")
    @ddt.data((False, 'http://'), (True, 'https://'))
    @ddt.unpack
    def test_reset_password_email_https(self, is_secure, protocol):
        """
        Tests that the right url protocol is included in the reset password link
        """
        req = self.request_factory.post(
            '/password_reset/', {'email': self.user.email}
        )
        req.site = Mock(domain='example.com')
        req.is_secure = Mock(return_value=is_secure)
        req.user = self.user
        password_reset(req)
        sent_message = mail.outbox[0]
        msg = sent_message.body
        expected_msg = "Please go to the following page and choose a new password:\n\n" + protocol

        self.assertIn(expected_msg, msg)

        self.assert_event_emitted(
            SETTING_CHANGE_INITIATED, user_id=self.user.id, setting=u'password', old=None, new=None
        )

    @override_settings(FEATURES=ENABLE_LOGISTRATION_MICROFRONTEND)
    @unittest.skipUnless(settings.ROOT_URLCONF == 'lms.urls', "Test only valid in LMS")
    @ddt.data(('Crazy Awesome Site', 'Crazy Awesome Site'), ('edX', 'edX'))
    @ddt.unpack
    def test_reset_password_email_site(self, site_name, platform_name):
        """
        Tests that the right url domain and platform name is included in
        the reset password email
        """
        with patch("django.conf.settings.PLATFORM_NAME", platform_name):
            with patch("django.conf.settings.SITE_NAME", site_name):
                req = self.request_factory.post(
                    '/password_reset/', {'email': self.user.email}
                )
                req.user = self.user
                req.site = Mock(domain='example.com')
                password_reset(req)
                sent_message = mail.outbox[0]
                msg = sent_message.body

                reset_msg = u"you requested a password reset for your user account at {}"
                reset_msg = reset_msg.format(site_name)

                self.assertIn(reset_msg, msg)
                self.assertIn(settings.LOGISTRATION_MICROFRONTEND_URL, msg)

                sign_off = u"The {} Team".format(platform_name)
                self.assertIn(sign_off, msg)

                self.assert_event_emitted(
                    SETTING_CHANGE_INITIATED, user_id=self.user.id, setting=u'password', old=None, new=None
                )

    @unittest.skipUnless(settings.ROOT_URLCONF == 'lms.urls', "Test only valid in LMS")
    @patch("openedx.core.djangoapps.site_configuration.helpers.get_value", fake_get_value)
    @ddt.data('plain_text', 'html')
    def test_reset_password_email_configuration_override(self, body_type):
        """
        Tests that the right url domain and platform name is included in
        the reset password email
        """
        req = self.request_factory.post(
            '/password_reset/', {'email': self.user.email}
        )
        req.get_host = Mock(return_value=None)
        req.site = Mock(domain='example.com')
        req.user = self.user

        with patch('crum.get_current_request', return_value=req):
            password_reset(req)

        sent_message = mail.outbox[0]
        bodies = {
            'plain_text': sent_message.body,
            'html': sent_message.alternatives[0][0],
        }

        body = bodies[body_type]

        reset_msg = u"you requested a password reset for your user account at {}".format(
            fake_get_value('PLATFORM_NAME')
        )

        self.assertIn(reset_msg, body)

        self.assert_event_emitted(
            SETTING_CHANGE_INITIATED, user_id=self.user.id, setting=u'password', old=None, new=None
        )
        self.assertEqual(sent_message.from_email, "no-reply@fakeuniversity.com")

    @ddt.data(
        ('invalidUid', 'invalid_token'),
        (None, 'invalid_token'),
        ('invalidUid', None),
    )
    @ddt.unpack
    def test_reset_password_bad_token(self, uidb36, token):
        """
        Tests bad token and uidb36 in password reset
        """
        if uidb36 is None:
            uidb36 = self.uidb36
        if token is None:
            token = self.token

        bad_request = self.request_factory.get(
            reverse(
                "password_reset_confirm",
                kwargs={"uidb36": uidb36, "token": token}
            )
        )
        process_request(bad_request)
        bad_request.user = AnonymousUser()
        PasswordResetConfirmWrapper.as_view()(bad_request, uidb36=uidb36, token=token)
        self.user = User.objects.get(pk=self.user.pk)
        self.assertFalse(self.user.is_active)

    def test_reset_password_good_token(self):
        """
        Tests good token and uidb36 in password reset.

        Scenario:
        When the password reset url is opened
        Then the page is redirected to url without token
        And token gets set in session
        When the redirected page is visited with token in session
        Then reset password page renders
        And inactive user is set to active
        """
        good_reset_req = self.send_password_reset_request()
        good_reset_req.user = self.user
        redirect_response = PasswordResetConfirmWrapper.as_view()(good_reset_req, uidb36=self.uidb36, token=self.token)

        good_reset_req = self.request_factory.get(redirect_response.url)
        self.setup_request_session_with_token(good_reset_req)
        good_reset_req.user = self.user
        # set-password is the new token representation in the redirect url
        PasswordResetConfirmWrapper.as_view()(good_reset_req, uidb36=self.uidb36, token='set-password')

        self.user = User.objects.get(pk=self.user.pk)
        self.assertTrue(self.user.is_active)

    def test_reset_password_good_token_with_anonymous_user(self):
        """
        Tests good token and uidb36 in password reset for anonymous user.

        Scenario:
        When the password reset url is opened with anonymous user in request
        Then the page is redirected to url without token
        And token gets set in session
        When the redirected page is visited with token in session
        Then reset password page renders
        And inactive user associated with token is set to active
        """
        good_reset_req = self.send_password_reset_request()
        good_reset_req.user = AnonymousUser()
        redirect_response = PasswordResetConfirmWrapper.as_view()(good_reset_req, uidb36=self.uidb36, token=self.token)

        good_reset_req = self.request_factory.get(redirect_response.url)
        self.setup_request_session_with_token(good_reset_req)
        good_reset_req.user = AnonymousUser()
        # set-password is the new token representation in the redirect url
        PasswordResetConfirmWrapper.as_view()(good_reset_req, uidb36=self.uidb36, token='set-password')

        self.user = User.objects.get(pk=self.user.pk)
        self.assertTrue(self.user.is_active)

    def test_password_reset_fail(self):
        """
        Tests that if we provide mismatched passwords, user is not marked as active.
        """
        self.assertFalse(self.user.is_active)

        request_params = {'new_password1': 'password1', 'new_password2': 'password2'}
<<<<<<< HEAD
        confirm_request = self.request_factory.post(url, data=request_params)
=======
        confirm_request = self.request_factory.post(self.password_reset_confirm_url, data=request_params)
>>>>>>> f773f671
        self.setup_request_session_with_token(confirm_request)
        confirm_request.user = self.user

        # Make a password reset request with mismatching passwords.
        resp = PasswordResetConfirmWrapper.as_view()(confirm_request, uidb36=self.uidb36, token=self.token)

        # Verify the response status code is: 200 with password reset fail and also verify that
        # the user is not marked as active.
        self.assertEqual(resp.status_code, 200)
        self.assertFalse(User.objects.get(pk=self.user.pk).is_active)

    def test_password_reset_retired_user_fail(self):
        """
        Tests that if a retired user attempts to reset their password, it fails.
        """
        self.assertFalse(self.user.is_active)

        # Retire the user.
        UserRetirementRequest.create_retirement_request(self.user)

        reset_req = self.request_factory.get(self.password_reset_confirm_url)
        reset_req.user = self.user
        resp = PasswordResetConfirmWrapper.as_view()(reset_req, uidb36=self.uidb36, token=self.token)

        # Verify the response status code is: 200 with password reset fail and also verify that
        # the user is not marked as active.
        self.assertEqual(resp.status_code, 200)
        self.assertFalse(User.objects.get(pk=self.user.pk).is_active)

    def test_password_reset_normalize_password(self):
        # pylint: disable=anomalous-unicode-escape-in-string
        """
        Tests that if we provide a not properly normalized password, it is saved using our normalization
        method of NFKC.
        In this test, the input password is u'p\u212bssword'. It should be normalized to u'p\xc5ssword'
        """
        password = u'p\u212bssword'
        request_params = {'new_password1': password, 'new_password2': password}
        confirm_request = self.request_factory.post(self.password_reset_confirm_url, data=request_params)
        process_request(confirm_request)
        confirm_request.session[INTERNAL_RESET_SESSION_TOKEN] = self.token
        confirm_request.user = self.user
        confirm_request.site = Mock(domain='example.com')
        __ = PasswordResetConfirmWrapper.as_view()(confirm_request, uidb36=self.uidb36, token=self.token)

        user = User.objects.get(pk=self.user.pk)
        salt_val = user.password.split('$')[1]
        expected_user_password = make_password(unicodedata.normalize('NFKC', u'p\u212bssword'), salt_val)
        self.assertEqual(expected_user_password, user.password)

        self.assert_email_sent_successfully({
            'subject': 'Password reset completed',
            'body': 'This is to confirm that you have successfully changed your password'
        })

    @override_settings(AUTH_PASSWORD_VALIDATORS=[
        create_validator_config(
            'common.djangoapps.util.password_policy_validators.MinimumLengthValidator', {'min_length': 2}
        ),
        create_validator_config(
            'common.djangoapps.util.password_policy_validators.MaximumLengthValidator', {'max_length': 10}
        ),
    ])
    @ddt.data(
        {
            'password': '1',
            'error_message': 'This password is too short. It must contain at least 2 characters.',
        },
        {
            'password': '01234567891',
            'error_message': 'This password is too long. It must contain no more than 10 characters.',
        }
    )
    def test_password_reset_with_invalid_length(self, password_dict):
        """
        Tests that if we provide password characters less then PASSWORD_MIN_LENGTH,
        or more than PASSWORD_MAX_LENGTH, password reset will fail with error message.
        """
        request_params = {'new_password1': password_dict['password'], 'new_password2': password_dict['password']}
<<<<<<< HEAD
        confirm_request = self.request_factory.post(url, data=request_params)
=======
        confirm_request = self.request_factory.post(self.password_reset_confirm_url, data=request_params)
>>>>>>> f773f671
        self.setup_request_session_with_token(confirm_request)
        confirm_request.user = self.user

        # Make a password reset request with minimum/maximum passwords characters.
        response = PasswordResetConfirmWrapper.as_view()(confirm_request, uidb36=self.uidb36, token=self.token)

        self.assertEqual(response.context_data['err_msg'], password_dict['error_message'])

    @patch.object(PasswordResetConfirmView, 'dispatch')
    @patch("openedx.core.djangoapps.site_configuration.helpers.get_value", fake_get_value)
    def test_reset_password_good_token_configuration_override(self, reset_confirm):
        """
        Tests password reset confirmation page for site configuration override.
        """
        good_reset_req = self.send_password_reset_request()
        good_reset_req.user = self.user
        PasswordResetConfirmWrapper.as_view()(good_reset_req, uidb36=self.uidb36, token=self.token)
        confirm_kwargs = reset_confirm.call_args[1]
        self.assertEqual(confirm_kwargs['extra_context']['platform_name'], 'Fake University')
        self.user = User.objects.get(pk=self.user.pk)
        self.assertTrue(self.user.is_active)

    @unittest.skipUnless(settings.ROOT_URLCONF == 'lms.urls', "Test only valid in LMS")
    @ddt.data('Crazy Awesome Site', 'edX')
    def test_reset_password_email_subject(self, platform_name):
        """
        Tests that the right platform name is included in
        the reset password email subject
        """
        with patch("django.conf.settings.PLATFORM_NAME", platform_name):
            req = self.request_factory.post(
                '/password_reset/', {'email': self.user.email}
            )
            req.user = self.user
            req.site = Mock(domain='example.com')
            password_reset(req)
            sent_message = mail.outbox[0]
            subj = sent_message.subject

            self.assertIn(platform_name, subj)

    def test_reset_password_with_other_user_link(self):
        """
        Tests that user should not be able to reset password through other user's token
        """
        reset_request = self.request_factory.get(self.password_reset_confirm_url)
        reset_request.user = UserFactory.create()

        self.assertRaises(Http404, PasswordResetConfirmWrapper.as_view(), reset_request, uidb36=self.uidb36,
                          token=self.token)


@ddt.ddt
@skip_unless_lms
class PasswordResetViewTest(UserAPITestCase):
    """Tests of the user API's password reset endpoint. """

    def setUp(self):
        super(PasswordResetViewTest, self).setUp()
        self.url = reverse("user_api_password_reset")

    @ddt.data("get", "post")
    def test_auth_disabled(self, method):
        self.assertAuthDisabled(method, self.url)

    def test_allowed_methods(self):
        self.assertAllowedMethods(self.url, ["GET", "HEAD", "OPTIONS"])

    def test_put_not_allowed(self):
        response = self.client.put(self.url)
        self.assertHttpMethodNotAllowed(response)

    def test_delete_not_allowed(self):
        response = self.client.delete(self.url)
        self.assertHttpMethodNotAllowed(response)

    def test_patch_not_allowed(self):
        response = self.client.patch(self.url)
        self.assertHttpMethodNotAllowed(response)

    def test_password_reset_form(self):
        # Retrieve the password reset form
        response = self.client.get(self.url, content_type="application/json")
        self.assertHttpOK(response)

        # Verify that the form description matches what we expect
        form_desc = json.loads(response.content.decode('utf-8'))
        self.assertEqual(form_desc["method"], "post")
        self.assertEqual(form_desc["submit_url"], reverse("password_change_request"))
        self.assertEqual(form_desc["fields"], [
            {
                "name": "email",
                "defaultValue": "",
                "type": "email",
                "required": True,
                "label": "Email",
                "placeholder": "username@domain.com",
                "instructions": u"The email address you used to register with {platform_name}".format(
                    platform_name=settings.PLATFORM_NAME
                ),
                "restrictions": {
                    "min_length": EMAIL_MIN_LENGTH,
                    "max_length": EMAIL_MAX_LENGTH
                },
                "errorMessages": {},
                "supplementalText": "",
                "supplementalLink": "",
                "loginIssueSupportLink": "https://support.example.com/login-issue-help.html",
            }
        ])


@skip_unless_lms
class PasswordResetTokenValidateViewTest(UserAPITestCase):
    """Tests of the user API's password reset endpoint. """

    def setUp(self):
        super(PasswordResetTokenValidateViewTest, self).setUp()
        self.user = UserFactory.create()
        self.user.is_active = False
        self.user.save()
        self.token = '{uidb36}-{token}'.format(
            uidb36=int_to_base36(self.user.id),
            token=default_token_generator.make_token(self.user)
        )
        self.url = reverse("user_api_password_reset_token_validate")

    def test_reset_password_valid_token(self):
        """
        Verify that API valid token response and activate user if not active.
        """
        response = self.client.post(self.url, data={'token': self.token})
        json_response = json.loads(response.content.decode('utf-8'))
        self.assertTrue(json_response.get('is_valid'))

        self.user = User.objects.get(pk=self.user.pk)
        self.assertTrue(self.user.is_active)

    def test_reset_password_invalid_token(self):
        """
        Verify that API invalid token response if token is invalid.
        """
        response = self.client.post(self.url, data={'token': 'invalid-token'})
        json_response = json.loads(response.content.decode('utf-8'))
        self.assertFalse(json_response.get('is_valid'))

    def test_reset_password_token_with_other_user(self):
        """
        Verify that API returns invalid token response if the user different.
        """
        different_user = UserFactory.create(password=TEST_PASSWORD)
        self.client.login(username=different_user.username, password=TEST_PASSWORD)

        response = self.client.post(self.url, {'token': self.token})
        json_response = json.loads(response.content.decode('utf-8'))
        self.assertFalse(json_response.get('is_valid'))

        self.user = User.objects.get(pk=self.user.pk)
        self.assertFalse(self.user.is_active)


@ddt.ddt
@unittest.skipUnless(
    settings.ROOT_URLCONF == "lms.urls",
    "reset password tests should only run in LMS"
)
class ResetPasswordAPITests(EventTestMixin, CacheIsolationTestCase):
    """Tests of the logistration API's password reset endpoint. """
    request_factory = RequestFactory()
    ENABLED_CACHES = ['default']

    def setUp(self):
        super(ResetPasswordAPITests, self).setUp('openedx.core.djangoapps.user_authn.views.password_reset.tracker')
        self.user = UserFactory.create()
        self.user.save()
        self.token = default_token_generator.make_token(self.user)
        self.uidb36 = int_to_base36(self.user.id)
        self.secondary_email = 'secondary@test.com'
        AccountRecovery.objects.create(user=self.user, secondary_email=self.secondary_email)

    def create_reset_request(self, uidb36, token, is_account_recovery, new_password2='new_password1'):
        """Helper to create reset password post request"""

        request_param = {'new_password1': 'new_password1', 'new_password2': new_password2}
        query_param = "?track=pwreset&is_account_recovery=true" if is_account_recovery else "?track=pwreset"
        post_request = self.request_factory.post(
            reverse(
                "logistration_password_reset",
                kwargs={"uidb36": uidb36, "token": token}
            ) + query_param,
            request_param
        )
        return post_request

    @ddt.data(
        (None, None, True),
        (None, 'invalid_token', False),
    )
    @ddt.unpack
    def test_password_reset_request(self, uidb36, token, status):
        """Tests password reset request with valid/invalid token"""

        uidb36 = uidb36 or self.uidb36
        token = token or self.token

        post_request = self.create_reset_request(uidb36, token, False)
        post_request.user = AnonymousUser()
        json_response = password_reset_logistration(post_request, uidb36=uidb36, token=token)
        json_response = json.loads(json_response.content.decode('utf-8'))
        self.assertEqual(json_response.get('reset_status'), status)

    def test_none_token_in_password_reset_request(self):
        """
        Test that user should not be able to reset password through no token/uidb36
        """
        uidb36 = None
        token = None

        post_request = self.create_reset_request(self.uidb36, self.token, False)
        post_request.user = AnonymousUser()
        self.assertRaises(Exception, password_reset_logistration(post_request, uidb36=uidb36, token=token))

    def test_password_mismatch_in_reset_request(self):
        """
        Test that user should not be able to reset password with password mismatch
        """
        post_request = self.create_reset_request(self.uidb36, self.token, False, 'new_password2')
        post_request.user = AnonymousUser()
        json_response = password_reset_logistration(post_request, uidb36=self.uidb36, token=self.token)
        json_response = json.loads(json_response.content.decode('utf-8'))
        self.assertFalse(json_response.get('reset_status'))

    def test_account_recovery_using_forgot_password(self):
        """
        Test that with is_account_recovery query param available, primary
        email is updated with linked secondary email.
        """
        post_request = self.create_reset_request(self.uidb36, self.token, True)
        post_request.user = AnonymousUser()
        password_reset_logistration(post_request, uidb36=self.uidb36, token=self.token)

        updated_user = User.objects.get(id=self.user.id)
        self.assertEqual(updated_user.email, self.secondary_email)

        self.assert_event_emitted(
            SETTING_CHANGE_INITIATED,
            user_id=self.user.id,
            setting=u'email',
            old=self.user.email,
            new=updated_user.email
        )

    def test_password_reset_email_sent_on_account_recovery_email(self):
        """
        Test that with is_account_recovery query param available, password
        reset email is sent to newly updated email address.
        """
        post_request = self.create_reset_request(self.uidb36, self.token, True)
        post_request.user = AnonymousUser()
        post_request.site = Mock(domain='example.com')
        password_reset_logistration(post_request, uidb36=self.uidb36, token=self.token)
        updated_user = User.objects.get(id=self.user.id)

        from_email = configuration_helpers.get_value('email_from_address', settings.DEFAULT_FROM_EMAIL)
        sent_message = mail.outbox[0]
        body = sent_message.body

        self.assertIn('Password reset completed', sent_message.subject)
        self.assertIn('This is to confirm that you have successfully changed your password', body)
        self.assertEqual(sent_message.from_email, from_email)
        self.assertEqual(len(sent_message.to), 1)
        self.assertIn(updated_user.email, sent_message.to[0])<|MERGE_RESOLUTION|>--- conflicted
+++ resolved
@@ -88,8 +88,6 @@
         process_request(request)
         request.session[INTERNAL_RESET_SESSION_TOKEN] = self.token
 
-<<<<<<< HEAD
-=======
     @property
     def password_reset_confirm_url(self):
         """
@@ -105,7 +103,6 @@
         self.setup_request_session_with_token(request)
         return request
 
->>>>>>> f773f671
     @patch(
         'openedx.core.djangoapps.user_authn.views.password_reset.render_to_string',
         Mock(side_effect=mock_render_to_string, autospec=True)
@@ -487,11 +484,7 @@
         self.assertFalse(self.user.is_active)
 
         request_params = {'new_password1': 'password1', 'new_password2': 'password2'}
-<<<<<<< HEAD
-        confirm_request = self.request_factory.post(url, data=request_params)
-=======
         confirm_request = self.request_factory.post(self.password_reset_confirm_url, data=request_params)
->>>>>>> f773f671
         self.setup_request_session_with_token(confirm_request)
         confirm_request.user = self.user
 
@@ -571,11 +564,7 @@
         or more than PASSWORD_MAX_LENGTH, password reset will fail with error message.
         """
         request_params = {'new_password1': password_dict['password'], 'new_password2': password_dict['password']}
-<<<<<<< HEAD
-        confirm_request = self.request_factory.post(url, data=request_params)
-=======
         confirm_request = self.request_factory.post(self.password_reset_confirm_url, data=request_params)
->>>>>>> f773f671
         self.setup_request_session_with_token(confirm_request)
         confirm_request.user = self.user
 
