"""
Registration related views.
"""


import datetime
import json
import logging

from django.conf import settings
from django.contrib.auth import login as django_login
from django.contrib.auth.models import User
from django.core.exceptions import NON_FIELD_ERRORS, PermissionDenied
from django.core.validators import ValidationError
from django.db import transaction
from django.dispatch import Signal
from django.http import HttpResponse, HttpResponseForbidden
from django.urls import reverse
from django.utils.decorators import method_decorator
from django.utils.translation import get_language
from django.utils.translation import ugettext as _
from django.views.decorators.csrf import csrf_exempt, ensure_csrf_cookie
from django.views.decorators.debug import sensitive_post_parameters
from edx_toggles.toggles import WaffleFlag, WaffleFlagNamespace
from pytz import UTC
from ratelimit.decorators import ratelimit
from requests import HTTPError
from rest_framework.response import Response
from rest_framework.views import APIView
from six import text_type
from social_core.exceptions import AuthAlreadyAssociated, AuthException
from social_django import utils as social_utils

from common.djangoapps import third_party_auth
# Note that this lives in LMS, so this dependency should be refactored.
# TODO Have the discussions code subscribe to the REGISTER_USER signal instead.
from common.djangoapps.student.helpers import get_next_url_for_login_page
from lms.djangoapps.discussion.notification_prefs.views import enable_notifications
from openedx.core.djangoapps.lang_pref import LANGUAGE_KEY
from openedx.core.djangoapps.site_configuration import helpers as configuration_helpers
from openedx.core.djangoapps.user_api import accounts as accounts_settings
from openedx.core.djangoapps.user_api.accounts.api import (
    get_confirm_email_validation_error,
    get_country_validation_error,
    get_email_existence_validation_error,
    get_email_validation_error,
    get_name_validation_error,
    get_password_validation_error,
    get_username_existence_validation_error,
    get_username_validation_error
)
from openedx.core.djangoapps.user_api.preferences import api as preferences_api
from openedx.core.djangoapps.user_authn.cookies import set_logged_in_cookies
from openedx.core.djangoapps.user_authn.utils import generate_password, is_registration_api_v1
from openedx.core.djangoapps.user_authn.views.registration_form import (
    AccountCreationForm,
    RegistrationFormFactory,
    get_registration_extension_form
)
<<<<<<< HEAD
from openedx.core.djangoapps.waffle_utils import WaffleFlag, WaffleFlagNamespace
from openedx.features.edly.constants import ACTIVATION_EMAIL
from openedx.features.edly.validators import get_subscription_limit, handle_subscription_limit
from openedx.features.edly.utils import (
    create_edly_access_role,
    create_learner_link_with_permission_groups,
    is_config_enabled,
)
from student.helpers import (
=======
from common.djangoapps.student.helpers import (
    AccountValidationError,
>>>>>>> f773f671
    authenticate_new_user,
    create_or_set_user_attribute_created_on_site,
    do_create_account
)
from common.djangoapps.student.models import (
    RegistrationCookieConfiguration,
    UserAttribute,
    create_comments_service_user,
    email_exists_or_retired,
    username_exists_or_retired
)
from common.djangoapps.student.views import compose_and_send_activation_email
from common.djangoapps.third_party_auth import pipeline, provider
from common.djangoapps.third_party_auth.saml import SAP_SUCCESSFACTORS_SAML_KEY
from common.djangoapps.track import segment
from common.djangoapps.util.db import outer_atomic
from common.djangoapps.util.json_request import JsonResponse

log = logging.getLogger("edx.student")
AUDIT_LOG = logging.getLogger("audit")


# Used as the name of the user attribute for tracking affiliate registrations
REGISTRATION_AFFILIATE_ID = 'registration_affiliate_id'
REGISTRATION_UTM_PARAMETERS = {
    'utm_source': 'registration_utm_source',
    'utm_medium': 'registration_utm_medium',
    'utm_campaign': 'registration_utm_campaign',
    'utm_term': 'registration_utm_term',
    'utm_content': 'registration_utm_content',
}
REGISTRATION_UTM_CREATED_AT = 'registration_utm_created_at'
# used to announce a registration
REGISTER_USER = Signal(providing_args=["user", "registration"])


# .. toggle_name: registration.enable_failure_logging
# .. toggle_implementation: WaffleFlag
# .. toggle_default: False
# .. toggle_description: Enable verbose logging of registration failure messages
# .. toggle_use_cases: temporary
# .. toggle_creation_date: 2020-04-30
# .. toggle_target_removal_date: 2020-06-01
# .. toggle_warnings: This temporary feature toggle does not have a target removal date.
# .. toggle_tickets: None
REGISTRATION_FAILURE_LOGGING_FLAG = WaffleFlag(
    waffle_namespace=WaffleFlagNamespace(name=u'registration'),
    flag_name=u'enable_failure_logging',
    module_name=__name__,
)
REAL_IP_KEY = 'openedx.core.djangoapps.util.ratelimit.real_ip'


@transaction.non_atomic_requests
def create_account_with_params(request, params):
    """
    Given a request and a dict of parameters (which may or may not have come
    from the request), create an account for the requesting user, including
    creating a comments service user object and sending an activation email.
    This also takes external/third-party auth into account, updates that as
    necessary, and authenticates the user for the request's session.

    Does not return anything.

    Raises AccountValidationError if an account with the username or email
    specified by params already exists, or ValidationError if any of the given
    parameters is invalid for any other reason.

    Issues with this code:
    * It is non-transactional except where explicitly wrapped in atomic to
      alleviate deadlocks and improve performance. This means failures at
      different places in registration can leave users in inconsistent
      states.
    * Third-party auth passwords are not verified. There is a comment that
      they are unused, but it would be helpful to have a sanity check that
      they are sane.
    * The user-facing text is rather unfriendly (e.g. "Username must be a
      minimum of two characters long" rather than "Please use a username of
      at least two characters").
    * Duplicate email raises a ValidationError (rather than the expected
      AccountValidationError). Duplicate username returns an inconsistent
      user message (i.e. "An account with the Public Username '{username}'
      already exists." rather than "It looks like {username} belongs to an
      existing account. Try again with a different username.") The two checks
      occur at different places in the code; as a result, registering with
      both a duplicate username and email raises only a ValidationError for
      email only.
    """
    # Copy params so we can modify it; we can't just do dict(params) because if
    # params is request.POST, that results in a dict containing lists of values
    params = dict(list(params.items()))

    # allow to define custom set of required/optional/hidden fields via configuration
    extra_fields = configuration_helpers.get_value(
        'REGISTRATION_EXTRA_FIELDS',
        getattr(settings, 'REGISTRATION_EXTRA_FIELDS', {})
    )
    if is_registration_api_v1(request):
        if 'confirm_email' in extra_fields:
            del extra_fields['confirm_email']

    # registration via third party (Google, Facebook) using mobile application
    # doesn't use social auth pipeline (no redirect uri(s) etc involved).
    # In this case all related info (required for account linking)
    # is sent in params.
    # `third_party_auth_credentials_in_api` essentially means 'request
    # is made from mobile application'
    third_party_auth_credentials_in_api = 'provider' in params
    is_third_party_auth_enabled = third_party_auth.is_enabled()

    if is_third_party_auth_enabled and (pipeline.running(request) or third_party_auth_credentials_in_api):
        params["password"] = generate_password()

    # in case user is registering via third party (Google, Facebook) and pipeline has expired, show appropriate
    # error message
    if is_third_party_auth_enabled and ('social_auth_provider' in params and not pipeline.running(request)):
        raise ValidationError(
            {'session_expired': [
                _(u"Registration using {provider} has timed out.").format(
                    provider=params.get('social_auth_provider'))
            ]}
        )

    extended_profile_fields = configuration_helpers.get_value('extended_profile_fields', [])
    # Can't have terms of service for certain SHIB users, like at Stanford
    registration_fields = getattr(settings, 'REGISTRATION_EXTRA_FIELDS', {})
    tos_required = (
        registration_fields.get('terms_of_service') != 'hidden' or
        registration_fields.get('honor_code') != 'hidden'
    )

    form = AccountCreationForm(
        data=params,
        extra_fields=extra_fields,
        extended_profile_fields=extended_profile_fields,
        do_third_party_auth=False,
        tos_required=tos_required,
    )
    custom_form = get_registration_extension_form(data=params)

    # Perform operations within a transaction that are critical to account creation
    with outer_atomic(read_committed=True):
        # first, create the account
        (user, profile, registration) = do_create_account(form, custom_form)

        third_party_provider, running_pipeline = _link_user_to_third_party_provider(
            is_third_party_auth_enabled, third_party_auth_credentials_in_api, user, request, params,
        )

        new_user = authenticate_new_user(request, user.username, form.cleaned_data['password'])
        django_login(request, new_user)
        request.session.set_expiry(0)

<<<<<<< HEAD
    edly_access_user = create_edly_access_role(request, user)
    create_learner_link_with_permission_groups(edly_access_user)

    # Sites using multiple languages need to record the language used during registration.
    # If not, compose_and_send_activation_email will be sent in site's default language only.
    create_or_set_user_attribute_created_on_site(user, request.site)
    preferences_api.set_user_preference(user, LANGUAGE_KEY, get_language())
=======
    # Sites using multiple languages need to record the language used during registration.
    # If not, compose_and_send_activation_email will be sent in site's default language only.
    create_or_set_user_attribute_created_on_site(user, request.site)

    # Only add a default user preference if user does not already has one.
    if not preferences_api.has_user_preference(user, LANGUAGE_KEY):
        preferences_api.set_user_preference(user, LANGUAGE_KEY, get_language())
>>>>>>> f773f671

    # Check if system is configured to skip activation email for the current user.
    skip_email = _skip_activation_email(
        user, running_pipeline, third_party_provider,
    )

    if skip_email:
        registration.activate()
    elif is_config_enabled(request.site, ACTIVATION_EMAIL):
        compose_and_send_activation_email(user, profile, registration)
<<<<<<< HEAD
    else:
        # Send custom email e.g; your account is being reviewed, contact support.
        pass
=======
>>>>>>> f773f671

    if settings.FEATURES.get('ENABLE_DISCUSSION_EMAIL_DIGEST'):
        try:
            enable_notifications(user)
        except Exception:  # pylint: disable=broad-except
            log.exception(u"Enable discussion notifications failed for user {id}.".format(id=user.id))

    _track_user_registration(user, profile, params, third_party_provider)

    # Announce registration
    REGISTER_USER.send(sender=None, user=user, registration=registration)

    create_comments_service_user(user)

    try:
        _record_registration_attributions(request, new_user)
    # Don't prevent a user from registering due to attribution errors.
    except Exception:   # pylint: disable=broad-except
        log.exception('Error while attributing cookies to user registration.')

    # TODO: there is no error checking here to see that the user actually logged in successfully,
    # and is not yet an active user.
    if new_user is not None:
        AUDIT_LOG.info(u"Login success on new account creation - {0}".format(new_user.username))

    return new_user


def _link_user_to_third_party_provider(
    is_third_party_auth_enabled,
    third_party_auth_credentials_in_api,
    user,
    request,
    params,
):
    """
    If a 3rd party auth provider and credentials were provided in the API, link the account with social auth
    (If the user is using the normal register page, the social auth pipeline does the linking, not this code)

    Note: this is orthogonal to the 3rd party authentication pipeline that occurs
    when the account is created via the browser and redirect URLs.
    """
    third_party_provider, running_pipeline = None, None
    if is_third_party_auth_enabled and third_party_auth_credentials_in_api:
        backend_name = params['provider']
        request.social_strategy = social_utils.load_strategy(request)
        redirect_uri = reverse('social:complete', args=(backend_name, ))
        request.backend = social_utils.load_backend(request.social_strategy, backend_name, redirect_uri)
        social_access_token = params.get('access_token')
        if not social_access_token:
            raise ValidationError({
                'access_token': [
                    _(u"An access_token is required when passing value ({}) for provider.").format(
                        params['provider']
                    )
                ]
            })
        request.session[pipeline.AUTH_ENTRY_KEY] = pipeline.AUTH_ENTRY_REGISTER_API
        pipeline_user = None
        error_message = ""
        try:
            pipeline_user = request.backend.do_auth(social_access_token, user=user)
        except AuthAlreadyAssociated:
            error_message = _("The provided access_token is already associated with another user.")
        except (HTTPError, AuthException):
            error_message = _("The provided access_token is not valid.")
        if not pipeline_user or not isinstance(pipeline_user, User):
            # Ensure user does not re-enter the pipeline
            request.social_strategy.clean_partial_pipeline(social_access_token)
            raise ValidationError({'access_token': [error_message]})

    # If the user is registering via 3rd party auth, track which provider they use
    if is_third_party_auth_enabled and pipeline.running(request):
        running_pipeline = pipeline.get(request)
        third_party_provider = provider.Registry.get_from_pipeline(running_pipeline)

    return third_party_provider, running_pipeline


def _track_user_registration(user, profile, params, third_party_provider):
    """ Track the user's registration. """
    if hasattr(settings, 'LMS_SEGMENT_KEY') and settings.LMS_SEGMENT_KEY:
        identity_args = [
            user.id,
            {
                'email': user.email,
                'username': user.username,
                'name': profile.name,
                # Mailchimp requires the age & yearOfBirth to be integers, we send a sane integer default if falsey.
                'age': profile.age or -1,
                'yearOfBirth': profile.year_of_birth or datetime.datetime.now(UTC).year,
                'education': profile.level_of_education_display,
                'address': profile.mailing_address,
                'gender': profile.gender_display,
                'country': text_type(profile.country),
            }
        ]
        # .. pii: Many pieces of PII are sent to Segment here. Retired directly through Segment API call in Tubular.
        # .. pii_types: email_address, username, name, birth_date, location, gender
        # .. pii_retirement: third_party
        segment.identify(*identity_args)
        segment.track(
            user.id,
            "edx.bi.user.account.registered",
            {
                'category': 'conversion',
                # ..pii: Learner email is sent to Segment in following line and will be associated with analytics data.
                'email': user.email,
                'label': params.get('course_id'),
                'provider': third_party_provider.name if third_party_provider else None
            },
        )


def _skip_activation_email(user, running_pipeline, third_party_provider):
    """
    Return `True` if activation email should be skipped.

    Skip email if we are:
        1. Doing load testing.
        2. Random user generation for other forms of testing.
        3. External auth bypassing activation.
        4. Have the platform configured to not require e-mail activation.
        5. Registering a new user using a trusted third party provider (with skip_email_verification=True)

    Note that this feature is only tested as a flag set one way or
    the other for *new* systems. we need to be careful about
    changing settings on a running system to make sure no users are
    left in an inconsistent state (or doing a migration if they are).

    Arguments:
        user (User): Django User object for the current user.
        running_pipeline (dict): Dictionary containing user and pipeline data for third party authentication.
        third_party_provider (ProviderConfig): An instance of third party provider configuration.

    Returns:
        (bool): `True` if account activation email should be skipped, `False` if account activation email should be
            sent.
    """
    sso_pipeline_email = running_pipeline and running_pipeline['kwargs'].get('details', {}).get('email')

    # Email is valid if the SAML assertion email matches the user account email or
    # no email was provided in the SAML assertion. Some IdP's use a callback
    # to retrieve additional user account information (including email) after the
    # initial account creation.
    valid_email = (
        sso_pipeline_email == user.email or (
            sso_pipeline_email is None and
            third_party_provider and
            getattr(third_party_provider, "identity_provider_type", None) == SAP_SUCCESSFACTORS_SAML_KEY
        )
    )

    # log the cases where skip activation email flag is set, but email validity check fails
    if third_party_provider and third_party_provider.skip_email_verification and not valid_email:
        log.info(
            u'[skip_email_verification=True][user=%s][pipeline-email=%s][identity_provider=%s][provider_type=%s] '
            'Account activation email sent as user\'s system email differs from SSO email.',
            user.email,
            sso_pipeline_email,
            getattr(third_party_provider, "provider_id", None),
            getattr(third_party_provider, "identity_provider_type", None)
        )

    return (
        settings.FEATURES.get('SKIP_EMAIL_VALIDATION', None) or
        settings.FEATURES.get('AUTOMATIC_AUTH_FOR_TESTING') or
        (third_party_provider and third_party_provider.skip_email_verification and valid_email)
    )


def _record_registration_attributions(request, user):
    """
    Attribute this user's registration based on referrer cookies.
    """
    _record_affiliate_registration_attribution(request, user)
    _record_utm_registration_attribution(request, user)


def _record_affiliate_registration_attribution(request, user):
    """
    Attribute this user's registration to the referring affiliate, if
    applicable.
    """
    affiliate_id = request.COOKIES.get(settings.AFFILIATE_COOKIE_NAME)
    if user and affiliate_id:
        UserAttribute.set_user_attribute(user, REGISTRATION_AFFILIATE_ID, affiliate_id)


def _record_utm_registration_attribution(request, user):
    """
    Attribute this user's registration to the latest UTM referrer, if
    applicable.
    """
    utm_cookie_name = RegistrationCookieConfiguration.current().utm_cookie_name
    utm_cookie = request.COOKIES.get(utm_cookie_name)
    if user and utm_cookie:
        utm = json.loads(utm_cookie)
        for utm_parameter_name in REGISTRATION_UTM_PARAMETERS:
            utm_parameter = utm.get(utm_parameter_name)
            if utm_parameter:
                UserAttribute.set_user_attribute(
                    user,
                    REGISTRATION_UTM_PARAMETERS.get(utm_parameter_name),
                    utm_parameter
                )
        created_at_unixtime = utm.get('created_at')
        if created_at_unixtime:
            # We divide by 1000 here because the javascript timestamp generated is in milliseconds not seconds.
            # PYTHON: time.time()      => 1475590280.823698
            # JS: new Date().getTime() => 1475590280823
            created_at_datetime = datetime.datetime.fromtimestamp(int(created_at_unixtime) / float(1000), tz=UTC)
            UserAttribute.set_user_attribute(
                user,
                REGISTRATION_UTM_CREATED_AT,
                created_at_datetime
            )


class RegistrationView(APIView):
    # pylint: disable=missing-docstring
    """HTTP end-points for creating a new user. """

    # This end-point is available to anonymous users,
    # so do not require authentication.
    authentication_classes = []

    @method_decorator(transaction.non_atomic_requests)
    @method_decorator(sensitive_post_parameters("password"))
    def dispatch(self, request, *args, **kwargs):
        return super(RegistrationView, self).dispatch(request, *args, **kwargs)

    @method_decorator(ensure_csrf_cookie)
    def get(self, request):
        return HttpResponse(RegistrationFormFactory().get_registration_form(request).to_json(),
                            content_type="application/json")

    @method_decorator(csrf_exempt)
    def post(self, request):
        """Create the user's account.

        You must send all required form fields with the request.

        You can optionally send a "course_id" param to indicate in analytics
        events that the user registered while enrolling in a particular course.

        Arguments:
            request (HTTPRequest)

        Returns:
            HttpResponse: 200 on success
            HttpResponse: 400 if the request is not valid.
            HttpResponse: 409 if an account with the given username or email
                address already exists
            HttpResponse: 403 operation not allowed
        """
        data = request.POST.copy()
        self._handle_terms_of_service(data)
        remaining_limit = get_subscription_limit(request.site.edly_sub_org_for_lms)
        errors = handle_subscription_limit(remaining_limit)
        if errors:
            response = self._create_response(request, errors, status_code=403)
            return response

        response = self._handle_duplicate_email_username(request, data)
        if response:
            return response

        response, user = self._create_account(request, data)
        if response:
            return response

        redirect_url = get_next_url_for_login_page(request, include_host=True)
        response = self._create_response(request, {}, status_code=200, redirect_url=redirect_url)
        set_logged_in_cookies(request, response, user)
        return response

    def _handle_duplicate_email_username(self, request, data):
        # pylint: disable=no-member
        # TODO Verify whether this check is needed here - it may be duplicated in user_api.
        email = data.get('email')
        username = data.get('username')
        errors = {}

        if email is not None and email_exists_or_retired(email):
            errors["email"] = [{"user_message": accounts_settings.EMAIL_CONFLICT_MSG.format(email_address=email)}]

        if username is not None and username_exists_or_retired(username):
            errors["username"] = [{"user_message": accounts_settings.USERNAME_CONFLICT_MSG.format(username=username)}]

        if errors:
            return self._create_response(request, errors, status_code=409)

    def _handle_terms_of_service(self, data):
        # Backwards compatibility: the student view expects both
        # terms of service and honor code values.  Since we're combining
        # these into a single checkbox, the only value we may get
        # from the new view is "honor_code".
        # Longer term, we will need to make this more flexible to support
        # open source installations that may have separate checkboxes
        # for TOS, privacy policy, etc.
        if data.get("honor_code") and "terms_of_service" not in data:
            data["terms_of_service"] = data["honor_code"]

    def _create_account(self, request, data):
        response, user = None, None
        try:
            user = create_account_with_params(request, data)
        except AccountValidationError as err:
            errors = {
                err.field: [{"user_message": text_type(err)}]
            }
            response = self._create_response(request, errors, status_code=409)
        except ValidationError as err:
            # Should only get field errors from this exception
            assert NON_FIELD_ERRORS not in err.message_dict
            # Only return first error for each field
            errors = {
                field: [{"user_message": error} for error in error_list]
                for field, error_list in err.message_dict.items()
            }
            response = self._create_response(request, errors, status_code=400)
        except PermissionDenied:
            response = HttpResponseForbidden(_("Account creation not allowed."))

        return response, user

    def _create_response(self, request, response_dict, status_code, redirect_url=None):
        if status_code == 200:
            # keeping this `success` field in for now, as we have outstanding clients expecting this
            response_dict['success'] = True
        else:
            self._log_validation_errors(request, response_dict, status_code)
        if redirect_url:
            response_dict['redirect_url'] = redirect_url
        return JsonResponse(response_dict, status=status_code)

    def _log_validation_errors(self, request, errors, status_code):
        if not REGISTRATION_FAILURE_LOGGING_FLAG.is_enabled():
            return

        try:
            for field_key, errors in errors.items():
                for error in errors:
                    log.info(
                        'message=registration_failed, status_code=%d, agent="%s", field="%s", error="%s"',
                        status_code,
                        request.META.get('HTTP_USER_AGENT', ''),
                        field_key,
                        error['user_message']
                    )
        except:  # pylint: disable=bare-except
            log.exception("Failed to log registration validation error")
            pass


# pylint: disable=line-too-long
class RegistrationValidationView(APIView):
    """
        **Use Cases**

            Get validation information about user data during registration.
            Client-side may request validation for any number of form fields,
            and the API will return a conclusion from its analysis for each
            input (i.e. valid or not valid, or a custom, detailed message).

        **Example Requests and Responses**

            - Checks the validity of the username and email inputs separately.
            POST /api/user/v1/validation/registration/
            >>> {
            >>>     "username": "hi_im_new",
            >>>     "email": "newguy101@edx.org"
            >>> }
            RESPONSE
            >>> {
            >>>     "validation_decisions": {
            >>>         "username": "",
            >>>         "email": ""
            >>>     }
            >>> }
            Empty strings indicate that there was no problem with the input.

            - Checks the validity of the password field (its validity depends
              upon both the username and password fields, so we need both). If
              only password is input, we don't check for password/username
              compatibility issues.
            POST /api/user/v1/validation/registration/
            >>> {
            >>>     "username": "myname",
            >>>     "password": "myname"
            >>> }
            RESPONSE
            >>> {
            >>>     "validation_decisions": {
            >>>         "username": "",
            >>>         "password": "Password cannot be the same as the username."
            >>>     }
            >>> }

            - Checks the validity of the username, email, and password fields
              separately, and also tells whether an account exists. The password
              field's validity depends upon both the username and password, and
              the account's existence depends upon both the username and email.
            POST /api/user/v1/validation/registration/
            >>> {
            >>>     "username": "hi_im_new",
            >>>     "email": "cto@edx.org",
            >>>     "password": "p"
            >>> }
            RESPONSE
            >>> {
            >>>     "validation_decisions": {
            >>>         "username": "",
            >>>         "email": "It looks like cto@edx.org belongs to an existing account. Try again with a different email address.",
            >>>         "password": "Password must be at least 2 characters long",
            >>>     }
            >>> }
            In this example, username is valid and (we assume) there is
            a preexisting account with that email. The password also seems
            to contain the username.

            Note that a validation decision is returned *for all* inputs, whether
            positive or negative.

        **Available Handlers**

            "name":
                A handler to check the validity of the user's real name.
            "username":
                A handler to check the validity of usernames.
            "email":
                A handler to check the validity of emails.
            "confirm_email":
                A handler to check whether the confirmation email field matches
                the email field.
            "password":
                A handler to check the validity of passwords; a compatibility
                decision with the username is made if it exists in the input.
            "country":
                A handler to check whether the validity of country fields.
    """

    # This end-point is available to anonymous users, so no authentication is needed.
    authentication_classes = []

    def name_handler(self, request):
        name = request.data.get('name')
        return get_name_validation_error(name)

    def username_handler(self, request):
        """ Validates whether the username is valid. """
        username = request.data.get('username')
        invalid_username_error = get_username_validation_error(username)
        username_exists_error = get_username_existence_validation_error(username)
        # We prefer seeing for invalidity first.
        # Some invalid usernames (like for superusers) may exist.
        return invalid_username_error or username_exists_error

    def email_handler(self, request):
        """ Validates whether the email address is valid. """
        email = request.data.get('email')
        invalid_email_error = get_email_validation_error(email)
        email_exists_error = get_email_existence_validation_error(email)
        # We prefer seeing for invalidity first.
        # Some invalid emails (like a blank one for superusers) may exist.
        return invalid_email_error or email_exists_error

    def confirm_email_handler(self, request):
        email = request.data.get('email')
        confirm_email = request.data.get('confirm_email')
        return get_confirm_email_validation_error(confirm_email, email)

    def password_handler(self, request):
        username = request.data.get('username')
        email = request.data.get('email')
        password = request.data.get('password')
        return get_password_validation_error(password, username, email)

    def country_handler(self, request):
        country = request.data.get('country')
        return get_country_validation_error(country)

    validation_handlers = {
        "name": name_handler,
        "username": username_handler,
        "email": email_handler,
        "confirm_email": confirm_email_handler,
        "password": password_handler,
        "country": country_handler
    }

    @method_decorator(
        ratelimit(key=REAL_IP_KEY, rate=settings.REGISTRATION_VALIDATION_RATELIMIT, method='POST', block=True)
    )
    def post(self, request):
        """
        POST /api/user/v1/validation/registration/

        Expects request of the form
        ```
        {
            "name": "Dan the Validator",
            "username": "mslm",
            "email": "mslm@gmail.com",
            "confirm_email": "mslm@gmail.com",
            "password": "password123",
            "country": "PK"
        }
        ```
        where each key is the appropriate form field name and the value is
        user input. One may enter individual inputs if needed. Some inputs
        can get extra verification checks if entered along with others,
        like when the password may not equal the username.
        """
        validation_decisions = {}
        for form_field_key in self.validation_handlers:
            # For every field requiring validation from the client,
            # request a decision for it from the appropriate handler.
            if form_field_key in request.data:
                handler = self.validation_handlers[form_field_key]
                validation_decisions.update({
                    form_field_key: handler(self, request)
                })
        return Response({"validation_decisions": validation_decisions})<|MERGE_RESOLUTION|>--- conflicted
+++ resolved
@@ -57,7 +57,6 @@
     RegistrationFormFactory,
     get_registration_extension_form
 )
-<<<<<<< HEAD
 from openedx.core.djangoapps.waffle_utils import WaffleFlag, WaffleFlagNamespace
 from openedx.features.edly.constants import ACTIVATION_EMAIL
 from openedx.features.edly.validators import get_subscription_limit, handle_subscription_limit
@@ -66,11 +65,8 @@
     create_learner_link_with_permission_groups,
     is_config_enabled,
 )
-from student.helpers import (
-=======
 from common.djangoapps.student.helpers import (
     AccountValidationError,
->>>>>>> f773f671
     authenticate_new_user,
     create_or_set_user_attribute_created_on_site,
     do_create_account
@@ -224,23 +220,16 @@
         django_login(request, new_user)
         request.session.set_expiry(0)
 
-<<<<<<< HEAD
     edly_access_user = create_edly_access_role(request, user)
     create_learner_link_with_permission_groups(edly_access_user)
 
     # Sites using multiple languages need to record the language used during registration.
     # If not, compose_and_send_activation_email will be sent in site's default language only.
     create_or_set_user_attribute_created_on_site(user, request.site)
-    preferences_api.set_user_preference(user, LANGUAGE_KEY, get_language())
-=======
-    # Sites using multiple languages need to record the language used during registration.
-    # If not, compose_and_send_activation_email will be sent in site's default language only.
-    create_or_set_user_attribute_created_on_site(user, request.site)
 
     # Only add a default user preference if user does not already has one.
     if not preferences_api.has_user_preference(user, LANGUAGE_KEY):
         preferences_api.set_user_preference(user, LANGUAGE_KEY, get_language())
->>>>>>> f773f671
 
     # Check if system is configured to skip activation email for the current user.
     skip_email = _skip_activation_email(
@@ -251,12 +240,9 @@
         registration.activate()
     elif is_config_enabled(request.site, ACTIVATION_EMAIL):
         compose_and_send_activation_email(user, profile, registration)
-<<<<<<< HEAD
     else:
         # Send custom email e.g; your account is being reviewed, contact support.
         pass
-=======
->>>>>>> f773f671
 
     if settings.FEATURES.get('ENABLE_DISCUSSION_EMAIL_DIGEST'):
         try:
