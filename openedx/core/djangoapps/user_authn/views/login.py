--- conflicted
+++ resolved
@@ -37,20 +37,10 @@
 from openedx.core.djangoapps.user_authn.views.password_reset import send_password_reset_email_for_user
 from openedx.core.djangoapps.user_authn.config.waffle import ENABLE_LOGIN_USING_THIRDPARTY_AUTH_ONLY
 from openedx.core.djangolib.markup import HTML, Text
-<<<<<<< HEAD
-from openedx.features.edly.utils import create_user_link_with_edly_sub_organization, user_can_login_on_requested_edly_organization
-from openedx.features.edly.validators import is_edly_user_allowed_to_login
-from student.models import LoginFailures
-from student.views import send_reactivation_email_for_user
-from student.forms import send_password_reset_email_for_user
-from track import segment
-import third_party_auth
-=======
 from openedx.core.lib.api.view_utils import require_post_params
 from student.helpers import get_next_url_for_login_page
 from student.models import LoginFailures, AllowedAuthUser, UserProfile
 from student.views import compose_and_send_activation_email
->>>>>>> d9a072af
 from third_party_auth import pipeline, provider
 import third_party_auth
 from track import segment
@@ -394,11 +384,8 @@
     third_party_auth_requested = third_party_auth.is_enabled() and pipeline.running(request)
     first_party_auth_requested = bool(request.POST.get('email')) or bool(request.POST.get('password'))
     is_user_third_party_authenticated = False
-<<<<<<< HEAD
-=======
 
     set_custom_metric('login_user_course_id', request.POST.get('course_id'))
->>>>>>> d9a072af
 
     try:
         if third_party_auth_requested and not first_party_auth_requested:
@@ -412,10 +399,7 @@
             try:
                 user = _do_third_party_auth(request)
                 is_user_third_party_authenticated = True
-<<<<<<< HEAD
-=======
                 set_custom_metric('login_user_tpa_success', True)
->>>>>>> d9a072af
             except AuthFailedError as e:
                 set_custom_metric('login_user_tpa_success', False)
                 set_custom_metric('login_user_tpa_failure_msg', e.value)
@@ -427,36 +411,18 @@
         else:
             user = _get_user_by_email(request)
 
-<<<<<<< HEAD
-        _check_shib_redirect(user)
-=======
->>>>>>> d9a072af
         _check_excessive_login_attempts(user)
 
         possibly_authenticated_user = user
 
         if not is_user_third_party_authenticated:
-<<<<<<< HEAD
-            possibly_authenticated_user = _authenticate_first_party(request, user)
-=======
             possibly_authenticated_user = _authenticate_first_party(request, user, third_party_auth_requested)
->>>>>>> d9a072af
             if possibly_authenticated_user and password_policy_compliance.should_enforce_compliance_on_login():
                 # Important: This call must be made AFTER the user was successfully authenticated.
                 _enforce_password_policy_compliance(request, possibly_authenticated_user)
 
         if possibly_authenticated_user is None or not possibly_authenticated_user.is_active:
             _handle_failed_authentication(user, possibly_authenticated_user)
-<<<<<<< HEAD
-
-        if not is_edly_user_allowed_to_login(request, possibly_authenticated_user):
-            if user_can_login_on_requested_edly_organization(request, possibly_authenticated_user):
-                create_user_link_with_edly_sub_organization(request, possibly_authenticated_user)
-            else:
-                raise AuthFailedError(_('You are not allowed to login on this site.'))
-
-=======
->>>>>>> d9a072af
 
         _handle_successful_authentication_and_login(possibly_authenticated_user, request)
 
