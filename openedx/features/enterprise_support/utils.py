"""
Utility methods for Enterprise
"""


import json

from crum import get_current_request
from django.conf import settings
from django.utils.translation import ugettext as _
from edx_django_utils.cache import TieredCache, get_cache_key
from enterprise.models import EnterpriseCustomerUser
from social_django.models import UserSocialAuth

import third_party_auth
from lms.djangoapps.branding.api import get_privacy_url
from openedx.core.djangoapps.site_configuration import helpers as configuration_helpers
from openedx.core.djangoapps.user_authn.cookies import standard_cookie_settings
from openedx.core.djangolib.markup import HTML, Text


def get_data_consent_share_cache_key(user_id, course_id):
    """
        Returns cache key for data sharing consent needed against user_id and course_id
    """

    return get_cache_key(type='data_sharing_consent_needed', user_id=user_id, course_id=course_id)


def clear_data_consent_share_cache(user_id, course_id):
    """
        clears data_sharing_consent_needed cache
    """
    consent_cache_key = get_data_consent_share_cache_key(user_id, course_id)
    TieredCache.delete_all_tiers(consent_cache_key)


def update_logistration_context_for_enterprise(request, context, enterprise_customer):
    """
    Take the processed context produced by the view, determine if it's relevant
    to a particular Enterprise Customer, and update it to include that customer's
    enterprise metadata.

     Arguments:
         request (HttpRequest): The request for the logistration page.
         context (dict): Context for logistration page.
         enterprise_customer (dict): data for enterprise customer

    """
    sidebar_context = {}
    if enterprise_customer:
        sidebar_context = get_enterprise_sidebar_context(enterprise_customer)

    if sidebar_context:
        context['data']['registration_form_desc']['fields'] = enterprise_fields_only(
            context['data']['registration_form_desc']
        )
        context.update(sidebar_context)
        context['enable_enterprise_sidebar'] = True
        context['data']['hide_auth_warnings'] = True
        context['data']['enterprise_name'] = enterprise_customer['name']
    else:
        context['enable_enterprise_sidebar'] = False

    update_third_party_auth_context_for_enterprise(request, context, enterprise_customer)


def get_enterprise_sidebar_context(enterprise_customer):
    """
    Get context information for enterprise sidebar for the given enterprise customer.

    Enterprise Sidebar Context has the following key-value pairs.
    {
        'enterprise_name': 'Enterprise Name',
        'enterprise_logo_url': 'URL of the enterprise logo image',
        'enterprise_branded_welcome_string': 'Human readable welcome message customized for the enterprise',
        'platform_welcome_string': 'Human readable welcome message for an enterprise learner',
    }
    """
    platform_name = configuration_helpers.get_value('PLATFORM_NAME', settings.PLATFORM_NAME)

    branding_configuration = enterprise_customer.get('branding_configuration', {})
    logo_url = branding_configuration.get('logo', '') if isinstance(branding_configuration, dict) else ''

    branded_welcome_template = configuration_helpers.get_value(
        'ENTERPRISE_SPECIFIC_BRANDED_WELCOME_TEMPLATE',
        settings.ENTERPRISE_SPECIFIC_BRANDED_WELCOME_TEMPLATE
    )

    branded_welcome_string = Text(branded_welcome_template).format(
        start_bold=HTML('<b>'),
        end_bold=HTML('</b>'),
        line_break=HTML('<br/>'),
        enterprise_name=enterprise_customer['name'],
        platform_name=platform_name,
        privacy_policy_link_start=HTML("<a href='{pp_url}' rel='noopener' target='_blank'>").format(
<<<<<<< HEAD
            pp_url=settings.MKTG_URLS.get('PRIVACY', 'https://www.edx.org/edx-privacy-policy')
=======
            pp_url=get_privacy_url()
>>>>>>> d9a072af
        ),
        privacy_policy_link_end=HTML("</a>"),
    )

    platform_welcome_template = configuration_helpers.get_value(
        'ENTERPRISE_PLATFORM_WELCOME_TEMPLATE',
        settings.ENTERPRISE_PLATFORM_WELCOME_TEMPLATE
    )
    platform_welcome_string = platform_welcome_template.format(platform_name=platform_name)

    return {
        'enterprise_name': enterprise_customer['name'],
        'enterprise_logo_url': logo_url,
        'enterprise_branded_welcome_string': branded_welcome_string,
        'platform_welcome_string': platform_welcome_string,
    }


def enterprise_fields_only(fields):
    """
    Take the received field definition, and exclude those fields that we don't want
    to require if the user is going to be a member of an Enterprise Customer.
    """
    enterprise_exclusions = configuration_helpers.get_value(
        'ENTERPRISE_EXCLUDED_REGISTRATION_FIELDS',
        settings.ENTERPRISE_EXCLUDED_REGISTRATION_FIELDS
    )
    return [field for field in fields['fields'] if field['name'] not in enterprise_exclusions]


def update_third_party_auth_context_for_enterprise(request, context, enterprise_customer=None):
    """
    Return updated context of third party auth with modified for enterprise.

    Arguments:
        request (HttpRequest): The request for the logistration page.
        context (dict): Context for third party auth providers and auth pipeline.
        enterprise_customer (dict): data for enterprise customer

    Returns:
         context (dict): Updated context of third party auth with modified
         `errorMessage`.
    """
    if context['data']['third_party_auth']['errorMessage']:
        context['data']['third_party_auth']['errorMessage'] = Text(_(
            u'We are sorry, you are not authorized to access {platform_name} via this channel. '
            u'Please contact your learning administrator or manager in order to access {platform_name}.'
            u'{line_break}{line_break}'
            u'Error Details:{line_break}{error_message}')
        ).format(
            platform_name=configuration_helpers.get_value('PLATFORM_NAME', settings.PLATFORM_NAME),
            error_message=context['data']['third_party_auth']['errorMessage'],
            line_break=HTML('<br/>')
        )

    if enterprise_customer:
        context['data']['third_party_auth']['providers'] = []
        context['data']['third_party_auth']['secondaryProviders'] = []

    running_pipeline = third_party_auth.pipeline.get(request)
    if running_pipeline is not None:
        current_provider = third_party_auth.provider.Registry.get_from_pipeline(running_pipeline)
        if current_provider is not None and current_provider.skip_registration_form and enterprise_customer:
            # For enterprise (and later for everyone), we need to get explicit consent to the
            # Terms of service instead of auto submitting the registration form outright.
            context['data']['third_party_auth']['autoSubmitRegForm'] = False
            context['data']['third_party_auth']['autoRegisterWelcomeMessage'] = Text(_(
                'Thank you for joining {platform_name}. '
                'Just a couple steps before you start learning!')
            ).format(
                platform_name=configuration_helpers.get_value('PLATFORM_NAME', settings.PLATFORM_NAME)
            )
            context['data']['third_party_auth']['registerFormSubmitButtonText'] = _('Continue')

    return context


def handle_enterprise_cookies_for_logistration(request, response, context):
    """
    Helper method for setting or deleting enterprise cookies on logistration response.

    Arguments:
        request (HttpRequest): The request for the logistration page.
        response (HttpResponse): The response for the logistration page.
        context (dict): Context for logistration page.

    """
    # This cookie can be used for tests or minor features,
    # but should not be used for payment related or other critical work
    # since users can edit their cookies
    _set_experiments_is_enterprise_cookie(request, response, context['enable_enterprise_sidebar'])

    # Remove enterprise cookie so that subsequent requests show default login page.
    response.delete_cookie(
        configuration_helpers.get_value('ENTERPRISE_CUSTOMER_COOKIE_NAME', settings.ENTERPRISE_CUSTOMER_COOKIE_NAME),
        domain=configuration_helpers.get_value('BASE_COOKIE_DOMAIN', settings.BASE_COOKIE_DOMAIN),
    )


def _set_experiments_is_enterprise_cookie(request, response, experiments_is_enterprise):
    """ Sets the experiments_is_enterprise cookie on the response.
    This cookie can be used for tests or minor features,
    but should not be used for payment related or other critical work
    since users can edit their cookies
    """
    cookie_settings = standard_cookie_settings(request)

    response.set_cookie(
        'experiments_is_enterprise',
        json.dumps(experiments_is_enterprise),
        **cookie_settings
    )


def update_account_settings_context_for_enterprise(context, enterprise_customer, user):
    """
    Take processed context for account settings page and update it taking enterprise customer into account.

     Arguments:
        context (dict): Context for account settings page.
        enterprise_customer (dict): data for enterprise customer
        user (User): request user
    """
    enterprise_context = {
        'enterprise_name': enterprise_customer['name'] if enterprise_customer else None,
        'sync_learner_profile_data': _get_sync_learner_profile_data(enterprise_customer),
        'edx_support_url': configuration_helpers.get_value('SUPPORT_SITE_LINK', settings.SUPPORT_SITE_LINK),
        'enterprise_readonly_account_fields': {
            'fields': list(get_enterprise_readonly_account_fields(user))
        }
    }
    context.update(enterprise_context)


def get_enterprise_readonly_account_fields(user):
    """
    Returns a set of account fields that are read-only for enterprise users.
    """
    # TODO circular dependency between enterprise_support.api and enterprise_support.utils
    from openedx.features.enterprise_support.api import enterprise_customer_for_request
    enterprise_customer = enterprise_customer_for_request(get_current_request())

    enterprise_readonly_account_fields = list(settings.ENTERPRISE_READONLY_ACCOUNT_FIELDS)

    # if user has no `UserSocialAuth` record then allow to edit `fullname`
    # whether the `sync_learner_profile_data` is enabled or disabled
    user_social_auth_record = _user_has_social_auth_record(user, enterprise_customer)
    if not user_social_auth_record:
        enterprise_readonly_account_fields.remove('name')

    sync_learner_profile_data = _get_sync_learner_profile_data(enterprise_customer)
    return set(enterprise_readonly_account_fields) if sync_learner_profile_data else set()


def _user_has_social_auth_record(user, enterprise_customer):
    """
    Return True if a `UserSocialAuth` record exists for `user` False otherwise.
    """
    if enterprise_customer:
        identity_provider = third_party_auth.provider.Registry.get(
            provider_id=enterprise_customer['identity_provider'],
        )
        if identity_provider:
            return UserSocialAuth.objects.select_related('user').filter(
                provider=identity_provider.backend_name,
                user=user
            ).exists()

    return False


def _get_sync_learner_profile_data(enterprise_customer):
    """
    Returns whether the configuration of the given enterprise customer supports
    synching learner profile data.
    """
    if enterprise_customer:
        identity_provider = third_party_auth.provider.Registry.get(
            provider_id=enterprise_customer['identity_provider'],
        )
        if identity_provider:
            return identity_provider.sync_learner_profile_data

    return False


def get_enterprise_learner_generic_name(request):
    """
    Get a generic name concatenating the Enterprise Customer name and 'Learner'.

    ENT-924: Temporary solution for hiding potentially sensitive SSO names.
    When a more complete solution is put in place, delete this function and all of its uses.
    """
    # Prevent a circular import. This function makes sense to be in this module though. And see function description.
    from openedx.features.enterprise_support.api import enterprise_customer_for_request

    # ENT-2626: For 404 pages we don't need to perform these actions.
    if getattr(request, 'view_name', None) == '404':
        return

    enterprise_customer = enterprise_customer_for_request(request)

    return (
        enterprise_customer['name'] + 'Learner'
        if enterprise_customer and enterprise_customer['replace_sensitive_sso_username']
        else ''
    )


def is_enterprise_learner(user):
    """
    Check if the given user belongs to an enterprise.

    Arguments:
        user (User): Django User object.

    Returns:
        (bool): True if given user is an enterprise learner.
    """
    return EnterpriseCustomerUser.objects.filter(user_id=user.id).exists()<|MERGE_RESOLUTION|>--- conflicted
+++ resolved
@@ -94,11 +94,7 @@
         enterprise_name=enterprise_customer['name'],
         platform_name=platform_name,
         privacy_policy_link_start=HTML("<a href='{pp_url}' rel='noopener' target='_blank'>").format(
-<<<<<<< HEAD
-            pp_url=settings.MKTG_URLS.get('PRIVACY', 'https://www.edx.org/edx-privacy-policy')
-=======
             pp_url=get_privacy_url()
->>>>>>> d9a072af
         ),
         privacy_policy_link_end=HTML("</a>"),
     )
