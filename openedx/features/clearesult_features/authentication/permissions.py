"""
Permissions for authentication related views.
"""
import logging
from django.db.models import Q
from django.urls import reverse
from django.shortcuts import redirect
from django.http import HttpResponseForbidden

from openedx.features.clearesult_features.authentication.utils import is_user_authenticated_for_site
from openedx.features.clearesult_features.api.v0.validators import validate_sites_for_local_admin
from openedx.features.clearesult_features.utils import (
    get_groups_courses_generator,
    get_site_linked_courses_and_groups,
    get_user_all_courses
)
<<<<<<< HEAD
from openedx.features.clearesult_features.models import ClearesultGroupLinkage
=======
from openedx.features.clearesult_features.models import ClearesultGroupLinkage, ClearesultCourse
>>>>>>> be2467d5

log = logging.getLogger(__name__)


def non_site_authenticated_user_required(view_fn):
    """
    Ensures that only a user that is not authenticated for current site
    can access the view.
    """

    def inner(_self, request, *args, **kwargs):
        if is_user_authenticated_for_site(request):
            return redirect(reverse('dashboard'))
        return view_fn(_self, request, *args, **kwargs)

    return inner


def local_admin_required(view_fn):
    """
    Ensures that only a user that is not authenticated for current site
    can access the view.
    """

    def inner(request, *args, **kwargs):
        error_response, allowed_sites = validate_sites_for_local_admin(request.user)

        # neither a super user nor local admin
        if error_response:
            return HttpResponseForbidden()

        return view_fn(request, *args, **kwargs)

    return inner


def course_linked_user_required(view_fn):
    """
    Decorator only for course URLS
    Ensures that user should only access courses accessible to their groups.
    """

    def inner(request, *args, **kwargs):
        log.info("course_linked_user_required - Decorator called to check if course is accessible for the users")
        course_key = kwargs.get('course_key_string') or kwargs.get('course_id')

        if not course_key and "courseware" in request.path:
            # for courseware url, we have to extract course id from url as we are not getting it in kwargs
            url_split = request.path.split('/')
            if len(url_split) > 2:
                course_key = url_split[2]

        log.info("course_linked_user_required - course_key: {} and request.path: {}".format(course_key, request.path))

        if not request.user or request.user.is_superuser or request.user.is_staff:
            # for super user and staff users, run normal flow.
            # no restriction for superusers
            log.info("course_linked_user_required - Super User flow")
            return view_fn(request, *args, **kwargs)

        if request.user.is_anonymous:
            # anonymous user flow
<<<<<<< HEAD
=======
            # un-authenticated user can view all courses linked to any group of the site
>>>>>>> be2467d5
            log.info("course_linked_user_required - Anonymous User flow")
            accessble_courses, _ = get_site_linked_courses_and_groups([request.site])
        else:
            error, allowed_sites = validate_sites_for_local_admin(request.user)
            if allowed_sites:
<<<<<<< HEAD
                log.info("course_linked_user_required - Local Admi User flow")
                # local admin flow
                # local admin will have access to all the linked courses
                accessble_courses, _ = get_site_linked_courses_and_groups(allowed_sites)
            else:
                log.info("course_linked_user_required - Authenticated Normal User flow")
                # normal user flow
=======
                log.info("course_linked_user_required - Local Admin User flow")
                # local admin flow
                # local admin will have access to all the public and private courses of accesible sites
                accessble_courses = ClearesultCourse.objects.filter(Q(site__in=allowed_sites) | Q(site=None))
            else:
                log.info("course_linked_user_required - Authenticated User flow")
                # normal user flow
                # normal authenticated user can only view courses linked to his group
>>>>>>> be2467d5
                accessble_courses = get_user_all_courses(request.user)

        if accessble_courses.filter(course_id=course_key).exists():
            return view_fn(request, *args, **kwargs)

        log.error("course_linked_user_required - BLOCK USER {}, on course: {} for path: {}".format(
            "Anonymous" if request.user.is_anonymous else request.user.email,
            course_key,
            request.path
        ))
        return HttpResponseForbidden()
    return inner<|MERGE_RESOLUTION|>--- conflicted
+++ resolved
@@ -14,11 +14,7 @@
     get_site_linked_courses_and_groups,
     get_user_all_courses
 )
-<<<<<<< HEAD
-from openedx.features.clearesult_features.models import ClearesultGroupLinkage
-=======
 from openedx.features.clearesult_features.models import ClearesultGroupLinkage, ClearesultCourse
->>>>>>> be2467d5
 
 log = logging.getLogger(__name__)
 
@@ -81,24 +77,12 @@
 
         if request.user.is_anonymous:
             # anonymous user flow
-<<<<<<< HEAD
-=======
             # un-authenticated user can view all courses linked to any group of the site
->>>>>>> be2467d5
             log.info("course_linked_user_required - Anonymous User flow")
             accessble_courses, _ = get_site_linked_courses_and_groups([request.site])
         else:
             error, allowed_sites = validate_sites_for_local_admin(request.user)
             if allowed_sites:
-<<<<<<< HEAD
-                log.info("course_linked_user_required - Local Admi User flow")
-                # local admin flow
-                # local admin will have access to all the linked courses
-                accessble_courses, _ = get_site_linked_courses_and_groups(allowed_sites)
-            else:
-                log.info("course_linked_user_required - Authenticated Normal User flow")
-                # normal user flow
-=======
                 log.info("course_linked_user_required - Local Admin User flow")
                 # local admin flow
                 # local admin will have access to all the public and private courses of accesible sites
@@ -107,7 +91,6 @@
                 log.info("course_linked_user_required - Authenticated User flow")
                 # normal user flow
                 # normal authenticated user can only view courses linked to his group
->>>>>>> be2467d5
                 accessble_courses = get_user_all_courses(request.user)
 
         if accessble_courses.filter(course_id=course_key).exists():
