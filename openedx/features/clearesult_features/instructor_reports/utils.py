--- conflicted
+++ resolved
@@ -6,10 +6,7 @@
 
 from logging import getLogger
 from student.models import CourseEnrollment
-<<<<<<< HEAD
-=======
 from django.conf import settings
->>>>>>> be2467d5
 from django.contrib.auth.models import User
 from django.test import RequestFactory
 from xmodule.modulestore.django import modulestore
@@ -27,11 +24,7 @@
 from openedx.features.clearesult_features.models import ClearesultCourse, ClearesultGroupLinkage
 from openedx.features.clearesult_features.utils import (
     get_course_progress, get_site_linked_courses_and_groups,
-<<<<<<< HEAD
-    get_group_users
-=======
     get_group_users, get_site_users
->>>>>>> be2467d5
 )
 
 logger = getLogger(__name__)
@@ -123,11 +116,6 @@
         return None
 
 
-<<<<<<< HEAD
-def get_user_credits_profile_data_for_credits_report(allowed_sites, provider_filter=None):
-    if allowed_sites:
-        # local admin scenerio - retrieve all site users
-=======
 def get_user_credits_profile_data_for_credits_report(allowed_sites, provider_filter=None, pass_date_filter=None):
     if allowed_sites:
         # allowed_sites can contain data in following situations:
@@ -135,23 +123,10 @@
         # when local admin wants to get data for all of it's allowed sites
 
         # retrieve users only for allowed sites list.
->>>>>>> be2467d5
         groups = ClearesultGroupLinkage.objects.filter(site__in=allowed_sites)
         site_users = get_group_users(groups)
 
     if provider_filter and allowed_sites:
-<<<<<<< HEAD
-        # local admin scenerio with provider filter
-        user_credits_profiles = UserCreditsProfile.objects.filter(user__in=site_users, credit_type__short_code=provider_filter)
-    elif provider_filter and not allowed_sites:
-        # global admin scenerio with provider filter
-        user_credits_profiles = UserCreditsProfile.objects.filter(credit_type__short_code=provider_filter)
-    elif not provider_filter and allowed_sites:
-        # local admin scenerio with out provider filter
-        user_credits_profiles = UserCreditsProfile.objects.filter(user__in=site_users)
-    else:
-        # global admin scenerio with out provider filter
-=======
         # Either global/local admins scenerio for request-site - with provider filter
         # OR local admin scenerio for all allowed sites - with provider filter
         user_credits_profiles = UserCreditsProfile.objects.filter(user__in=site_users, credit_type__short_code=provider_filter)
@@ -164,15 +139,11 @@
         user_credits_profiles = UserCreditsProfile.objects.filter(user__in=site_users)
     else:
         # global admin scenerio for all sites - without provider filter
->>>>>>> be2467d5
         user_credits_profiles = UserCreditsProfile.objects.all()
 
     return user_credits_profiles
 
 
-<<<<<<< HEAD
-def list_user_credits_for_report(course_key, allowed_sites, provider_filter=None):
-=======
 def check_date_with_filter(pass_date_filter, date):
     is_valid = True
     if not date or date == 'N/A':
@@ -187,7 +158,6 @@
 
 
 def list_user_credits_for_report(course_key, allowed_sites, provider_filter=None, pass_date_filter=None):
->>>>>>> be2467d5
     """
     Return info about user who have earned course credits after successfull completion of the courses.
     It will also apply filtration on the basis of given provider_filter.
@@ -236,11 +206,7 @@
     We will not include users who have completed the course but didn't get any credits.
     """
     data_list = []
-<<<<<<< HEAD
-    user_credits_profiles = get_user_credits_profile_data_for_credits_report(allowed_sites, provider_filter=None)
-=======
     user_credits_profiles = get_user_credits_profile_data_for_credits_report(allowed_sites, provider_filter, pass_date_filter)
->>>>>>> be2467d5
 
     for user_provider_profile in user_credits_profiles:
         user_credit_courses = user_provider_profile.earned_course_credits.all()
@@ -351,11 +317,7 @@
     return data_list
 
 
-<<<<<<< HEAD
-def list_all_coures_enrolled_users_progress_for_report(allowed_sites):
-=======
 def list_all_course_enrolled_users_progress_for_report(allowed_sites, course_id, is_course_level=False):
->>>>>>> be2467d5
     """
     Return info about user all courses enrolled students progress details.
     would return [
@@ -385,34 +347,21 @@
     data = []
     all_active_enrollments = []
 
-<<<<<<< HEAD
-    if allowed_sites == None:
-        # user is superuser
-        all_active_enrollments = CourseEnrollment.objects.filter(is_active=True)
-=======
     if allowed_sites == None and not is_course_level:
         # user is superuser and report is for all courses of all sites
         all_active_enrollments = CourseEnrollment.objects.filter(is_active=True)
     elif allowed_sites == None and is_course_level:
         # user is superuser and report is for only for current course
         all_active_enrollments = CourseEnrollment.objects.filter(is_active=True, course_id=course_id)
->>>>>>> be2467d5
     else:
         # user is local admin
 
         # retrieve site courses
         site_courses, groups = get_site_linked_courses_and_groups(allowed_sites)
-<<<<<<< HEAD
-        site_courses_ids = [course.course_id for course in site_courses]
-=======
->>>>>>> be2467d5
 
         # retrieve site users
         site_users = get_group_users(groups)
 
-<<<<<<< HEAD
-        all_active_enrollments = CourseEnrollment.objects.filter(is_active=True, course_id__in=site_courses_ids, user__in=site_users)
-=======
         if not is_course_level:
             # user is local-admin and report is for all courses of allowed sites
             site_courses_ids = [course.course_id for course in site_courses]
@@ -420,7 +369,6 @@
         else:
             # user is local-admin and report is only for current course
             all_active_enrollments = CourseEnrollment.objects.filter(is_active=True, course_id=course_id, user__in=site_users)
->>>>>>> be2467d5
 
     for enrollment in all_active_enrollments:
         user = enrollment.user
