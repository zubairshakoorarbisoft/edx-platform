--- conflicted
+++ resolved
@@ -1,11 +1,6 @@
 """
 Views for Clearesult V0 APIs
 """
-<<<<<<< HEAD
-import json
-from importlib import import_module
-
-=======
 import logging
 import json
 import six
@@ -13,16 +8,12 @@
 from importlib import import_module
 
 from completion.models import BlockCompletion
->>>>>>> 009d7341
 from django.conf import settings
 from django.contrib.auth.models import User
 from django.contrib.sites.models import Site
 from django.core.cache import cache
-<<<<<<< HEAD
-=======
 from django.utils.translation import ugettext as _
 from django.urls import reverse
->>>>>>> 009d7341
 from django.db import IntegrityError
 from django.db.models import Q
 from django.shortcuts import get_object_or_404
@@ -30,19 +21,11 @@
 from rest_framework import permissions
 from rest_framework import viewsets
 from rest_framework import status
-<<<<<<< HEAD
-=======
 from rest_framework.decorators import api_view
->>>>>>> 009d7341
 from rest_framework.authentication import SessionAuthentication, BasicAuthentication
 from rest_framework.exceptions import NotFound
 from rest_framework.response import Response
 from rest_framework.views import APIView
-<<<<<<< HEAD
-
-from edx_rest_framework_extensions.auth.jwt.authentication import JwtAuthentication
-from openedx.features.clearesult_features.api.v0.serializers import UserCreditsProfileSerializer, ClearesultCreditProviderSerializer
-=======
 from opaque_keys import InvalidKeyError
 from opaque_keys.edx.keys import CourseKey, UsageKey
 
@@ -71,15 +54,7 @@
 from xmodule.modulestore.django import modulestore
 
 log = logging.getLogger(__name__)
->>>>>>> 009d7341
-
-from openedx.core.lib.api.authentication import BearerAuthentication
-from openedx.features.clearesult_features.models import (
-    ClearesultCreditProvider, UserCreditsProfile, ClearesultUserSession
-)
-from openedx.features.clearesult_features.api.v0.serializers import (
-    UserCreditsProfileSerializer, ClearesultCreditProviderSerializer
-)
+
 
 class IsSelf(permissions.BasePermission):
 
@@ -160,8 +135,6 @@
     pagination_class = None
 
 
-<<<<<<< HEAD
-=======
 class ClearesultCatalogViewset(viewsets.ViewSet):
     authentication_classes = [BasicAuthentication, SessionAuthentication, BearerAuthentication, JwtAuthentication]
     permission_classes = [permissions.IsAuthenticated, IsAdminOrLocalAdmin]
@@ -860,7 +833,6 @@
         return Response(group_serializer_data)
 
 
->>>>>>> 009d7341
 class ClearesultLogoutView(APIView):
     authentication_classes = [BasicAuthentication, SessionAuthentication, BearerAuthentication, JwtAuthentication]
     permission_classes = [permissions.IsAuthenticated,]
@@ -922,9 +894,6 @@
             sessions.delete()
 
         # removing from cache
-<<<<<<< HEAD
-        cache.delete('clearesult_{}'.format(user.email))
-=======
         cache.delete('clearesult_{}'.format(user.email))
 
 
@@ -1057,5 +1026,4 @@
                 'providers': providers
             },
             status=status.HTTP_200_OK
-        )
->>>>>>> 009d7341
+        )