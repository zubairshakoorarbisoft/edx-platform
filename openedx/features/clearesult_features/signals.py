"""
Signals for clearesult features django app.
"""
from logging import getLogger

from completion.models import BlockCompletion
from django.conf import settings
from django.contrib.auth.models import User
from django.dispatch import receiver
from django.db.models.signals import post_save

from course_modes.models import CourseMode
from lms.djangoapps.verify_student.models import ManualVerification
from openedx.core.djangoapps.content.course_overviews.models import CourseOverview
from openedx.core.djangoapps.site_configuration.models import SiteConfiguration
from student.models import UserProfile
from openedx.core.djangoapps.signals.signals import COURSE_GRADE_NOW_PASSED, COURSE_GRADE_NOW_FAILED
<<<<<<< HEAD
from openedx.features.clearesult_features.models import ClearesultCourseCompletion
from openedx.features.clearesult_features.credits.utils import (
=======
from openedx.features.clearesult_features.models import (
    ClearesultCourseCompletion, ClearesultGroupLinkage,
    ClearesultSiteConfiguration
)
from openedx.features.clearesult_features.instructor_reports.utils import (
>>>>>>> 009d7341
    generate_user_course_credits,
    remove_user_cousre_credits_if_exist,
)
from openedx.features.clearesult_features.utils import (
    generate_clearesult_course_completion,
    update_clearesult_course_completion,
<<<<<<< HEAD
    is_course_graded
=======
    is_course_graded, is_lms_site
>>>>>>> 009d7341
)
from openedx.features.clearesult_features.tasks import check_and_enroll_group_users_to_mandatory_courses

logger = getLogger(__name__)


@receiver(post_save, sender=CourseOverview)
def create_default_course_mode(sender, instance, created, **kwargs):
    if not (settings.FEATURES.get('ENABLE_DEFAULT_COURSE_MODE_CREATION') and created):
        logger.info('Flag is not set - Skip Auto creation of default course mode.')
        return

    default_mode_slug = settings.COURSE_MODE_DEFAULTS['slug']
    if default_mode_slug != "audit":
        logger.info('Generating Default Course mode: {}'.format(default_mode_slug))
        course_mode = CourseMode(
            course=instance,
            mode_slug=default_mode_slug,
            mode_display_name=settings.COURSE_MODE_DEFAULTS['name'],
            min_price=settings.COURSE_MODE_DEFAULTS['min_price'],
            currency=settings.COURSE_MODE_DEFAULTS['currency'],
            expiration_date=settings.COURSE_MODE_DEFAULTS['expiration_datetime'],
            description=settings.COURSE_MODE_DEFAULTS['description'],
            sku=settings.COURSE_MODE_DEFAULTS['sku'],
            bulk_sku=settings.COURSE_MODE_DEFAULTS['bulk_sku'],
        )
        course_mode.save()
    else:
        logger.info('No need to generate Course mode for Audit mode.')


@receiver(post_save, sender=UserProfile)
def generate_manual_verification_for_user(sender, instance, created, **kwargs):
    """
    Generate ManualVerification for the User (whose UserProfile instance has been created).
    """
    if not (settings.FEATURES.get('ENABLE_AUTOMATIC_ACCOUNT_VERIFICATION') and created):
        return

    logger.info('Generating ManualVerification for user: {}'.format(instance.user.email))
    try:
        ManualVerification.objects.create(
            user=instance.user,
            status='approved',
            reason='SKIP_IDENTITY_VERIFICATION',
            name=instance.name
        )
    except Exception:  # pylint: disable=broad-except
        logger.error('Error while generating ManualVerification for user: %s', instance.user.email, exc_info=True)


@receiver(COURSE_GRADE_NOW_PASSED)
def genrate_user_course_credits_and_course_completion(sender, user, course_id, **kwargs):  # pylint: disable=unused-argument
    """
    Listen for a learner passing a course and update user credits and completion dates.
    """
    generate_user_course_credits(course_id, user)
    generate_clearesult_course_completion(user, course_id)


@receiver(COURSE_GRADE_NOW_FAILED)
def remove_user_cousre_credits_and_update_course_completion(sender, user, course_id, **kwargs):  # pylint: disable=unused-argument
<<<<<<< HEAD
    """
    Listen for a learner failing a course and update user credits and completion dates.
    """
=======
    """
    Listen for a learner failing a course and update user credits and completion dates.
    """
>>>>>>> 009d7341
    remove_user_cousre_credits_if_exist(course_id, user)
    update_clearesult_course_completion(user, course_id)


@receiver(post_save, sender=BlockCompletion)
def set_clearesult_course_completion(sender, instance, created, **kwargs):
<<<<<<< HEAD
    """
    Listen for block completion and update clearesult course completion.

    On each save of BlockCompletion save on ClearesultCourseCompletion as well.
    For graded courses don't mess up with the pass date. But for non graded courses
    pass date will be same as of completion date.
    """
=======
    """
    Listen for block completion and update clearesult course completion.

    On each save of BlockCompletion save on ClearesultCourseCompletion as well.
    For graded courses don't mess up with the pass date. But for non graded courses
    pass date will be same as of completion date.
    """
>>>>>>> 009d7341
    if created:
        if is_course_graded(instance.context_key, instance.user):
            defaults = {
                'completion_date':instance.created,
            }
        else:
            defaults = {
                'completion_date':instance.created,
                'pass_date': instance.created
            }

        ClearesultCourseCompletion.objects.update_or_create(
            user=instance.user, course_id=instance.context_key,
            defaults=defaults
<<<<<<< HEAD
        )
=======
        )

@receiver(post_save, sender=SiteConfiguration)
def create_default_group(sender, instance, created, **kwargs):
    """
    Listen for SiteConfiguration and create default site group on new site creation.
    """
    if is_lms_site(instance.site):
        clearesult_configuration = ClearesultSiteConfiguration.current(instance.site)

        if clearesult_configuration:
            # check if default group is set for the site
            try:
                if not clearesult_configuration.default_group:
                    raise ClearesultGroupLinkage.DoesNotExist
            except ClearesultGroupLinkage.DoesNotExist:
                # if default group is not set then get or create DEFAULT group for the site and set it
                # as default group
                default_site_group = ClearesultGroupLinkage.objects.get_or_create(
                    name=settings.SITE_DEFAULT_GROUP_NAME,
                    site=instance.site
                )
                clearesult_configuration.default_group = default_site_group[0]
                clearesult_configuration.save()
        else:
            default_site_group = ClearesultGroupLinkage.objects.get_or_create(
                    name=settings.SITE_DEFAULT_GROUP_NAME,
                    site=instance.site
            )
            clearesult_configuration.objects.create(
                site=instance.site, default_group=default_site_group[0], security_code_required=False, enabled=True
            )
>>>>>>> 009d7341
<|MERGE_RESOLUTION|>--- conflicted
+++ resolved
@@ -15,27 +15,18 @@
 from openedx.core.djangoapps.site_configuration.models import SiteConfiguration
 from student.models import UserProfile
 from openedx.core.djangoapps.signals.signals import COURSE_GRADE_NOW_PASSED, COURSE_GRADE_NOW_FAILED
-<<<<<<< HEAD
-from openedx.features.clearesult_features.models import ClearesultCourseCompletion
-from openedx.features.clearesult_features.credits.utils import (
-=======
 from openedx.features.clearesult_features.models import (
     ClearesultCourseCompletion, ClearesultGroupLinkage,
     ClearesultSiteConfiguration
 )
 from openedx.features.clearesult_features.instructor_reports.utils import (
->>>>>>> 009d7341
     generate_user_course_credits,
     remove_user_cousre_credits_if_exist,
 )
 from openedx.features.clearesult_features.utils import (
     generate_clearesult_course_completion,
     update_clearesult_course_completion,
-<<<<<<< HEAD
-    is_course_graded
-=======
     is_course_graded, is_lms_site
->>>>>>> 009d7341
 )
 from openedx.features.clearesult_features.tasks import check_and_enroll_group_users_to_mandatory_courses
 
@@ -98,22 +89,15 @@
 
 @receiver(COURSE_GRADE_NOW_FAILED)
 def remove_user_cousre_credits_and_update_course_completion(sender, user, course_id, **kwargs):  # pylint: disable=unused-argument
-<<<<<<< HEAD
     """
     Listen for a learner failing a course and update user credits and completion dates.
     """
-=======
-    """
-    Listen for a learner failing a course and update user credits and completion dates.
-    """
->>>>>>> 009d7341
     remove_user_cousre_credits_if_exist(course_id, user)
     update_clearesult_course_completion(user, course_id)
 
 
 @receiver(post_save, sender=BlockCompletion)
 def set_clearesult_course_completion(sender, instance, created, **kwargs):
-<<<<<<< HEAD
     """
     Listen for block completion and update clearesult course completion.
 
@@ -121,15 +105,6 @@
     For graded courses don't mess up with the pass date. But for non graded courses
     pass date will be same as of completion date.
     """
-=======
-    """
-    Listen for block completion and update clearesult course completion.
-
-    On each save of BlockCompletion save on ClearesultCourseCompletion as well.
-    For graded courses don't mess up with the pass date. But for non graded courses
-    pass date will be same as of completion date.
-    """
->>>>>>> 009d7341
     if created:
         if is_course_graded(instance.context_key, instance.user):
             defaults = {
@@ -144,9 +119,6 @@
         ClearesultCourseCompletion.objects.update_or_create(
             user=instance.user, course_id=instance.context_key,
             defaults=defaults
-<<<<<<< HEAD
-        )
-=======
         )
 
 @receiver(post_save, sender=SiteConfiguration)
@@ -178,5 +150,4 @@
             )
             clearesult_configuration.objects.create(
                 site=instance.site, default_group=default_site_group[0], security_code_required=False, enabled=True
-            )
->>>>>>> 009d7341
+            )