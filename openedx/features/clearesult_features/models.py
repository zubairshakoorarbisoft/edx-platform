"""
Clearesult Models.
"""
import collections
import logging

from config_models.models import ConfigurationModel
from fernet_fields import EncryptedField
from django.db import models
from django.contrib.auth.models import User
from django.contrib.sites.models import Site
from opaque_keys.edx.django.models import CourseKeyField
from django.contrib.auth.models import User
from django.core.validators import MaxValueValidator, MinValueValidator
from jsonfield.fields import JSONField

logger = logging.getLogger(__name__)

APP_LABEL = 'clearesult_features'


class EncryptedTextField(EncryptedField, models.CharField):
    description = "Encrypted Char Field"


class ClearesultCreditProvider(models.Model):
    class Meta:
        app_label = APP_LABEL

    name = models.CharField(max_length=255, unique=True)
    short_code = models.CharField(max_length=25, unique=True)

    def __str__(self):
        return self.name


class ClearesultCourseCredit(models.Model):
    class Meta:
        app_label = APP_LABEL
        unique_together = (
            ('credit_type', 'course_id')
        )

    credit_type = models.ForeignKey(ClearesultCreditProvider, on_delete=models.CASCADE)
    credit_value = models.DecimalField(decimal_places=1, max_digits=3,
                                       validators=[MinValueValidator(0.0), MaxValueValidator(10.0)])
    course_id = CourseKeyField(max_length=255, db_index=True)

    def __str__(self):
        return str(self.course_id) + ' ' + str(self.credit_type.short_code) + ' ' + str(self.credit_value)


class UserCreditsProfile(models.Model):
    class Meta:
        app_label = APP_LABEL
        unique_together = (
            ('user', 'credit_type')
        )

    user = models.ForeignKey(User, db_index=True, on_delete=models.CASCADE, related_name='user_credit_profile')
    credit_type = models.ForeignKey(ClearesultCreditProvider, on_delete=models.CASCADE)
    credit_id = models.CharField(max_length=255)
    earned_course_credits = models.ManyToManyField(ClearesultCourseCredit, related_name='earned_credits', blank=True)

    def __str__(self):
        return str(self.user.username) + ' ' + str(self.credit_type.short_code) + ' ' + str(self.credit_id)

    def courses(self):
        return [credit.course_id for credit in self.earned_course_credits.all()]

    def earned_credits(self):
        return [credit.credit_value for credit in self.earned_course_credits.all()]

    def total_credits(self):
        total = 0.0
        for credit in self.earned_course_credits.all():
            total = total + float(credit.credit_value)
        return total


class ClearesultUserProfile(models.Model):
    class Meta:
        app_label = APP_LABEL
        verbose_name_plural = 'Clearesult user profiles'

    user = models.OneToOneField(User, unique=True, db_index=True,
                                related_name='clearesult_profile', on_delete=models.CASCADE)
    job_title = models.CharField(max_length=255, blank=True)
    company = models.CharField(max_length=255, blank=True)
    state_or_province = models.CharField(max_length=255, blank=True)
    postal_code = models.CharField(max_length=50, blank=True)
    extensions = JSONField(
        null=False,
        blank=True,
        default=dict,
        load_kwargs={'object_pairs_hook': collections.OrderedDict}
    )

    def __str__(self):
        return 'Clearesult user profile for {}.'.format(self.user.username)

    def get_extension_value(self, name, default=None):
        try:
            return self.extensions.get(name, default)
        except AttributeError as error:
            logger.exception(u'Invalid JSON data. \n [%s]', error)

    def set_extension_value(self, name, value=None):
        try:
            self.extensions[name] = value
            self.save()
        except AttributeError as error:
            logger.exception(u'Invalid JSON data. \n [%s]', error)


class ClearesultUserSiteProfile(models.Model):
    """
    This model saves data for a user that is only relevant to a specific
    site.
    """
    user = models.ForeignKey(User, related_name='clearesult_site_profile', on_delete=models.CASCADE)
    site = models.ForeignKey(Site, on_delete=models.CASCADE)

    saved_security_code = EncryptedTextField(max_length=20, verbose_name='Saved site security code')

    class Meta:
        unique_together = ('user', 'site')

    def __str__(self):
        return '{} - {}'.format(self.site, self.user)


class ClearesultCourse(models.Model):
    """
    This model saves clearesult course type.
    Clearesult courses can have following types:
    - Public (site value will be null)
    - Private to specific site
    """

    course_id = CourseKeyField(max_length=255, db_index=True, unique=True)
    site = models.ForeignKey(Site, on_delete=models.CASCADE, null=True, blank=True)

    class Meta:
        app_label = APP_LABEL
        verbose_name_plural = 'Clearesult Courses'

    def __str__(self):
        return '{} - {}'.format( self.course_id, self.site)


class ClearesultCatalog(models.Model):
    """
    This model saves clearesult catalogs.
    Clearesult Catalogs has following types types:
    - Public (site value will be null, public catalog can only contain public courses)
    - Private to specific site (can only contain local/private courses linked to that site)
    """

    name = models.CharField(max_length=255)
    site = models.ForeignKey(Site, on_delete=models.CASCADE, null=True, blank=True)
    clearesult_courses = models.ManyToManyField(ClearesultCourse, related_name='courses', blank=True)

    class Meta:
        app_label = APP_LABEL
        verbose_name_plural = 'Clearesult Catalogs'
        unique_together = (
            ('name', 'site')
        )

    def __str__(self):
        return '{} - {}'.format( self.site, self.name)


class ClearesultGroupLinkage(models.Model):
    """
    This model saves clearesult user groups and catalogs assigned to that group.

    Each user group will be linked to specific site and can be linked to any public catalogs
    or local catalogs linked to it's site e.g. site_b user_groups can not be linked with site_a catalogs
    """

    name = models.CharField(max_length=255)
    site = models.ForeignKey(Site, on_delete=models.CASCADE)
    users =  models.ManyToManyField(User, blank=True)
    catalogs = models.ManyToManyField(
        ClearesultCatalog, related_name='linked_catalogs', blank=True, through='ClearesultGroupLinkedCatalogs')

    class Meta:
        app_label = APP_LABEL
        verbose_name_plural = 'Clearesult User Groups'
        unique_together = (
            ('name', 'site')
        )

    def __str__(self):
        return '{} - {}'.format( self.site, self.name)


<<<<<<< HEAD
=======
class ClearesultSiteConfiguration(ConfigurationModel):
    KEY_FIELDS = ('site', )

    site = models.ForeignKey(Site, related_name='clearesult_configuration', on_delete=models.CASCADE)

    security_code_required = models.BooleanField(default=True)
    security_code = EncryptedTextField(max_length=20, verbose_name="Site security code", null=True, blank=True)
    default_group = models.ForeignKey(ClearesultGroupLinkage, null=True, blank=True, on_delete=models.SET_NULL, default=None)

    class Meta:
        app_label = APP_LABEL
        verbose_name_plural = 'Clearesult Site Configurations'

    def __str__(self):
        return '"{}" configurations'.format(self.site)


>>>>>>> 009d7341
class ClearesultGroupLinkedCatalogs(models.Model):
    """
    This model saves mandatory courses list of catalogs assigned to groups.
    """
    catalog = models.ForeignKey(ClearesultCatalog, on_delete=models.CASCADE)
    group = models.ForeignKey(ClearesultGroupLinkage, on_delete=models.CASCADE)
    mandatory_courses = models.ManyToManyField(ClearesultCourse, related_name='mandatory_courses', blank=True)

    class Meta:
        app_label = APP_LABEL
        verbose_name_plural = 'Clearesult Group Catalogs Mandatory Courses'

class ClearesultLocalAdmin(models.Model):
    """
    This model saves clearesult local admin.
    """

    site = models.ForeignKey(Site, on_delete=models.CASCADE)
    user =  models.ForeignKey(User, on_delete=models.CASCADE)

    class Meta:
        app_label = APP_LABEL
        verbose_name_plural = 'Clearesult Local Admin'
        unique_together = (
            ('site', 'user')
        )

    def __str__(self):
        return '{} - {}'.format( self.site, self.user)


class ClearesultUserSession(models.Model):
    user = models.ForeignKey(User, on_delete=models.CASCADE)
    session_key = models.CharField(max_length=255, blank=True)

    class Meta:
        app_label = APP_LABEL
        verbose_name_plural = 'Clearesult User Session'
        unique_together = (
            ('user', 'session_key')
        )

    def __str__(self):
        return '{} - ({})'.format( self.user.email, self.session_key)


class ClearesultCourseCompletion(models.Model):
    """
    This model saves the course completion information of user.
    """
    user = models.ForeignKey(User, on_delete=models.CASCADE)
    course_id = CourseKeyField(max_length=255, db_index=True)
    completion_date = models.DateTimeField(blank=True, null=True)
    pass_date = models.DateTimeField(blank=True, null=True)

    class Meta:
        app_label = APP_LABEL
        unique_together = (
            ('course_id', 'user')
        )<|MERGE_RESOLUTION|>--- conflicted
+++ resolved
@@ -197,8 +197,6 @@
         return '{} - {}'.format( self.site, self.name)
 
 
-<<<<<<< HEAD
-=======
 class ClearesultSiteConfiguration(ConfigurationModel):
     KEY_FIELDS = ('site', )
 
@@ -216,7 +214,6 @@
         return '"{}" configurations'.format(self.site)
 
 
->>>>>>> 009d7341
 class ClearesultGroupLinkedCatalogs(models.Model):
     """
     This model saves mandatory courses list of catalogs assigned to groups.
