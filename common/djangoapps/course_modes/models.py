"""
Add and create new modes for running courses on this particular LMS
"""


from collections import defaultdict, namedtuple
from datetime import timedelta

import inspect
import logging
import six
from config_models.models import ConfigurationModel
from django.conf import settings
from django.core.exceptions import ValidationError
from django.core.validators import validate_comma_separated_integer_list
from django.db import models
from django.db.models import Q
from django.dispatch import receiver
from django.utils.encoding import python_2_unicode_compatible
from django.utils.timezone import now
from django.utils.translation import ugettext_lazy as _
from edx_django_utils.cache import RequestCache
from opaque_keys.edx.django.models import CourseKeyField
from opaque_keys.edx.keys import CourseKey
from simple_history.models import HistoricalRecords

from openedx.core.djangoapps.content.course_overviews.models import CourseOverview
from openedx.core.lib.cache_utils import request_cached

log = logging.getLogger(__name__)

Mode = namedtuple('Mode',
                  [
                      'slug',
                      'name',
                      'min_price',
                      'suggested_prices',
                      'currency',
                      'expiration_datetime',
                      'description',
                      'sku',
                      'bulk_sku',
                  ])


@python_2_unicode_compatible
class CourseMode(models.Model):
    """
    We would like to offer a course in a variety of modes.

    .. no_pii:
    """
    course = models.ForeignKey(
        CourseOverview,
        db_constraint=False,
        db_index=True,
        related_name='modes',
        on_delete=models.DO_NOTHING,
    )

    # the reference to this mode that can be used by Enrollments to generate
    # similar behavior for the same slug across courses
    mode_slug = models.CharField(max_length=100, verbose_name=_("Mode"))

    # The 'pretty' name that can be translated and displayed
    mode_display_name = models.CharField(max_length=255, verbose_name=_("Display Name"))

    # The price in USD that we would like to charge for this mode of the course
    # Historical note: We used to allow users to choose from several prices, but later
    # switched to using a single price.  Although this field is called `min_price`, it is
    # really just the price of the course.
    min_price = models.IntegerField(default=0, verbose_name=_("Price"))

    # the currency these prices are in, using lower case ISO currency codes
    currency = models.CharField(default=u"usd", max_length=8)

    # The datetime at which the course mode will expire.
    # This is used to implement "upgrade" deadlines.
    # For example, if there is a verified mode that expires on 1/1/2015,
    # then users will be able to upgrade into the verified mode before that date.
    # Once the date passes, users will no longer be able to enroll as verified.
    _expiration_datetime = models.DateTimeField(
        default=None, null=True, blank=True,
        verbose_name=_(u"Upgrade Deadline"),
        help_text=_(
            u"OPTIONAL: After this date/time, users will no longer be able to enroll in this mode. "
            u"Leave this blank if users can enroll in this mode until enrollment closes for the course."
        ),
        db_column=u'expiration_datetime',
    )

    # The system prefers to set this automatically based on default settings. But
    # if the field is set manually we want a way to indicate that so we don't
    # overwrite the manual setting of the field.
    expiration_datetime_is_explicit = models.BooleanField(default=False)

    # DEPRECATED: the `expiration_date` field has been replaced by `expiration_datetime`
    expiration_date = models.DateField(default=None, null=True, blank=True)

    # DEPRECATED: the suggested prices for this mode
    # We used to allow users to choose from a set of prices, but we now allow only
    # a single price.  This field has been deprecated by `min_price`
    suggested_prices = models.CharField(max_length=255, blank=True, default=u'',
                                        validators=[validate_comma_separated_integer_list])

    # optional description override
    # WARNING: will not be localized
    description = models.TextField(null=True, blank=True)

    # Optional SKU for integration with the ecommerce service
    sku = models.CharField(
        max_length=255,
        null=True,
        blank=True,
        verbose_name=u"SKU",
        help_text=_(
            u"OPTIONAL: This is the SKU (stock keeping unit) of this mode in the external ecommerce service.  "
            u"Leave this blank if the course has not yet been migrated to the ecommerce service."
        )
    )

    # Optional bulk order SKU for integration with the ecommerce service
    bulk_sku = models.CharField(
        max_length=255,
        null=True,
        blank=True,
        default=None,  # Need this in order to set DEFAULT NULL on the database column
        verbose_name=u"Bulk SKU",
        help_text=_(
            u"This is the bulk SKU (stock keeping unit) of this mode in the external ecommerce service."
        )
    )

    history = HistoricalRecords()

    HONOR = u'honor'
    PROFESSIONAL = u'professional'
    VERIFIED = u'verified'
    AUDIT = u'audit'
    NO_ID_PROFESSIONAL_MODE = u'no-id-professional'
    CREDIT_MODE = u'credit'
    MASTERS = u'masters'

    DEFAULT_MODE = Mode(
        settings.COURSE_MODE_DEFAULTS['slug'],
        settings.COURSE_MODE_DEFAULTS['name'],
        settings.COURSE_MODE_DEFAULTS['min_price'],
        settings.COURSE_MODE_DEFAULTS['suggested_prices'],
        settings.COURSE_MODE_DEFAULTS['currency'],
        settings.COURSE_MODE_DEFAULTS['expiration_datetime'],
        settings.COURSE_MODE_DEFAULTS['description'],
        settings.COURSE_MODE_DEFAULTS['sku'],
        settings.COURSE_MODE_DEFAULTS['bulk_sku'],
    )
    DEFAULT_MODE_SLUG = settings.COURSE_MODE_DEFAULTS['slug']

    ALL_MODES = [AUDIT, CREDIT_MODE, HONOR, NO_ID_PROFESSIONAL_MODE, PROFESSIONAL, VERIFIED, MASTERS, ]

    # Modes utilized for audit/free enrollments
    AUDIT_MODES = [AUDIT, HONOR]

    # Modes that allow a student to pursue a verified certificate
    VERIFIED_MODES = [VERIFIED, PROFESSIONAL, MASTERS]

    # Modes that allow a student to pursue a non-verified certificate
    NON_VERIFIED_MODES = [HONOR, AUDIT, NO_ID_PROFESSIONAL_MODE]

    # Modes that allow a student to earn credit with a university partner
    CREDIT_MODES = [CREDIT_MODE]

    # Modes that are eligible to purchase credit
    CREDIT_ELIGIBLE_MODES = [VERIFIED, PROFESSIONAL, NO_ID_PROFESSIONAL_MODE]

    # Modes for which certificates/programs may need to be updated
    CERTIFICATE_RELEVANT_MODES = CREDIT_MODES + CREDIT_ELIGIBLE_MODES + [MASTERS]

    # Modes that are allowed to upsell
    UPSELL_TO_VERIFIED_MODES = [HONOR, AUDIT]

    # Courses purchased through the shoppingcart
    # should be "honor". Since we've changed the DEFAULT_MODE_SLUG from
    # "honor" to "audit", we still need to have the shoppingcart
    # use "honor"
    DEFAULT_SHOPPINGCART_MODE_SLUG = HONOR
    DEFAULT_SHOPPINGCART_MODE = Mode(HONOR, _('Honor'), 0, '', 'usd', None, None, None, None)

    CACHE_NAMESPACE = u"course_modes.CourseMode.cache."

    class Meta(object):
        app_label = "course_modes"
        unique_together = ('course', 'mode_slug', 'currency')

    def __init__(self, *args, **kwargs):
        super(CourseMode, self).__init__(*args, **kwargs)

    def clean(self):
        """
        Object-level validation - implemented in this method so DRF serializers
        catch errors in advance of a save() attempt.
        """
        if self.is_professional_slug(self.mode_slug) and self.expiration_datetime is not None:
            raise ValidationError(
                _(u"Professional education modes are not allowed to have expiration_datetime set.")
            )

        mode_config = settings.COURSE_ENROLLMENT_MODES.get(self.mode_slug, {})
        min_price_for_mode = mode_config.get('min_price', 0)
        if int(self.min_price) < min_price_for_mode:
            mode_display_name = mode_config.get('display_name', self.mode_slug)
            raise ValidationError(
                _(
                    u"The {course_mode} course mode has a minimum price of {min_price}. You must set a price greater than or equal to {min_price}.".format(
                        course_mode=mode_display_name, min_price=min_price_for_mode
                    )
                )
            )

    def save(self, force_insert=False, force_update=False, using=None):
        # Ensure currency is always lowercase.
        self.clean()  # ensure object-level validation is performed before we save.
        self.currency = self.currency.lower()
        if self.id is None:
            # If this model has no primary key at save time, it needs to be force-inserted.
            force_insert = True
        super(CourseMode, self).save(force_insert, force_update, using)

    @property
    def slug(self):
        """
        Returns mode_slug

        NOTE (CCB): This is a silly hack needed because all of the class methods use tuples
        with a property named slug instead of mode_slug.
        """
        return self.mode_slug

    @property
    def expiration_datetime(self):
        """ Return _expiration_datetime. """
        return self._expiration_datetime

    @expiration_datetime.setter
    def expiration_datetime(self, new_datetime):
        """ Saves datetime to _expiration_datetime and sets the explicit flag. """
        # Only set explicit flag if we are setting an actual date.
        if new_datetime is not None:
            self.expiration_datetime_is_explicit = True
        self._expiration_datetime = new_datetime

    @classmethod
    def get_default_mode_slug(cls):
        """
        Returns the default mode slug to be used in the CourseEnrollment model mode field
        as the default value.
        """
        return cls.DEFAULT_MODE_SLUG

    @classmethod
    def all_modes_for_courses(cls, course_id_list):
        """Find all modes for a list of course IDs, including expired modes.

        Courses that do not have a course mode will be given a default mode.

        Arguments:
            course_id_list (list): List of `CourseKey`s

        Returns:
            dict mapping `CourseKey` to lists of `Mode`

        """
        modes_by_course = defaultdict(list)
        for mode in cls.objects.filter(course_id__in=course_id_list):
            modes_by_course[mode.course_id].append(mode.to_tuple())

        # Assign default modes if nothing available in the database
        missing_courses = set(course_id_list) - set(modes_by_course.keys())
        for course_id in missing_courses:
            modes_by_course[course_id] = [cls.DEFAULT_MODE]

        return modes_by_course

    @classmethod
    def all_and_unexpired_modes_for_courses(cls, course_id_list):
        """Retrieve course modes for a list of courses.

        To reduce the number of database queries, this function
        loads *all* course modes, then creates a second list
        of unexpired course modes.

        Arguments:
            course_id_list (list of `CourseKey`): List of courses for which
                to retrieve course modes.

        Returns:
            Tuple of `(all_course_modes, unexpired_course_modes)`, where
            the first is a list of *all* `Mode`s (including expired ones),
            and the second is a list of only unexpired `Mode`s.

        """
        now_dt = now()
        all_modes = cls.all_modes_for_courses(course_id_list)
        unexpired_modes = {
            course_id: [
                mode for mode in modes
                if mode.expiration_datetime is None or mode.expiration_datetime >= now_dt
            ]
            for course_id, modes in six.iteritems(all_modes)
        }

        return (all_modes, unexpired_modes)

    @classmethod
    def paid_modes_for_course(cls, course_id):
        """
        Returns a list of non-expired modes for a course ID that have a set minimum price.

        If no modes have been set, returns an empty list.

        Args:
            course_id (CourseKey): The course to find paid modes for.

        Returns:
            A list of CourseModes with a minimum price.

        """
        found_course_modes = cls.objects.filter(
            Q(course_id=course_id) &
            Q(min_price__gt=0) &
            (
                Q(_expiration_datetime__isnull=True) |
                Q(_expiration_datetime__gte=now())
            )
        )
        return [mode.to_tuple() for mode in found_course_modes]

    @classmethod
    @request_cached(CACHE_NAMESPACE)
    def modes_for_course(
        cls, course_id=None, include_expired=False, only_selectable=True, course=None, exclude_credit=True
    ):
        """
        Returns a list of the non-expired modes for a given course id

        If no modes have been set in the table, returns the default mode

        Arguments:
            course_id (CourseKey): Search for course modes for this course.

        Keyword Arguments:
            include_expired (bool): If True, expired course modes will be included
            in the returned JSON data. If False, these modes will be omitted.

            only_selectable (bool): If True, include only modes that are shown
                to users on the track selection page.  (Currently, "credit" modes
                aren't available to users until they complete the course, so
                they are hidden in track selection.)

            course (CourseOverview): The course to select course modes from.

        Returns:
            list of `Mode` tuples

        """
        if course_id is None and course is None:
            raise ValueError("One of course_id or course must not be None.")

        if course is not None and not isinstance(course, CourseOverview):
            # CourseModules don't have the data needed to pull related modes,
            # so we'll fall back on course_id-based lookup instead
            course_id = course.id
            course = None

        if course_id is not None:
            found_course_modes = cls.objects.filter(course_id=course_id)
        else:
            found_course_modes = course.modes

        # Filter out expired course modes if include_expired is not set
        if not include_expired:
            found_course_modes = found_course_modes.filter(
                Q(_expiration_datetime__isnull=True) | Q(_expiration_datetime__gte=now())
            )

        # Credit course modes are currently not shown on the track selection page;
        # they're available only when students complete a course.  For this reason,
        # we exclude them from the list if we're only looking for selectable modes
        # (e.g. on the track selection page or in the payment/verification flows).
        if only_selectable:
            if course is not None and hasattr(course, 'selectable_modes'):
                found_course_modes = course.selectable_modes
            elif exclude_credit:
                found_course_modes = found_course_modes.exclude(mode_slug__in=cls.CREDIT_MODES)

        modes = ([mode.to_tuple() for mode in found_course_modes])
        if not modes:
            modes = [cls.DEFAULT_MODE]

        return modes

    @classmethod
    def modes_for_course_dict(cls, course_id=None, modes=None, **kwargs):
        """Returns the non-expired modes for a particular course.

        Arguments:
            course_id (CourseKey): Search for course modes for this course.

        Keyword Arguments:
            modes (list of `Mode`): If provided, search through this list
                of course modes.  This can be used to avoid an additional
                database query if you have already loaded the modes list.

            include_expired (bool): If True, expired course modes will be included
                in the returned values. If False, these modes will be omitted.

            only_selectable (bool): If True, include only modes that are shown
                to users on the track selection page.  (Currently, "credit" modes
                aren't available to users until they complete the course, so
                they are hidden in track selection.)

        Returns:
            dict: Keys are mode slugs, values are lists of `Mode` namedtuples.

        """
        if modes is None:
            modes = cls.modes_for_course(course_id, **kwargs)

        return {mode.slug: mode for mode in modes}

    @classmethod
    def mode_for_course(cls, course_id, mode_slug, modes=None, include_expired=False):
        """Returns the mode for the course corresponding to mode_slug.

        Returns only non-expired modes.

        If this particular mode is not set for the course, returns None

        Arguments:
            course_id (CourseKey): Search for course modes for this course.
            mode_slug (str): Search for modes with this slug.

        Keyword Arguments:
            modes (list of `Mode`): If provided, search through this list
                of course modes.  This can be used to avoid an additional
                database query if you have already loaded the modes list.

            include_expired (bool): If True, expired course modes will be included
                in the returned values. If False, these modes will be omitted.

        Returns:
            Mode

        """
        if modes is None:
            modes = cls.modes_for_course(course_id, include_expired=include_expired)

        matched = [m for m in modes if m.slug == mode_slug]
        if matched:
            return matched[0]
        else:
            return None

    @classmethod
    def verified_mode_for_course(cls, course_id=None, modes=None, include_expired=False, course=None):
        """Find a verified mode for a particular course.

        Since we have multiple modes that can go through the verify flow,
        we want to be able to select the 'correct' verified mode for a given course.

        Currently, we prefer to return the professional mode over the verified one
        if both exist for the given course.

        Arguments:
            course_id (CourseKey): Search for course modes for this course.

        Keyword Arguments:
            modes (list of `Mode`): If provided, search through this list
                of course modes.  This can be used to avoid an additional
                database query if you have already loaded the modes list.

        Returns:
            Mode or None

        """
        modes_dict = cls.modes_for_course_dict(
            course_id=course_id,
            modes=modes,
            include_expired=include_expired,
            course=course
        )
        verified_mode = modes_dict.get('verified', None)
        professional_mode = modes_dict.get('professional', None)
        # we prefer professional over verify
        return professional_mode if professional_mode else verified_mode

    @classmethod
    def min_course_price_for_verified_for_currency(cls, course_id, currency):  # pylint: disable=invalid-name
        """
        Returns the minimum price of the course in the appropriate currency over all the
        course's *verified*, non-expired modes.

        Assuming all verified courses have a minimum price of >0, this value should always
        be >0.

        If no verified mode is found, 0 is returned.
        """
        modes = cls.modes_for_course(course_id)
        for mode in modes:
            if (mode.currency.lower() == currency.lower()) and (mode.slug == 'verified'):
                return mode.min_price
        return 0

    @classmethod
    def has_verified_mode(cls, course_mode_dict):
        """Check whether the modes for a course allow a student to pursue a verified certificate.

        Args:
            course_mode_dict (dictionary mapping course mode slugs to Modes)

        Returns:
            bool: True iff the course modes contain a verified track.

        """
        for mode in cls.VERIFIED_MODES:
            if mode in course_mode_dict:
                return True
        return False

    @classmethod
    def has_professional_mode(cls, modes_dict):
        """
        check the course mode is profession or no-id-professional

        Args:
            modes_dict (dict): course modes.

        Returns:
            bool
        """
        return cls.PROFESSIONAL in modes_dict or cls.NO_ID_PROFESSIONAL_MODE in modes_dict

    @classmethod
    def contains_audit_mode(cls, modes_dict):
        """
        Check whether the modes_dict contains an audit mode.

        Args:
            modes_dict (dict): a dict of course modes

        Returns:
            bool: whether modes_dict contains an audit mode
        """
        return cls.AUDIT in modes_dict

    @classmethod
    def is_professional_mode(cls, course_mode_tuple):
        """
        checking that tuple is professional mode.
        Args:
            course_mode_tuple (tuple) : course mode tuple

        Returns:
            bool
        """
        return course_mode_tuple.slug in [cls.PROFESSIONAL, cls.NO_ID_PROFESSIONAL_MODE] if course_mode_tuple else False

    @classmethod
    def is_professional_slug(cls, slug):
        """checking slug is professional
        Args:
            slug (str) : course mode string
        Return:
            bool
        """
        return slug in [cls.PROFESSIONAL, cls.NO_ID_PROFESSIONAL_MODE]

    @classmethod
    def contains_masters_mode(cls, modes_dict):
        """
        Check whether the modes_dict contains a Master's mode.

        Args:
            modes_dict (dict): a dict of course modes

        Returns:
            bool: whether modes_dict contains a Master's mode
        """
        return cls.MASTERS in modes_dict

    @classmethod
    def is_masters_only(cls, course_id):
        """
        Check whether the course contains only a Master's mode.

        Args:
            course_id (CourseKey): course key of course to check

        Returns: bool: whether the course contains only a Master's mode
        """
        modes = cls.modes_for_course_dict(course_id)
        return cls.contains_masters_mode(modes) and len(modes) == 1

    @classmethod
    def is_mode_upgradeable(cls, mode_slug):
        """
        Returns True if the given mode can be upgraded to another.

        Note: Although, in practice, learners "upgrade" from verified to credit,
        that particular upgrade path is excluded by this method.
        """
        return mode_slug in cls.AUDIT_MODES

    @classmethod
    def is_verified_mode(cls, course_mode_tuple):
        """Check whether the given modes is_verified or not.

        Args:
            course_mode_tuple(Mode): Mode tuple

        Returns:
            bool: True iff the course modes is verified else False.

        """
        return course_mode_tuple.slug in cls.VERIFIED_MODES

    @classmethod
    def is_verified_slug(cls, mode_slug):
        """Check whether the given mode_slug is_verified or not.

        Args:
            mode_slug(str): Mode Slug

        Returns:
            bool: True iff the course mode slug is verified else False.

        """
        return mode_slug in cls.VERIFIED_MODES

    @classmethod
    def is_credit_eligible_slug(cls, mode_slug):
        """Check whether the given mode_slug is credit eligible or not.

        Args:
            mode_slug(str): Mode Slug

        Returns:
            bool: True iff the course mode slug is credit eligible else False.
        """
        return mode_slug in cls.CREDIT_ELIGIBLE_MODES

    @classmethod
    def is_credit_mode(cls, course_mode_tuple):
        """Check whether this is a credit mode.

        Students enrolled in a credit mode are eligible to
        receive university credit upon completion of a course.
        """
        return course_mode_tuple.slug in cls.CREDIT_MODES

    @classmethod
    def has_payment_options(cls, course_id):
        """Determines if there is any mode that has payment options

        Check the dict of course modes and see if any of them have a minimum price or
        suggested prices. Returns True if any course mode has a payment option.

        Args:
            course_mode_dict (dict): Dictionary mapping course mode slugs to Modes

        Returns:
            True if any course mode has a payment option.

        """
        for mode in cls.modes_for_course(course_id):
            if mode.min_price > 0 or mode.suggested_prices != '':
                return True
        return False

    @classmethod
    def can_auto_enroll(cls, course_id, modes_dict=None):
        """Check whether students should be auto-enrolled in the course.

        If a course is behind a paywall (e.g. professional ed or white-label),
        then users should NOT be auto-enrolled.  Instead, the user will
        be enrolled when he/she completes the payment flow.

        Otherwise, users can be enrolled in the default mode "honor"
        with the option to upgrade later.

        Args:
            course_id (CourseKey): The course to check.

        Keyword Args:
            modes_dict (dict): If provided, use these course modes.
                Useful for avoiding unnecessary database queries.

        Returns:
            bool

        """
        if modes_dict is None:
            modes_dict = cls.modes_for_course_dict(course_id)

        # Professional and no-id-professional mode courses are always behind a paywall
        if cls.has_professional_mode(modes_dict):
            return False

        # White-label uses course mode honor with a price
        # to indicate that the course is behind a paywall.
        if cls.is_white_label(course_id, modes_dict=modes_dict):
            return False

        # Check that a free mode is available.
        return cls.AUDIT in modes_dict or cls.HONOR in modes_dict

    @classmethod
    def auto_enroll_mode(cls, course_id, modes_dict=None):
        """
        return the auto-enrollable mode from given dict

        Args:
            modes_dict (dict): course modes.

        Returns:
            String: Mode name
        """
        if modes_dict is None:
            modes_dict = cls.modes_for_course_dict(course_id)

        if cls.HONOR in modes_dict:
            return cls.HONOR
        elif cls.AUDIT in modes_dict:
            return cls.AUDIT

    @classmethod
    def is_white_label(cls, course_id, modes_dict=None):
        """Check whether a course is a "white label" (paid) course.

        By convention, white label courses have a course mode slug "honor"
        and a price.

        Args:
            course_id (CourseKey): The course to check.

        Keyword Args:
            modes_dict (dict): If provided, use these course modes.
                Useful for avoiding unnecessary database queries.

        Returns:
            bool

        """
        if modes_dict is None:
            modes_dict = cls.modes_for_course_dict(course_id)

        # White-label uses course mode honor with a price
        # to indicate that the course is behind a paywall.
        if cls.HONOR in modes_dict and len(modes_dict) == 1:
            if modes_dict["honor"].min_price > 0 or modes_dict["honor"].suggested_prices != '':
                return True
        return False

    @classmethod
    def min_course_price_for_currency(cls, course_id, currency):
        """
        Returns the minimum price of the course in the appropriate currency over all the course's
        non-expired modes.
        If there is no mode found, will return the price of DEFAULT_MODE, which is 0
        """
        modes = cls.modes_for_course(course_id)
        return min(mode.min_price for mode in modes if mode.currency.lower() == currency.lower())

    @classmethod
    def is_eligible_for_certificate(cls, mode_slug, status=None):
        """
        Returns whether or not the given mode_slug is eligible for a
        certificate. Currently all modes other than 'audit' grant a
        certificate. Note that audit enrollments which existed prior
        to December 2015 *were* given certificates, so there will be
        GeneratedCertificate records with mode='audit' which are
        eligible.
        """
        ineligible_modes = [cls.AUDIT]
<<<<<<< HEAD

        if settings.FEATURES['DISABLE_HONOR_CERTIFICATES']:
            ineligible_modes.append(cls.HONOR)

=======

        if settings.FEATURES['DISABLE_HONOR_CERTIFICATES']:
            # Adding check so that we can regenerate the certificate for learners who have
            # already earned the certificate using honor mode
            from lms.djangoapps.certificates.models import CertificateStatuses
            if mode_slug == cls.HONOR and status != CertificateStatuses.downloadable:
                ineligible_modes.append(cls.HONOR)

>>>>>>> d9a072af
        return mode_slug not in ineligible_modes

    def to_tuple(self):
        """
        Takes a mode model and turns it into a model named tuple.

        Returns:
            A 'Mode' namedtuple with all the same attributes as the model.

        """
        return Mode(
            self.mode_slug,
            self.mode_display_name,
            self.min_price,
            self.suggested_prices,
            self.currency,
            self.expiration_datetime,
            self.description,
            self.sku,
            self.bulk_sku
        )

    def __str__(self):
        return u"{} : {}, min={}".format(
            self.course_id, self.mode_slug, self.min_price
        )


@receiver(models.signals.post_save, sender=CourseMode)
@receiver(models.signals.post_delete, sender=CourseMode)
def invalidate_course_mode_cache(sender, **kwargs):   # pylint: disable=unused-argument
    """Invalidate the cache of course modes. """
    RequestCache(namespace=CourseMode.CACHE_NAMESPACE).clear()


def get_cosmetic_verified_display_price(course):
    """
    Returns the minimum verified cert course price as a string preceded by correct currency, or 'Free'.
    """
    return get_course_prices(course, verified_only=True)[1]


def get_cosmetic_display_price(course):
    """
    Returns the course price as a string preceded by correct currency, or 'Free'.
    """
    return get_course_prices(course)[1]


def get_course_prices(course, verified_only=False):
    """
    Return registration_price and cosmetic_display_prices.
    registration_price is the minimum price for the course across all course modes.
    cosmetic_display_prices is the course price as a string preceded by correct currency, or 'Free'.
    """
    # Find the
    if verified_only:
        registration_price = CourseMode.min_course_price_for_verified_for_currency(
            course.id,
            settings.PAID_COURSE_REGISTRATION_CURRENCY[0]
        )
    else:
        registration_price = CourseMode.min_course_price_for_currency(
            course.id,
            settings.PAID_COURSE_REGISTRATION_CURRENCY[0]
        )

    if registration_price > 0:
        price = registration_price
    # Handle course overview objects which have no cosmetic_display_price
    elif hasattr(course, 'cosmetic_display_price'):
        price = course.cosmetic_display_price
    else:
        price = None

    return registration_price, format_course_price(price)


def format_course_price(price):
    """
    Return a formatted price for a course (a string preceded by correct currency, or 'Free').
    """
    currency_symbol = settings.PAID_COURSE_REGISTRATION_CURRENCY[1]

    if price:
        # Translators: This will look like '$50', where {currency_symbol} is a symbol such as '$' and {price} is a
        # numerical amount in that currency. Adjust this display as needed for your language.
        cosmetic_display_price = _("{currency_symbol}{price}").format(currency_symbol=currency_symbol, price=price)
    else:
        # Translators: This refers to the cost of the course. In this case, the course costs nothing so it is free.
        cosmetic_display_price = _('Free')

    return cosmetic_display_price


class CourseModesArchive(models.Model):
    """
    Store the past values of course_mode that a course had in the past. We decided on having
    separate model, because there is a uniqueness contraint on (course_mode, course_id)
    field pair in CourseModes. Having a separate table allows us to have an audit trail of any changes
    such as course price changes

    .. no_pii:
    """
    class Meta(object):
        app_label = "course_modes"

    # the course that this mode is attached to
    course_id = CourseKeyField(max_length=255, db_index=True)

    # the reference to this mode that can be used by Enrollments to generate
    # similar behavior for the same slug across courses
    mode_slug = models.CharField(max_length=100)

    # The 'pretty' name that can be translated and displayed
    mode_display_name = models.CharField(max_length=255)

    # minimum price in USD that we would like to charge for this mode of the course
    min_price = models.IntegerField(default=0)

    # the suggested prices for this mode
    suggested_prices = models.CharField(max_length=255, blank=True, default=u'',
                                        validators=[validate_comma_separated_integer_list])

    # the currency these prices are in, using lower case ISO currency codes
    currency = models.CharField(default=u"usd", max_length=8)

    # turn this mode off after the given expiration date
    expiration_date = models.DateField(default=None, null=True, blank=True)

    expiration_datetime = models.DateTimeField(default=None, null=True, blank=True)


@python_2_unicode_compatible
class CourseModeExpirationConfig(ConfigurationModel):
    """
    Configuration for time period from end of course to auto-expire a course mode.

    .. no_pii:
    """
    class Meta(object):
        app_label = "course_modes"

    verification_window = models.DurationField(
        default=timedelta(days=10),
        help_text=_(
            "The time period before a course ends in which a course mode will expire"
        )
    )

    def __str__(self):
        """ Returns the unicode date of the verification window. """
        return six.text_type(self.verification_window)<|MERGE_RESOLUTION|>--- conflicted
+++ resolved
@@ -780,12 +780,6 @@
         eligible.
         """
         ineligible_modes = [cls.AUDIT]
-<<<<<<< HEAD
-
-        if settings.FEATURES['DISABLE_HONOR_CERTIFICATES']:
-            ineligible_modes.append(cls.HONOR)
-
-=======
 
         if settings.FEATURES['DISABLE_HONOR_CERTIFICATES']:
             # Adding check so that we can regenerate the certificate for learners who have
@@ -794,7 +788,6 @@
             if mode_slug == cls.HONOR and status != CertificateStatuses.downloadable:
                 ineligible_modes.append(cls.HONOR)
 
->>>>>>> d9a072af
         return mode_slug not in ineligible_modes
 
     def to_tuple(self):
