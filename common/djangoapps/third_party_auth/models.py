# -*- coding: utf-8 -*-
"""
Models used to implement SAML SSO support in third_party_auth
(inlcuding Shibboleth support)
"""


import json
import logging
import re

from config_models.models import ConfigurationModel, cache
from django.conf import settings
from django.contrib.sites.models import Site
from django.core.exceptions import ValidationError
from django.db import models
from django.utils import timezone
from django.utils.translation import ugettext_lazy as _
from organizations.models import Organization
from social_core.backends.base import BaseAuth
from social_core.backends.oauth import OAuthAuth
from social_core.backends.saml import SAMLAuth
from social_core.exceptions import SocialAuthBaseException
from social_core.utils import module_member

from openedx.core.djangoapps.site_configuration import helpers as configuration_helpers
from openedx.core.djangoapps.theming.helpers import get_current_request
from openedx.core.lib.hash_utils import create_hash256

from .lti import LTI_PARAMS_KEY, LTIAuthBackend
from .saml import STANDARD_SAML_PROVIDER_KEY, get_saml_idp_choices, get_saml_idp_class

log = logging.getLogger(__name__)

REGISTRATION_FORM_FIELD_BLACKLIST = [
    'name',
    'username'
]


# A dictionary of {name: class} entries for each python-social-auth backend available.
# Because this setting can specify arbitrary code to load and execute, it is set via
# normal Django settings only and cannot be changed at runtime:
def _load_backend_classes(base_class=BaseAuth):
    """ Load the list of python-social-auth backend classes from Django settings """
    for class_path in settings.AUTHENTICATION_BACKENDS:
        auth_class = module_member(class_path)
        if issubclass(auth_class, base_class):
            yield auth_class
_PSA_BACKENDS = {backend_class.name: backend_class for backend_class in _load_backend_classes()}
_PSA_OAUTH2_BACKENDS = [backend_class.name for backend_class in _load_backend_classes(OAuthAuth)]
_PSA_SAML_BACKENDS = [backend_class.name for backend_class in _load_backend_classes(SAMLAuth)]
_LTI_BACKENDS = [backend_class.name for backend_class in _load_backend_classes(LTIAuthBackend)]


def clean_json(value, of_type):
    """ Simple helper method to parse and clean JSON """
    if not value.strip():
        return json.dumps(of_type())
    try:
        value_python = json.loads(value)
    except ValueError as err:
        raise ValidationError(u"Invalid JSON: {}".format(err))
    if not isinstance(value_python, of_type):
        raise ValidationError(u"Expected a JSON {}".format(of_type))
    return json.dumps(value_python, indent=4)


def clean_username(username=''):
    """ Simple helper method to ensure a username is compatible with our system requirements. """
    return re.sub(r'[^-\w]+', '_', username)[:30]


class AuthNotConfigured(SocialAuthBaseException):
    """ Exception when SAMLProviderData or other required info is missing """
    def __init__(self, provider_name):
        super(AuthNotConfigured, self).__init__()
        self.provider_name = provider_name

    def __str__(self):
        return _('Authentication with {} is currently unavailable.').format(
            self.provider_name
        )


class ProviderConfig(ConfigurationModel):
    """
    Abstract Base Class for configuring a third_party_auth provider

    .. no_pii:
    """
    KEY_FIELDS = ('slug',)

    icon_class = models.CharField(
        max_length=50,
        blank=True,
        default=u'fa-sign-in',
        help_text=(
            u'The Font Awesome (or custom) icon class to use on the login button for this provider. '
            'Examples: fa-google-plus, fa-facebook, fa-linkedin, fa-sign-in, fa-university'
        ),
    )
    # We use a FileField instead of an ImageField here because ImageField
    # doesn't support SVG. This means we don't get any image validation, but
    # that should be fine because only trusted users should be uploading these
    # anyway.
    icon_image = models.FileField(
        blank=True,
        help_text=(
            u'If there is no Font Awesome icon available for this provider, upload a custom image. '
            'SVG images are recommended as they can scale to any size.'
        ),
    )
    name = models.CharField(max_length=50, blank=False, help_text=u"Name of this provider (shown to users)")
    slug = models.SlugField(
        max_length=30, db_index=True, default=u'default',
        help_text=(
            u'A short string uniquely identifying this provider. '
            'Cannot contain spaces and should be a usable as a CSS class. Examples: "ubc", "mit-staging"'
        ))
    secondary = models.BooleanField(
        default=False,
        help_text=_(
            'Secondary providers are displayed less prominently, '
            'in a separate list of "Institution" login providers.'
        ),
    )
    organization = models.ForeignKey(
        Organization,
        blank=True,
        null=True,
        on_delete=models.CASCADE,
        help_text=_(
            'optional. If this provider is an Organization, this attribute '
            'can be used reference users in that Organization'
        )
    )
    site = models.ForeignKey(
        Site,
        default=settings.SITE_ID,
        related_name='%(class)ss',
        help_text=_(
            'The Site that this provider configuration belongs to.'
        ),
        on_delete=models.CASCADE,
    )
    skip_hinted_login_dialog = models.BooleanField(
        default=False,
        help_text=_(
            "If this option is enabled, users that visit a \"TPA hinted\" URL for this provider "
            "(e.g. a URL ending with `?tpa_hint=[provider_name]`) will be forwarded directly to "
            "the login URL of the provider instead of being first prompted with a login dialog."
        ),
    )
    skip_registration_form = models.BooleanField(
        default=False,
        help_text=_(
            "If this option is enabled, users will not be asked to confirm their details "
            "(name, email, etc.) during the registration process. Only select this option "
            "for trusted providers that are known to provide accurate user information."
        ),
    )
    skip_email_verification = models.BooleanField(
        default=False,
        help_text=_(
            "If this option is selected, users will not be required to confirm their "
            "email, and their account will be activated immediately upon registration."
        ),
    )
    send_welcome_email = models.BooleanField(
        default=False,
        help_text=_(
            "If this option is selected, users will be sent a welcome email upon registration."
        ),
    )
    visible = models.BooleanField(
        default=False,
        help_text=_(
            "If this option is not selected, users will not be presented with the provider "
            "as an option to authenticate with on the login screen, but manual "
            "authentication using the correct link is still possible."
        ),
    )
    max_session_length = models.PositiveIntegerField(
        null=True,
        blank=True,
        default=None,
        verbose_name=u'Max session length (seconds)',
        help_text=_(
            "If this option is set, then users logging in using this SSO provider will have "
            "their session length limited to no longer than this value. If set to 0 (zero), "
            "the session will expire upon the user closing their browser. If left blank, the "
            "Django platform session default length will be used."
        )
    )
    send_to_registration_first = models.BooleanField(
        default=False,
        help_text=_(
            "If this option is selected, users will be directed to the registration page "
            "immediately after authenticating with the third party instead of the login page."
        ),
    )
    sync_learner_profile_data = models.BooleanField(
        default=False,
        help_text=_(
            "Synchronize user profile data received from the identity provider with the edX user "
            "account on each SSO login. The user will be notified if the email address associated "
            "with their account is changed as a part of this synchronization."
        )
    )
    enable_sso_id_verification = models.BooleanField(
        default=False,
        help_text=u"Use the presence of a profile from a trusted third party as proof of identity verification.",
    )
    prefix = None  # used for provider_id. Set to a string value in subclass
    backend_name = None  # Set to a field or fixed value in subclass
    accepts_logins = True  # Whether to display a sign-in button when the provider is enabled

    # "enabled" field is inherited from ConfigurationModel

    class Meta(object):
        app_label = "third_party_auth"
        abstract = True

    def clean(self):
        """ Ensure that either `icon_class` or `icon_image` is set """
        super(ProviderConfig, self).clean()
        if bool(self.icon_class) == bool(self.icon_image):
            raise ValidationError('Either an icon class or an icon image must be given (but not both)')

    @property
    def provider_id(self):
        """ Unique string key identifying this provider. Must be URL and css class friendly. """
        assert self.prefix is not None
        return "-".join((self.prefix, ) + tuple(str(getattr(self, field)) for field in self.KEY_FIELDS))

    @property
    def backend_class(self):
        """ Get the python-social-auth backend class used for this provider """
        return _PSA_BACKENDS[self.backend_name]

    @property
    def full_class_name(self):
        """ Get the fully qualified class name of this provider. """
        return '{}.{}'.format(self.__module__, self.__class__.__name__)

    def get_url_params(self):
        """ Get a dict of GET parameters to append to login links for this provider """
        return {}

    def is_active_for_pipeline(self, pipeline):
        """ Is this provider being used for the specified pipeline? """
        return self.backend_name == pipeline['backend']

    def match_social_auth(self, social_auth):
        """ Is this provider being used for this UserSocialAuth entry? """
        return self.backend_name == social_auth.provider

    def get_remote_id_from_social_auth(self, social_auth):
        """ Given a UserSocialAuth object, return the remote ID used by this provider. """
        # This is generally the same thing as the UID, expect when one backend is used for multiple providers
        assert self.match_social_auth(social_auth)
        return social_auth.uid

    def get_social_auth_uid(self, remote_id):
        """
        Return the uid in social auth.

        This is default implementation. Subclass may override with a different one.
        """
        return remote_id

    @classmethod
    def get_register_form_data(cls, pipeline_kwargs):
        """Gets dict of data to display on the register form.

        register_user uses this to populate
        the new account creation form with values supplied by the user's chosen
        provider, preventing duplicate data entry.

        Args:
            pipeline_kwargs: dict of string -> object. Keyword arguments
                accumulated by the pipeline thus far.

        Returns:
            Dict of string -> string. Keys are names of form fields; values are
            values for that field. Where there is no value, the empty string
            must be used.
        """
        registration_form_data = {}

        # Details about the user sent back from the provider.
        details = pipeline_kwargs.get('details').copy()

        # Set the registration form to use the `fullname` detail for the `name` field.
        registration_form_data['name'] = details.get('fullname', '')

        # Get the username separately to take advantage of the de-duping logic
        # built into the pipeline. The provider cannot de-dupe because it can't
        # check the state of taken usernames in our system. Note that there is
        # technically a data race between the creation of this value and the
        # creation of the user object, so it is still possible for users to get
        # an error on submit.
        registration_form_data['username'] = clean_username(pipeline_kwargs.get('username') or '')

        # Any other values that are present in the details dict should be copied
        # into the registration form details. This may include details that do
        # not map to a value that exists in the registration form. However,
        # because the fields that are actually rendered are not based on this
        # list, only those values that map to a valid registration form field
        # will actually be sent to the form as default values.
        for blacklisted_field in REGISTRATION_FORM_FIELD_BLACKLIST:
            details.pop(blacklisted_field, None)
        registration_form_data.update(details)

        return registration_form_data

    def get_authentication_backend(self):
        """Gets associated Django settings.AUTHENTICATION_BACKEND string."""
        return '{}.{}'.format(self.backend_class.__module__, self.backend_class.__name__)

    @property
    def display_for_login(self):
        """
        Determines whether the provider ought to be shown as an option with
        which to authenticate on the login screen, registration screen, and elsewhere.
        """
        return bool(self.enabled_for_current_site and self.accepts_logins and self.visible)

    @property
    def enabled_for_current_site(self):
        """
        Determines if the provider is able to be used with the current site.
        """
        return self.enabled and self.site_id == Site.objects.get_current(get_current_request()).id


class OAuth2ProviderConfig(ProviderConfig):
    """
    Configuration Entry for an OAuth2 based provider.
    Also works for OAuth1 providers.

    .. no_pii:
    """
    # We are keying the provider config by backend_name here as suggested in the python social
    # auth documentation. In order to reuse a backend for a second provider, a subclass can be
    # created with seperate name.
    # example:
    # class SecondOpenIDProvider(OpenIDAuth):
    #   name = "second-openId-provider"
<<<<<<< HEAD
    KEY_FIELDS = ('backend_name', 'site')
=======
    KEY_FIELDS = ('backend_name',)
>>>>>>> d9a072af
    prefix = 'oa2'
    backend_name = models.CharField(
        max_length=50, blank=False, db_index=True,
        help_text=(
            u"Which python-social-auth OAuth2 provider backend to use. "
            "The list of backend choices is determined by the THIRD_PARTY_AUTH_BACKENDS setting."
            # To be precise, it's set by AUTHENTICATION_BACKENDS
            # which production.py sets from THIRD_PARTY_AUTH_BACKENDS
        )
    )
    key = models.TextField(blank=True, verbose_name=u"Client ID")
    secret = models.TextField(
        blank=True,
        verbose_name=u"Client Secret",
        help_text=(
            u'For increased security, you can avoid storing this in your database by leaving '
            ' this field blank and setting '
            'SOCIAL_AUTH_OAUTH_SECRETS = {"(backend name)": "secret", ...} '
            'in your instance\'s Django settings (or lms.auth.json)'
        )
    )
    other_settings = models.TextField(blank=True, help_text=u"Optional JSON object with advanced settings, if any.")

    class Meta(object):
        app_label = "third_party_auth"
        verbose_name = u"Provider Configuration (OAuth)"
        verbose_name_plural = verbose_name

    def clean(self):
        """ Standardize and validate fields """
        super(OAuth2ProviderConfig, self).clean()
        self.other_settings = clean_json(self.other_settings, dict)

    def get_setting(self, name):
        """ Get the value of a setting, or raise KeyError """
        if name == "KEY":
            return self.key
        if name == "SECRET":
            if self.secret:
                return self.secret
            # To allow instances to avoid storing secrets in the DB, the secret can also be set via Django:
            return getattr(settings, 'SOCIAL_AUTH_OAUTH_SECRETS', {}).get(self.backend_name, '')
        if self.other_settings:
            other_settings = json.loads(self.other_settings)
            assert isinstance(other_settings, dict), "other_settings should be a JSON object (dictionary)"
            return other_settings[name]
        raise KeyError


class SAMLConfiguration(ConfigurationModel):
    """
    General configuration required for this edX instance to act as a SAML
    Service Provider and allow users to authenticate via third party SAML
    Identity Providers (IdPs)

    .. no_pii:
    """
    KEY_FIELDS = ('site_id', 'slug')
    site = models.ForeignKey(
        Site,
        default=settings.SITE_ID,
        related_name='%(class)ss',
        help_text=_(
            'The Site that this SAML configuration belongs to.'
        ),
        on_delete=models.CASCADE,
    )
    slug = models.SlugField(
        max_length=30,
        default=u'default',
        help_text=(
            u'A short string uniquely identifying this configuration. '
            'Cannot contain spaces. Examples: "ubc", "mit-staging"'
        ),
    )
    private_key = models.TextField(
        help_text=(
            u'To generate a key pair as two files, run '
            '"openssl req -new -x509 -days 3652 -nodes -out saml.crt -keyout saml.key". '
            'Paste the contents of saml.key here. '
            'For increased security, you can avoid storing this in your database by leaving '
            'this field blank and setting it via the SOCIAL_AUTH_SAML_SP_PRIVATE_KEY setting '
            'in your instance\'s Django settings (or lms.auth.json).'
        ),
        blank=True,
    )
    public_key = models.TextField(
        help_text=(
            u'Public key certificate. '
            'For increased security, you can avoid storing this in your database by leaving '
            'this field blank and setting it via the SOCIAL_AUTH_SAML_SP_PUBLIC_CERT setting '
            'in your instance\'s Django settings (or lms.auth.json).'
        ),
        blank=True,
    )
    entity_id = models.CharField(max_length=255, default="http://saml.example.com", verbose_name=u"Entity ID")
    org_info_str = models.TextField(
        verbose_name=u"Organization Info",
        default=u'{"en-US": {"url": "http://www.example.com", "displayname": "Example Inc.", "name": "example"}}',
        help_text=u"JSON dictionary of 'url', 'displayname', and 'name' for each language",
    )
    other_config_str = models.TextField(
        default=u'{\n"SECURITY_CONFIG": {"metadataCacheDuration": 604800, "signMetadata": false}\n}',
        help_text=(
            u"JSON object defining advanced settings that are passed on to python-saml. "
            "Valid keys that can be set here include: SECURITY_CONFIG and SP_EXTRA"
        ),
    )

    class Meta(object):
        app_label = "third_party_auth"
        verbose_name = u"SAML Configuration"
        verbose_name_plural = verbose_name

    def __str__(self):
        """
        Return human-readable string representation.
        """
        return u"SAMLConfiguration {site}: {slug} on {date:%Y-%m-%d %H:%M:%S}".format(
            site=self.site.name,
            slug=self.slug,
            date=self.change_date,
        )

    def clean(self):
        """ Standardize and validate fields """
        super(SAMLConfiguration, self).clean()
        self.org_info_str = clean_json(self.org_info_str, dict)
        self.other_config_str = clean_json(self.other_config_str, dict)

        self.private_key = (
            self.private_key
            .replace("-----BEGIN RSA PRIVATE KEY-----", "")
            .replace("-----BEGIN PRIVATE KEY-----", "")
            .replace("-----END RSA PRIVATE KEY-----", "")
            .replace("-----END PRIVATE KEY-----", "")
            .strip()
        )
        self.public_key = (
            self.public_key
            .replace("-----BEGIN CERTIFICATE-----", "")
            .replace("-----END CERTIFICATE-----", "")
            .strip()
        )

    def get_setting(self, name):
        """ Get the value of a setting, or raise KeyError """
        default_saml_contact = {
            # Default contact information to put into the SAML metadata that gets generated by python-saml.
            "givenName": _(u"{platform_name} Support").format(
                platform_name=configuration_helpers.get_value('PLATFORM_NAME', settings.PLATFORM_NAME)
            ),
            "emailAddress": configuration_helpers.get_value('TECH_SUPPORT_EMAIL', settings.TECH_SUPPORT_EMAIL),
        }

        if name == "ORG_INFO":
            return json.loads(self.org_info_str)
        if name == "SP_ENTITY_ID":
            return self.entity_id
        if name == "SP_PUBLIC_CERT":
            if self.public_key:
                return self.public_key
            # To allow instances to avoid storing keys in the DB, the key pair can also be set via Django:
            if self.slug == 'default':
                return getattr(settings, 'SOCIAL_AUTH_SAML_SP_PUBLIC_CERT', '')
            else:
                public_certs = getattr(settings, 'SOCIAL_AUTH_SAML_SP_PUBLIC_CERT_DICT', {})
                return public_certs.get(self.slug, '')
        if name == "SP_PRIVATE_KEY":
            if self.private_key:
                return self.private_key
            # To allow instances to avoid storing keys in the DB, the private key can also be set via Django:
            if self.slug == 'default':
                return getattr(settings, 'SOCIAL_AUTH_SAML_SP_PRIVATE_KEY', '')
            else:
                private_keys = getattr(settings, 'SOCIAL_AUTH_SAML_SP_PRIVATE_KEY_DICT', {})
                return private_keys.get(self.slug, '')
        other_config = {
            # These defaults can be overriden by self.other_config_str
            "GET_ALL_EXTRA_DATA": True,  # Save all attribute values the IdP sends into the UserSocialAuth table
            "TECHNICAL_CONTACT": default_saml_contact,
            "SUPPORT_CONTACT": default_saml_contact,
        }
        other_config.update(json.loads(self.other_config_str))
        return other_config[name]  # SECURITY_CONFIG, SP_EXTRA, or similar extra settings


def active_saml_configurations_filter():
    """
    Returns a mapping to be used for the SAMLProviderConfig to limit the SAMLConfiguration choices to the current set.
    """
    query_set = SAMLConfiguration.objects.current_set()
    return {'id__in': query_set.values_list('id', flat=True)}


class SAMLProviderConfig(ProviderConfig):
    """
    Configuration Entry for a SAML/Shibboleth provider.

    .. no_pii:
    """
    prefix = 'saml'
    backend_name = models.CharField(
        max_length=50, default=u'tpa-saml', blank=False,
        help_text=u"Which python-social-auth provider backend to use. 'tpa-saml' is the standard edX SAML backend.")
    entity_id = models.CharField(
        max_length=255, verbose_name=u"Entity ID", help_text=u"Example: https://idp.testshib.org/idp/shibboleth")
    metadata_source = models.CharField(
        max_length=255,
        help_text=(
            u"URL to this provider's XML metadata. Should be an HTTPS URL. "
            "Example: https://www.testshib.org/metadata/testshib-providers.xml"
        ))
    attr_user_permanent_id = models.CharField(
        max_length=128, blank=True, verbose_name=u"User ID Attribute",
        help_text=(
            u"URN of the SAML attribute that we can use as a unique, "
            "persistent user ID. Leave blank for default."
        ))
    attr_full_name = models.CharField(
        max_length=128, blank=True, verbose_name=u"Full Name Attribute",
        help_text=u"URN of SAML attribute containing the user's full name. Leave blank for default.")
    default_full_name = models.CharField(
        max_length=255, blank=True, verbose_name=u"Default Value for Full Name",
        help_text=u"Default value for full name to be used if not present in SAML response.")
    attr_first_name = models.CharField(
        max_length=128, blank=True, verbose_name=u"First Name Attribute",
        help_text=u"URN of SAML attribute containing the user's first name. Leave blank for default.")
    default_first_name = models.CharField(
        max_length=255, blank=True, verbose_name=u"Default Value for First Name",
        help_text=u"Default value for first name to be used if not present in SAML response.")
    attr_last_name = models.CharField(
        max_length=128, blank=True, verbose_name=u"Last Name Attribute",
        help_text=u"URN of SAML attribute containing the user's last name. Leave blank for default.")
    default_last_name = models.CharField(
        max_length=255, blank=True, verbose_name=u"Default Value for Last Name",
        help_text=u"Default value for last name to be used if not present in SAML response.")
    attr_username = models.CharField(
        max_length=128, blank=True, verbose_name=u"Username Hint Attribute",
        help_text=u"URN of SAML attribute to use as a suggested username for this user. Leave blank for default.")
    default_username = models.CharField(
        max_length=255, blank=True, verbose_name=u"Default Value for Username",
        help_text=u"Default value for username to be used if not present in SAML response.")
    attr_email = models.CharField(
        max_length=128, blank=True, verbose_name=u"Email Attribute",
        help_text=u"URN of SAML attribute containing the user's email address[es]. Leave blank for default.")
    default_email = models.CharField(
        max_length=255, blank=True, verbose_name=u"Default Value for Email",
        help_text=u"Default value for email to be used if not present in SAML response.")
    automatic_refresh_enabled = models.BooleanField(
        default=True, verbose_name=u"Enable automatic metadata refresh",
        help_text=u"When checked, the SAML provider's metadata will be included "
                  "in the automatic refresh job, if configured."
    )
    identity_provider_type = models.CharField(
        max_length=128, blank=False, verbose_name=u"Identity Provider Type", default=STANDARD_SAML_PROVIDER_KEY,
        choices=get_saml_idp_choices(), help_text=(
            u"Some SAML providers require special behavior. For example, SAP SuccessFactors SAML providers require an "
            "additional API call to retrieve user metadata not provided in the SAML response. Select the provider type "
            "which best matches your use case. If in doubt, choose the Standard SAML Provider type."
        )
    )
    debug_mode = models.BooleanField(
        default=False, verbose_name=u"Debug Mode",
        help_text=(
            u"In debug mode, all SAML XML requests and responses will be logged. "
            "This is helpful for testing/setup but should always be disabled before users start using this provider."
        ),
    )
    other_settings = models.TextField(
        verbose_name=u"Advanced settings", blank=True,
        help_text=(
            u'For advanced use cases, enter a JSON object with addtional configuration. '
            'The tpa-saml backend supports {"requiredEntitlements": ["urn:..."]}, '
            'which can be used to require the presence of a specific eduPersonEntitlement, '
            'and {"extra_field_definitions": [{"name": "...", "urn": "..."},...]}, which can be '
            'used to define registration form fields and the URNs that can be used to retrieve '
            'the relevant values from the SAML response. Custom provider types, as selected '
            'in the "Identity Provider Type" field, may make use of the information stored '
            'in this field for additional configuration.'
        ))
    archived = models.BooleanField(default=False)
    saml_configuration = models.ForeignKey(
        SAMLConfiguration,
        on_delete=models.SET_NULL,
        limit_choices_to=active_saml_configurations_filter,
        null=True,
        blank=True,
    )

    def clean(self):
        """ Standardize and validate fields """
        super(SAMLProviderConfig, self).clean()
        self.other_settings = clean_json(self.other_settings, dict)

    class Meta(object):
        app_label = "third_party_auth"
        verbose_name = u"Provider Configuration (SAML IdP)"
        verbose_name_plural = "Provider Configuration (SAML IdPs)"

    def get_url_params(self):
        """ Get a dict of GET parameters to append to login links for this provider """
        return {'idp': self.slug}

    def is_active_for_pipeline(self, pipeline):
        """ Is this provider being used for the specified pipeline? """
        return self.backend_name == pipeline['backend'] and self.slug == pipeline['kwargs']['response']['idp_name']

    def match_social_auth(self, social_auth):
        """ Is this provider being used for this UserSocialAuth entry? """
        prefix = self.slug + ":"
        return self.backend_name == social_auth.provider and social_auth.uid.startswith(prefix)

    def get_remote_id_from_social_auth(self, social_auth):
        """ Given a UserSocialAuth object, return the remote ID used by this provider. """
        assert self.match_social_auth(social_auth)
        # Remove the prefix from the UID
        return social_auth.uid[len(self.slug) + 1:]

    def get_social_auth_uid(self, remote_id):
        """ Get social auth uid from remote id by prepending idp_slug to the remote id """
        return '{}:{}'.format(self.slug, remote_id)

    def get_setting(self, name):
        """ Get the value of a setting, or raise KeyError """
        if self.other_settings:
            other_settings = json.loads(self.other_settings)
            return other_settings[name]
        raise KeyError

    def get_config(self):
        """
        Return a SAMLIdentityProvider instance for use by SAMLAuthBackend.

        Essentially this just returns the values of this object and its
        associated 'SAMLProviderData' entry.
        """
        if self.other_settings:
            conf = json.loads(self.other_settings)
        else:
            conf = {}
        attrs = (
            'attr_user_permanent_id', 'attr_full_name', 'attr_first_name',
            'attr_last_name', 'attr_username', 'attr_email', 'entity_id')
        attr_defaults = {
            'attr_full_name': 'default_full_name',
            'attr_first_name': 'default_first_name',
            'attr_last_name': 'default_last_name',
            'attr_username': 'default_username',
            'attr_email': 'default_email',
        }

        # Defaults for missing attributes in SAML Response
        conf['attr_defaults'] = {}

        for field in attrs:
            field_name = attr_defaults.get(field)
            val = getattr(self, field)
            if val:
                conf[field] = val

            # Default values for SAML attributes
            default = getattr(self, field_name) if field_name else None
            conf['attr_defaults'][field] = default

        # Now get the data fetched automatically from the metadata.xml:
        data = SAMLProviderData.current(self.entity_id)
        if not data or not data.is_valid():
            log.error(
                'No SAMLProviderData found for provider "%s" with entity id "%s" and IdP slug "%s". '
                'Run "manage.py saml pull" to fix or debug.',
                self.name, self.entity_id, self.slug
            )
            raise AuthNotConfigured(provider_name=self.name)
        conf['x509cert'] = data.public_key
        conf['url'] = data.sso_url

        # Add SAMLConfiguration appropriate for this IdP
        conf['saml_sp_configuration'] = (
            self.saml_configuration or
            SAMLConfiguration.current(self.site.id, 'default')
        )
        idp_class = get_saml_idp_class(self.identity_provider_type)
        return idp_class(self.slug, **conf)


class SAMLProviderData(models.Model):
    """
    Data about a SAML IdP that is fetched automatically by 'manage.py saml pull'

    This data is only required during the actual authentication process.

    .. no_pii:
    """
    cache_timeout = 600
    fetched_at = models.DateTimeField(db_index=True, null=False)
    expires_at = models.DateTimeField(db_index=True, null=True)

    entity_id = models.CharField(max_length=255, db_index=True)  # This is the key for lookups in this table
    sso_url = models.URLField(verbose_name=u"SSO URL")
    public_key = models.TextField()

    class Meta(object):
        app_label = "third_party_auth"
        verbose_name = u"SAML Provider Data"
        verbose_name_plural = verbose_name
        ordering = ('-fetched_at', )

    def is_valid(self):
        """ Is this data valid? """
        if self.expires_at and timezone.now() > self.expires_at:
            return False
        return bool(self.entity_id and self.sso_url and self.public_key)
    is_valid.boolean = True

    @classmethod
    def cache_key_name(cls, entity_id):
        """ Return the name of the key to use to cache the current data """
        return 'configuration/{}/current/{}'.format(cls.__name__, entity_id)

    @classmethod
    def current(cls, entity_id):
        """
        Return the active data entry, if any, otherwise None
        """
        cached = cache.get(cls.cache_key_name(entity_id))
        if cached is not None:
            return cached

        try:
            current = cls.objects.filter(entity_id=entity_id).order_by('-fetched_at')[0]
        except IndexError:
            current = None

        cache.set(cls.cache_key_name(entity_id), current, cls.cache_timeout)
        return current


class LTIProviderConfig(ProviderConfig):
    """
    Configuration required for this edX instance to act as a LTI
    Tool Provider and allow users to authenticate and be enrolled in a
    course via third party LTI Tool Consumers.

    .. no_pii:
    """
    prefix = 'lti'
    backend_name = 'lti'

    # This provider is not visible to users
    icon_class = None
    icon_image = None
    secondary = False

    # LTI login cannot be initiated by the tool provider
    accepts_logins = False

    KEY_FIELDS = ('lti_consumer_key', )

    lti_consumer_key = models.CharField(
        max_length=255,
        help_text=(
            u'The name that the LTI Tool Consumer will use to identify itself'
        )
    )

    lti_hostname = models.CharField(
        default=u'localhost',
        max_length=255,
        help_text=(
            u'The domain that  will be acting as the LTI consumer.'
        ),
        db_index=True
    )

    lti_consumer_secret = models.CharField(
        default=create_hash256,
        max_length=255,
        help_text=(
            u'The shared secret that the LTI Tool Consumer will use to '
            'authenticate requests. Only this edX instance and this '
            'tool consumer instance should know this value. '
            'For increased security, you can avoid storing this in '
            'your database by leaving this field blank and setting '
            'SOCIAL_AUTH_LTI_CONSUMER_SECRETS = {"consumer key": "secret", ...} '
            'in your instance\'s Django setttigs (or lms.auth.json)'
        ),
        blank=True,
    )

    lti_max_timestamp_age = models.IntegerField(
        default=10,
        help_text=(
            u'The maximum age of oauth_timestamp values, in seconds.'
        )
    )

    def match_social_auth(self, social_auth):
        """ Is this provider being used for this UserSocialAuth entry? """
        prefix = self.lti_consumer_key + ":"
        return self.backend_name == social_auth.provider and social_auth.uid.startswith(prefix)

    def get_remote_id_from_social_auth(self, social_auth):
        """ Given a UserSocialAuth object, return the remote ID used by this provider. """
        assert self.match_social_auth(social_auth)
        # Remove the prefix from the UID
        return social_auth.uid[len(self.lti_consumer_key) + 1:]

    def is_active_for_pipeline(self, pipeline):
        """ Is this provider being used for the specified pipeline? """
        try:
            return (
                self.backend_name == pipeline['backend'] and
                self.lti_consumer_key == pipeline['kwargs']['response'][LTI_PARAMS_KEY]['oauth_consumer_key']
            )
        except KeyError:
            return False

    def get_lti_consumer_secret(self):
        """ If the LTI consumer secret is not stored in the database, check Django settings instead """
        if self.lti_consumer_secret:
            return self.lti_consumer_secret
        return getattr(settings, 'SOCIAL_AUTH_LTI_CONSUMER_SECRETS', {}).get(self.lti_consumer_key, '')

    class Meta(object):
        app_label = "third_party_auth"
        verbose_name = u"Provider Configuration (LTI)"
        verbose_name_plural = verbose_name<|MERGE_RESOLUTION|>--- conflicted
+++ resolved
@@ -348,11 +348,7 @@
     # example:
     # class SecondOpenIDProvider(OpenIDAuth):
     #   name = "second-openId-provider"
-<<<<<<< HEAD
     KEY_FIELDS = ('backend_name', 'site')
-=======
-    KEY_FIELDS = ('backend_name',)
->>>>>>> d9a072af
     prefix = 'oa2'
     backend_name = models.CharField(
         max_length=50, blank=False, db_index=True,
