"""
A custom Strategy for python-social-auth that allows us to fetch configuration from
ConfigurationModels rather than django.settings
"""

<<<<<<< HEAD
from django.contrib.sites.models import Site
=======

>>>>>>> d9a072af
from social_core.backends.oauth import OAuthAuth
from social_django.strategy import DjangoStrategy

from openedx.core.djangoapps.theming.helpers import get_current_request

from .models import OAuth2ProviderConfig
from .pipeline import AUTH_ENTRY_CUSTOM
from .pipeline import get as get_pipeline_from_request
from .provider import Registry


class ConfigurationModelStrategy(DjangoStrategy):
    """
    A DjangoStrategy customized to load settings from ConfigurationModels
    for upstream python-social-auth backends that we cannot otherwise modify.
    """
    def setting(self, name, default=None, backend=None):
        """
        Load the setting from a ConfigurationModel if possible, or fall back to the normal
        Django settings lookup.

        OAuthAuth subclasses will call this method for every setting they want to look up.
        SAMLAuthBackend subclasses will call this method only after first checking if the
            setting 'name' is configured via SAMLProviderConfig.
        LTIAuthBackend subclasses will call this method only after first checking if the
            setting 'name' is configured via LTIProviderConfig.
        """
        if isinstance(backend, OAuthAuth):
            site = Site.objects.get_current(get_current_request())
            provider_config = OAuth2ProviderConfig.current(backend.name, site)
            if not provider_config.enabled_for_current_site:
                raise Exception("Can't fetch setting of a disabled backend/provider.")
            try:
                return provider_config.get_setting(name)
            except KeyError:
                pass

        # special case handling of login error URL if we're using a custom auth entry point:
        if name == 'LOGIN_ERROR_URL':
            auth_entry = self.request.session.get('auth_entry')
            if auth_entry and auth_entry in AUTH_ENTRY_CUSTOM:
                error_url = AUTH_ENTRY_CUSTOM[auth_entry].get('error_url')
                if error_url:
                    return error_url

        # Special case: we want to get this particular setting directly from the provider database
        # entry if possible; if we don't have the information, fall back to the default behavior.
        if name == 'MAX_SESSION_LENGTH':
            running_pipeline = get_pipeline_from_request(self.request) if self.request else None
            if running_pipeline is not None:
                provider_config = Registry.get_from_pipeline(running_pipeline)
                if provider_config:
                    return provider_config.max_session_length

        # At this point, we know 'name' is not set in a [OAuth2|LTI|SAML]ProviderConfig row.
        # It's probably a global Django setting like 'FIELDS_STORED_IN_SESSION':
        return super(ConfigurationModelStrategy, self).setting(name, default, backend)<|MERGE_RESOLUTION|>--- conflicted
+++ resolved
@@ -3,11 +3,7 @@
 ConfigurationModels rather than django.settings
 """
 
-<<<<<<< HEAD
 from django.contrib.sites.models import Site
-=======
-
->>>>>>> d9a072af
 from social_core.backends.oauth import OAuthAuth
 from social_django.strategy import DjangoStrategy
 
