"""
Student Views
"""


import datetime
import logging
import uuid
from collections import namedtuple

import six
from django.conf import settings
from django.contrib import messages
from django.contrib.auth.decorators import login_required
from django.contrib.auth.models import AnonymousUser, User
from django.contrib.sites.models import Site
from django.core.validators import ValidationError, validate_email
from django.db import transaction
from django.db.models.signals import post_save
from django.dispatch import Signal, receiver
from django.http import Http404, HttpResponse, HttpResponseBadRequest, HttpResponseForbidden
from django.shortcuts import redirect
from django.template.context_processors import csrf
from django.urls import reverse
from django.utils.translation import ugettext as _
from django.views.decorators.csrf import csrf_exempt, ensure_csrf_cookie
from django.views.decorators.http import require_GET, require_http_methods, require_POST
from edx_ace import ace
from edx_ace.recipient import Recipient
from edx_django_utils import monitoring as monitoring_utils
from eventtracking import tracker
from ipware.ip import get_ip
# Note that this lives in LMS, so this dependency should be refactored.
from opaque_keys import InvalidKeyError
from opaque_keys.edx.keys import CourseKey
from pytz import UTC
from six import text_type

import track.views
from bulk_email.models import Optout
from course_modes.models import CourseMode
from lms.djangoapps.courseware.courses import get_courses, sort_by_announcement, sort_by_start_date
from edxmako.shortcuts import marketing_link, render_to_response, render_to_string
from entitlements.models import CourseEntitlement
from openedx.core.djangoapps.ace_common.template_context import get_base_template_context
from openedx.core.djangoapps.catalog.utils import get_programs_with_type
from openedx.core.djangoapps.embargo import api as embargo_api
from openedx.core.djangoapps.lang_pref import LANGUAGE_KEY
from openedx.core.djangoapps.programs.models import ProgramsApiConfig
from openedx.core.djangoapps.site_configuration import helpers as configuration_helpers
from openedx.core.djangoapps.theming import helpers as theming_helpers
from openedx.core.djangoapps.user_api.preferences import api as preferences_api
from openedx.core.djangolib.markup import HTML, Text
from student.helpers import DISABLE_UNENROLL_CERT_STATES, cert_info, generate_activation_email_context
from student.message_types import AccountActivation, EmailChange, EmailChangeConfirmation, RecoveryEmailCreate
from student.models import (
    AccountRecovery,
    CourseEnrollment,
    PendingEmailChange,
    PendingSecondaryEmailChange,
    Registration,
    RegistrationCookieConfiguration,
    UserAttribute,
    UserProfile,
    UserSignupSource,
    UserStanding,
    create_comments_service_user,
    email_exists_or_retired
)
from student.signals import REFUND_ORDER
from student.tasks import send_activation_email
from student.text_me_the_app import TextMeTheAppFragmentView
<<<<<<< HEAD
from util.request_rate_limiter import BadRequestRateLimiter, PasswordResetEmailRateLimiter
=======
>>>>>>> d9a072af
from util.db import outer_atomic
from util.json_request import JsonResponse
from xmodule.modulestore.django import modulestore

log = logging.getLogger("edx.student")

AUDIT_LOG = logging.getLogger("audit")
ReverifyInfo = namedtuple(
    'ReverifyInfo',
    'course_id course_name course_number date status display'
)
SETTING_CHANGE_INITIATED = 'edx.user.settings.change_initiated'
# Used as the name of the user attribute for tracking affiliate registrations
REGISTRATION_AFFILIATE_ID = 'registration_affiliate_id'
REGISTRATION_UTM_PARAMETERS = {
    'utm_source': 'registration_utm_source',
    'utm_medium': 'registration_utm_medium',
    'utm_campaign': 'registration_utm_campaign',
    'utm_term': 'registration_utm_term',
    'utm_content': 'registration_utm_content',
}
REGISTRATION_UTM_CREATED_AT = 'registration_utm_created_at'


def csrf_token(context):
    """
    A csrf token that can be included in a form.
    """
    token = context.get('csrf_token', '')
    if token == 'NOTPROVIDED':
        return ''
    return (HTML(u'<div style="display:none"><input type="hidden"'
                 ' name="csrfmiddlewaretoken" value="{}" /></div>').format(Text(token)))


# NOTE: This view is not linked to directly--it is called from
# branding/views.py:index(), which is cached for anonymous users.
# This means that it should always return the same thing for anon
# users. (in particular, no switching based on query params allowed)
def index(request, extra_context=None, user=AnonymousUser()):
    """
    Render the edX main page.

    extra_context is used to allow immediate display of certain modal windows, eg signup.
    """
    if extra_context is None:
        extra_context = {}

    courses = get_courses(user)

    if configuration_helpers.get_value(
        "ENABLE_COURSE_SORTING_BY_START_DATE",
        settings.FEATURES["ENABLE_COURSE_SORTING_BY_START_DATE"],
    ):
        courses = sort_by_start_date(courses)
    else:
        courses = sort_by_announcement(courses)

    context = {'courses': courses}

    context['homepage_overlay_html'] = configuration_helpers.get_value('homepage_overlay_html')

    # This appears to be an unused context parameter, at least for the master templates...
    context['show_partners'] = configuration_helpers.get_value('show_partners', True)

    # TO DISPLAY A YOUTUBE WELCOME VIDEO
    # 1) Change False to True
    context['show_homepage_promo_video'] = configuration_helpers.get_value('show_homepage_promo_video', False)

    # Maximum number of courses to display on the homepage.
    context['homepage_course_max'] = configuration_helpers.get_value(
        'HOMEPAGE_COURSE_MAX', settings.HOMEPAGE_COURSE_MAX
    )

    # 2) Add your video's YouTube ID (11 chars, eg "123456789xX"), or specify via site configuration
    # Note: This value should be moved into a configuration setting and plumbed-through to the
    # context via the site configuration workflow, versus living here
    youtube_video_id = configuration_helpers.get_value('homepage_promo_video_youtube_id', "your-youtube-id")
    context['homepage_promo_video_youtube_id'] = youtube_video_id

    # allow for theme override of the courses list
    context['courses_list'] = theming_helpers.get_template_path('courses_list.html')

    # Insert additional context for use in the template
    context.update(extra_context)

    # Add marketable programs to the context.
    context['programs_list'] = get_programs_with_type(request.site, include_hidden=False)

    return render_to_response('index.html', context)


def compose_activation_email(root_url, user, user_registration=None, route_enabled=False, profile_name=''):
    """
    Construct all the required params for the activation email
    through celery task
    """
    if user_registration is None:
        user_registration = Registration.objects.get(user=user)

    message_context = generate_activation_email_context(user, user_registration)
    message_context.update({
        'confirm_activation_link': '{root_url}/activate/{activation_key}'.format(
            root_url=root_url,
            activation_key=message_context['key']
        ),
        'route_enabled': route_enabled,
        'routed_user': user.username,
        'routed_user_email': user.email,
        'routed_profile_name': profile_name,
    })

    if route_enabled:
        dest_addr = settings.FEATURES['REROUTE_ACTIVATION_EMAIL']
    else:
        dest_addr = user.email

    msg = AccountActivation().personalize(
        recipient=Recipient(user.username, dest_addr),
        language=preferences_api.get_user_preference(user, LANGUAGE_KEY),
        user_context=message_context,
    )

    return msg


def compose_and_send_activation_email(user, profile, user_registration=None):
    """
    Construct all the required params and send the activation email
    through celery task

    Arguments:
        user: current logged-in user
        profile: profile object of the current logged-in user
        user_registration: registration of the current logged-in user
    """
    route_enabled = settings.FEATURES.get('REROUTE_ACTIVATION_EMAIL')

    root_url = configuration_helpers.get_value('LMS_ROOT_URL', settings.LMS_ROOT_URL)
    msg = compose_activation_email(root_url, user, user_registration, route_enabled, profile.name)

    send_activation_email.delay(str(msg))


@login_required
def course_run_refund_status(request, course_id):
    """
    Get Refundable status for a course.

    Arguments:
        request: The request object.
        course_id (str): The unique identifier for the course.

    Returns:
        Json response.

    """

    try:
        course_key = CourseKey.from_string(course_id)
        course_enrollment = CourseEnrollment.get_enrollment(request.user, course_key)

    except InvalidKeyError:
        logging.exception("The course key used to get refund status caused InvalidKeyError during look up.")

        return JsonResponse({'course_refundable_status': ''}, status=406)

    refundable_status = course_enrollment.refundable()
    logging.info("Course refund status for course {0} is {1}".format(course_id, refundable_status))

    return JsonResponse({'course_refundable_status': refundable_status}, status=200)


def _update_email_opt_in(request, org):
    """
    Helper function used to hit the profile API if email opt-in is enabled.
    """

    email_opt_in = request.POST.get('email_opt_in')
    if email_opt_in is not None:
        email_opt_in_boolean = email_opt_in == 'true'
        preferences_api.update_email_opt_in(request.user, org, email_opt_in_boolean)


@transaction.non_atomic_requests
@require_POST
@outer_atomic(read_committed=True)
def change_enrollment(request, check_access=True):
    """
    Modify the enrollment status for the logged-in user.

    TODO: This is lms specific and does not belong in common code.

    The request parameter must be a POST request (other methods return 405)
    that specifies course_id and enrollment_action parameters. If course_id or
    enrollment_action is not specified, if course_id is not valid, if
    enrollment_action is something other than "enroll" or "unenroll", if
    enrollment_action is "enroll" and enrollment is closed for the course, or
    if enrollment_action is "unenroll" and the user is not enrolled in the
    course, a 400 error will be returned. If the user is not logged in, 403
    will be returned; it is important that only this case return 403 so the
    front end can redirect the user to a registration or login page when this
    happens. This function should only be called from an AJAX request, so
    the error messages in the responses should never actually be user-visible.

    Args:
        request (`Request`): The Django request object

    Keyword Args:
        check_access (boolean): If True, we check that an accessible course actually
            exists for the given course_key before we enroll the student.
            The default is set to False to avoid breaking legacy code or
            code with non-standard flows (ex. beta tester invitations), but
            for any standard enrollment flow you probably want this to be True.

    Returns:
        Response

    """
    # Get the user
    user = request.user

    # Ensure the user is authenticated
    if not user.is_authenticated:
        return HttpResponseForbidden()

    # Ensure we received a course_id
    action = request.POST.get("enrollment_action")
    if 'course_id' not in request.POST:
        return HttpResponseBadRequest(_("Course id not specified"))

    try:
        course_id = CourseKey.from_string(request.POST.get("course_id"))
    except InvalidKeyError:
        log.warning(
            u"User %s tried to %s with invalid course id: %s",
            user.username,
            action,
            request.POST.get("course_id"),
        )
        return HttpResponseBadRequest(_("Invalid course id"))

    # Allow us to monitor performance of this transaction on a per-course basis since we often roll-out features
    # on a per-course basis.
    monitoring_utils.set_custom_metric('course_id', text_type(course_id))

    if action == "enroll":
        # Make sure the course exists
        # We don't do this check on unenroll, or a bad course id can't be unenrolled from
        if not modulestore().has_course(course_id):
            log.warning(
                u"User %s tried to enroll in non-existent course %s",
                user.username,
                course_id
            )
            return HttpResponseBadRequest(_("Course id is invalid"))

        # Record the user's email opt-in preference
        if settings.FEATURES.get('ENABLE_MKTG_EMAIL_OPT_IN'):
            _update_email_opt_in(request, course_id.org)

        available_modes = CourseMode.modes_for_course_dict(course_id)

        # Check whether the user is blocked from enrolling in this course
        # This can occur if the user's IP is on a global blacklist
        # or if the user is enrolling in a country in which the course
        # is not available.
        redirect_url = embargo_api.redirect_if_blocked(
            course_id, user=user, ip_address=get_ip(request),
            url=request.path
        )
        if redirect_url:
            return HttpResponse(redirect_url)

        if CourseEntitlement.check_for_existing_entitlement_and_enroll(user=user, course_run_key=course_id):
            return HttpResponse(reverse('courseware', args=[six.text_type(course_id)]))

        # Check that auto enrollment is allowed for this course
        # (= the course is NOT behind a paywall)
        if CourseMode.can_auto_enroll(course_id):
            # Enroll the user using the default mode (audit)
            # We're assuming that users of the course enrollment table
            # will NOT try to look up the course enrollment model
            # by its slug.  If they do, it's possible (based on the state of the database)
            # for no such model to exist, even though we've set the enrollment type
            # to "audit".
            try:
                enroll_mode = CourseMode.auto_enroll_mode(course_id, available_modes)
                if enroll_mode:
                    CourseEnrollment.enroll(user, course_id, check_access=check_access, mode=enroll_mode)
            except Exception:  # pylint: disable=broad-except
                return HttpResponseBadRequest(_("Could not enroll"))

        # If we have more than one course mode or professional ed is enabled,
        # then send the user to the choose your track page.
        # (In the case of no-id-professional/professional ed, this will redirect to a page that
        # funnels users directly into the verification / payment flow)
        if CourseMode.has_verified_mode(available_modes) or CourseMode.has_professional_mode(available_modes):
            return HttpResponse(
                reverse("course_modes_choose", kwargs={'course_id': text_type(course_id)})
            )

        # Otherwise, there is only one mode available (the default)
        return HttpResponse()
    elif action == "unenroll":
        enrollment = CourseEnrollment.get_enrollment(user, course_id)
        if not enrollment:
            return HttpResponseBadRequest(_("You are not enrolled in this course"))

        certificate_info = cert_info(user, enrollment.course_overview)
        if certificate_info.get('status') in DISABLE_UNENROLL_CERT_STATES:
            return HttpResponseBadRequest(_("Your certificate prevents you from unenrolling from this course"))

        CourseEnrollment.unenroll(user, course_id)
        REFUND_ORDER.send(sender=None, course_enrollment=enrollment)
        return HttpResponse()
    else:
        return HttpResponseBadRequest(_("Enrollment action is invalid"))


@require_GET
@login_required
@ensure_csrf_cookie
def manage_user_standing(request):
    """
    Renders the view used to manage user standing. Also displays a table
    of user accounts that have been disabled and who disabled them.
    """
    if not request.user.is_staff:
        raise Http404
    all_disabled_accounts = UserStanding.objects.filter(
        account_status=UserStanding.ACCOUNT_DISABLED
    )

    all_disabled_users = [standing.user for standing in all_disabled_accounts]

    headers = ['username', 'account_changed_by']
    rows = []
    for user in all_disabled_users:
        row = [user.username, user.standing.changed_by]
        rows.append(row)

    context = {'headers': headers, 'rows': rows}

    return render_to_response("manage_user_standing.html", context)


@require_POST
@login_required
@ensure_csrf_cookie
def disable_account_ajax(request):
    """
    Ajax call to change user standing. Endpoint of the form
    in manage_user_standing.html
    """
    if not request.user.is_staff:
        raise Http404
    username = request.POST.get('username')
    context = {}
    if username is None or username.strip() == '':
        context['message'] = _('Please enter a username')
        return JsonResponse(context, status=400)

    account_action = request.POST.get('account_action')
    if account_action is None:
        context['message'] = _('Please choose an option')
        return JsonResponse(context, status=400)

    username = username.strip()
    try:
        user = User.objects.get(username=username)
    except User.DoesNotExist:
        context['message'] = _("User with username {} does not exist").format(username)
        return JsonResponse(context, status=400)
    else:
        user_account, _success = UserStanding.objects.get_or_create(
            user=user, defaults={'changed_by': request.user},
        )
        if account_action == 'disable':
            user_account.account_status = UserStanding.ACCOUNT_DISABLED
            context['message'] = _("Successfully disabled {}'s account").format(username)
            log.info(u"%s disabled %s's account", request.user, username)
        elif account_action == 'reenable':
            user_account.account_status = UserStanding.ACCOUNT_ENABLED
            context['message'] = _("Successfully reenabled {}'s account").format(username)
            log.info(u"%s reenabled %s's account", request.user, username)
        else:
            context['message'] = _("Unexpected account status")
            return JsonResponse(context, status=400)
        user_account.changed_by = request.user
        user_account.standing_last_changed_at = datetime.datetime.now(UTC)
        user_account.save()

    return JsonResponse(context)


@receiver(post_save, sender=User)
def user_signup_handler(sender, **kwargs):  # pylint: disable=unused-argument
    """
    Handler that saves the user Signup Source when the user is created
    """
    if 'created' in kwargs and kwargs['created']:
        site = configuration_helpers.get_value('SITE_NAME')
        if site:
            user_signup_source = UserSignupSource(user=kwargs['instance'], site=site)
            user_signup_source.save()
            log.info(u'user {} originated from a white labeled "Microsite"'.format(kwargs['instance'].id))


@ensure_csrf_cookie
def activate_account(request, key):
    """
    When link in activation e-mail is clicked
    """
    # If request is in Studio call the appropriate view
    if theming_helpers.get_project_root_name().lower() == u'cms':
        monitoring_utils.set_custom_metric('student_activate_account', 'cms')
        return activate_account_studio(request, key)

    # TODO: Use metric to determine if there are any `activate_account` calls for cms in Production.
    # If not, the templates wouldn't be needed for cms, but we still need a way to activate for cms tests.
    monitoring_utils.set_custom_metric('student_activate_account', 'lms')
    try:
        registration = Registration.objects.get(activation_key=key)
    except (Registration.DoesNotExist, Registration.MultipleObjectsReturned):
        messages.error(
            request,
            HTML(_(
                '{html_start}Your account could not be activated{html_end}'
                'Something went wrong, please <a href="{support_url}">contact support</a> to resolve this issue.'
            )).format(
                support_url=configuration_helpers.get_value(
                    'ACTIVATION_EMAIL_SUPPORT_LINK', settings.ACTIVATION_EMAIL_SUPPORT_LINK
                ) or settings.SUPPORT_SITE_LINK,
                html_start=HTML('<p class="message-title">'),
                html_end=HTML('</p>'),
            ),
            extra_tags='account-activation aa-icon'
        )
    else:
        if registration.user.is_active:
            messages.info(
                request,
                HTML(_('{html_start}This account has already been activated.{html_end}')).format(
                    html_start=HTML('<p class="message-title">'),
                    html_end=HTML('</p>'),
                ),
                extra_tags='account-activation aa-icon',
            )
        else:
            registration.activate()
            # Success message for logged in users.
            message = _('{html_start}Success{html_end} You have activated your account.')

            if not request.user.is_authenticated:
                # Success message for logged out users
                message = _(
                    '{html_start}Success! You have activated your account.{html_end}'
                    'You will now receive email updates and alerts from us related to'
                    ' the courses you are enrolled in. Sign In to continue.'
                )

            # Add message for later use.
            messages.success(
                request,
                HTML(message).format(
                    html_start=HTML('<p class="message-title">'),
                    html_end=HTML('</p>'),
                ),
                extra_tags='account-activation aa-icon',
            )

    return redirect('dashboard')


@ensure_csrf_cookie
def activate_account_studio(request, key):
    """
    When link in activation e-mail is clicked and the link belongs to studio.
    """
    try:
        registration = Registration.objects.get(activation_key=key)
    except (Registration.DoesNotExist, Registration.MultipleObjectsReturned):
        return render_to_response(
            "registration/activation_invalid.html",
            {'csrf': csrf(request)['csrf_token']}
        )
    else:
        user_logged_in = request.user.is_authenticated
        already_active = True
        if not registration.user.is_active:
            registration.activate()
            already_active = False

        return render_to_response(
            "registration/activation_complete.html",
            {
                'user_logged_in': user_logged_in,
                'already_active': already_active
            }
        )


<<<<<<< HEAD
@require_http_methods(['POST'])
def password_change_request_handler(request):
    """Handle password change requests originating from the account page.

    Uses the Account API to email the user a link to the password reset page.

    Note:
        The next step in the password reset process (confirmation) is currently handled
        by student.views.password_reset_confirm_wrapper, a custom wrapper around Django's
        password reset confirmation view.

    Args:
        request (HttpRequest)

    Returns:
        HttpResponse: 200 if the email was sent successfully
        HttpResponse: 400 if there is no 'email' POST parameter
        HttpResponse: 403 if the client has been rate limited
        HttpResponse: 405 if using an unsupported HTTP method

    Example usage:

        POST /account/password

    """

    password_reset_email_limiter = PasswordResetEmailRateLimiter()

    if password_reset_email_limiter.is_rate_limit_exceeded(request):
        AUDIT_LOG.warning("Password reset rate limit exceeded")
        return HttpResponse(
            _("Your previous request is in progress, please try again in a few moments."),
            status=403
        )

    user = request.user
    # Prefer logged-in user's email
    email = user.email if user.is_authenticated else request.POST.get('email')

    if email:
        try:
            from openedx.core.djangoapps.user_api.accounts.api import request_password_change
            request_password_change(email, request.is_secure())
            user = user if user.is_authenticated else User.objects.get(email=email)
            destroy_oauth_tokens(user)
        except UserNotFound:
            AUDIT_LOG.info("Invalid password reset attempt")
            # If enabled, send an email saying that a password reset was attempted, but that there is
            # no user associated with the email
            if configuration_helpers.get_value('ENABLE_PASSWORD_RESET_FAILURE_EMAIL',
                                               settings.FEATURES['ENABLE_PASSWORD_RESET_FAILURE_EMAIL']):

                site = get_current_site()
                message_context = get_base_template_context(site)

                message_context.update({
                    'failed': True,
                    'request': request,  # Used by google_analytics_tracking_pixel
                    'email_address': email,
                })

                msg = PasswordReset().personalize(
                    recipient=Recipient(username='', email_address=email),
                    language=settings.LANGUAGE_CODE,
                    user_context=message_context,
                )
                ace.send(msg)
        except UserAPIInternalError as err:
            log.exception('Error occured during password change for user {email}: {error}'
                          .format(email=email, error=err))
            return HttpResponse(_("Some error occured during password change. Please try again"), status=500)

        password_reset_email_limiter.tick_request_counter(request)
        return HttpResponse(status=200)
    else:
        return HttpResponseBadRequest(_("No email address provided."))


@require_http_methods(['POST'])
def account_recovery_request_handler(request):
    """
    Handle account recovery requests.

    Arguments:
        request (HttpRequest)

    Returns:
        HttpResponse: 200 if the email was sent successfully
        HttpResponse: 400 if there is no 'email' POST parameter
        HttpResponse: 403 if the client has been rate limited
        HttpResponse: 405 if using an unsupported HTTP method
        HttpResponse: 404 if account recovery feature is not enabled

    Example:

        POST /account/account_recovery

    """
    if not is_secondary_email_feature_enabled():
        raise Http404

    password_reset_email_limiter = PasswordResetEmailRateLimiter()
    if password_reset_email_limiter.is_rate_limit_exceeded(request):
        AUDIT_LOG.warning("Account recovery rate limit exceeded")
        return HttpResponseForbidden()

    user = request.user
    # Prefer logged-in user's email
    email = request.POST.get('email')

    if email:
        try:
            # Send an email with a link to direct user towards account recovery.
            from openedx.core.djangoapps.user_api.accounts.api import request_account_recovery
            request_account_recovery(email, request.is_secure())

            # Check if a user exists with the given secondary email, if so then invalidate the existing oauth tokens.
            user = user if user.is_authenticated else User.objects.get(
                id=AccountRecovery.objects.get_active(secondary_email__iexact=email).user.id
            )
            destroy_oauth_tokens(user)
        except UserNotFound:
            AUDIT_LOG.warning(
                "Account recovery attempt via invalid secondary email '{email}'.".format(email=email)
            )
        password_reset_email_limiter.tick_request_counter(request)
        return HttpResponse(status=200)
    else:
        return HttpResponseBadRequest(_("No email address provided."))


@csrf_exempt
@require_POST
def password_reset(request):
    """
    Attempts to send a password reset e-mail.
    """
    # Add some rate limiting here by re-using the RateLimitMixin as a helper class
    limiter = BadRequestRateLimiter()
    if limiter.is_rate_limit_exceeded(request):
        AUDIT_LOG.warning("Rate limit exceeded in password_reset")
        return HttpResponseForbidden()

    form = PasswordResetFormNoActive(request.POST)
    if form.is_valid():
        form.save(use_https=request.is_secure(),
                  from_email=configuration_helpers.get_value('email_from_address', settings.DEFAULT_FROM_EMAIL),
                  request=request)
        # When password change is complete, a "edx.user.settings.changed" event will be emitted.
        # But because changing the password is multi-step, we also emit an event here so that we can
        # track where the request was initiated.
        tracker.emit(
            SETTING_CHANGE_INITIATED,
            {
                "setting": "password",
                "old": None,
                "new": None,
                "user_id": request.user.id,
            }
        )
        destroy_oauth_tokens(request.user)
    else:
        # bad user? tick the rate limiter counter
        AUDIT_LOG.info("Bad password_reset user passed in.")
        limiter.tick_request_counter(request)

    return JsonResponse({
        'success': True,
        'value': render_to_string('registration/password_reset_done.html', {}),
    })


def uidb36_to_uidb64(uidb36):
    """
    Needed to support old password reset URLs that use base36-encoded user IDs
    https://github.com/django/django/commit/1184d077893ff1bc947e45b00a4d565f3df81776#diff-c571286052438b2e3190f8db8331a92bR231
    Args:
        uidb36: base36-encoded user ID

    Returns: base64-encoded user ID. Otherwise returns a dummy, invalid ID
    """
    try:
        uidb64 = force_text(urlsafe_base64_encode(force_bytes(base36_to_int(uidb36))))
    except ValueError:
        uidb64 = '1'  # dummy invalid ID (incorrect padding for base64)
    return uidb64


def password_reset_confirm_wrapper(request, uidb36=None, token=None):
    """
    A wrapper around django.contrib.auth.views.password_reset_confirm.
    Needed because we want to set the user as active at this step.
    We also optionally do some additional password policy checks.
    """
    # convert old-style base36-encoded user id to base64
    uidb64 = uidb36_to_uidb64(uidb36)
    platform_name = {
        "platform_name": configuration_helpers.get_value('platform_name', settings.PLATFORM_NAME)
    }
    try:
        uid_int = base36_to_int(uidb36)
        user = User.objects.get(id=uid_int)
    except (ValueError, User.DoesNotExist):
        # if there's any error getting a user, just let django's
        # password_reset_confirm function handle it.
        return password_reset_confirm(
            request, uidb64=uidb64, token=token, extra_context=platform_name
        )

    if UserRetirementRequest.has_user_requested_retirement(user):
        # Refuse to reset the password of any user that has requested retirement.
        context = {
            'validlink': True,
            'form': None,
            'title': _('Password reset unsuccessful'),
            'err_msg': _('Error in resetting your password.'),
        }
        context.update(platform_name)
        return TemplateResponse(
            request, 'registration/password_reset_confirm.html', context
        )

    if waffle().is_enabled(PREVENT_AUTH_USER_WRITES):
        context = {
            'validlink': False,
            'form': None,
            'title': _('Password reset unsuccessful'),
            'err_msg': SYSTEM_MAINTENANCE_MSG,
        }
        context.update(platform_name)
        return TemplateResponse(
            request, 'registration/password_reset_confirm.html', context
        )

    if request.method == 'POST':
        # We have to make a copy of request.POST because it is a QueryDict object which is immutable until copied.
        # We have to use request.POST because the password_reset_confirm method takes in the request and a user's
        # password is set to the request.POST['new_password1'] field. We have to also normalize the new_password2
        # field so it passes the equivalence check that new_password1 == new_password2
        # In order to switch out of having to do this copy, we would want to move the normalize_password code into
        # a custom User model's set_password method to ensure it is always happening upon calling set_password.
        request.POST = request.POST.copy()
        request.POST['new_password1'] = normalize_password(request.POST['new_password1'])
        request.POST['new_password2'] = normalize_password(request.POST['new_password2'])

        password = request.POST['new_password1']

        try:
            validate_password(password, user=user)
        except ValidationError as err:
            # We have a password reset attempt which violates some security
            # policy, or any other validation. Use the existing Django template to communicate that
            # back to the user.
            context = {
                'validlink': True,
                'form': None,
                'title': _('Password reset unsuccessful'),
                'err_msg': ' '.join(err.messages),
            }
            context.update(platform_name)
            return TemplateResponse(
                request, 'registration/password_reset_confirm.html', context
            )

        # remember what the old password hash is before we call down
        old_password_hash = user.password

        response = password_reset_confirm(
            request, uidb64=uidb64, token=token, extra_context=platform_name
        )

        # If password reset was unsuccessful a template response is returned (status_code 200).
        # Check if form is invalid then show an error to the user.
        # Note if password reset was successful we get response redirect (status_code 302).
        if response.status_code == 200:
            form_valid = response.context_data['form'].is_valid() if response.context_data['form'] else False
            if not form_valid:
                log.warning(
                    u'Unable to reset password for user [%s] because form is not valid. '
                    u'A possible cause is that the user had an invalid reset token',
                    user.username,
                )
                response.context_data['err_msg'] = _('Error in resetting your password. Please try again.')
                return response

        # get the updated user
        updated_user = User.objects.get(id=uid_int)

    else:
        response = password_reset_confirm(
            request, uidb64=uidb64, token=token, extra_context=platform_name
        )

        response_was_successful = response.context_data.get('validlink')
        if response_was_successful and not user.is_active:
            user.is_active = True
            user.save()

    return response


def account_recovery_confirm_wrapper(request, uidb36=None, token=None):
    """
    A wrapper around django.contrib.auth.views.password_reset_confirm.
    Needed because we want to set the user as active at this step.
    We also optionally do some additional password policy checks.
    """
    # convert old-style base36-encoded user id to base64
    uidb64 = uidb36_to_uidb64(uidb36)
    platform_name = {
        "platform_name": configuration_helpers.get_value('platform_name', settings.PLATFORM_NAME)
    }

    # User can not get this link unless secondary email feature is enabled.
    if not is_secondary_email_feature_enabled():
        raise Http404

    try:
        uid_int = base36_to_int(uidb36)
        user = User.objects.get(id=uid_int)
    except (ValueError, User.DoesNotExist):
        # if there's any error getting a user, just let django's
        # password_reset_confirm function handle it.

        return password_reset_confirm(
            request,
            uidb64=uidb64,
            token=token,
            extra_context=platform_name,
            template_name='account_recovery/password_create_confirm.html'
        )

    if request.method == 'POST':
        # We have to make a copy of request.POST because it is a QueryDict object which is immutable until copied.
        # We have to use request.POST because the password_reset_confirm method takes in the request and a user's
        # password is set to the request.POST['new_password1'] field. We have to also normalize the new_password2
        # field so it passes the equivalence check that new_password1 == new_password2
        # In order to switch out of having to do this copy, we would want to move the normalize_password code into
        # a custom User model's set_password method to ensure it is always happening upon calling set_password.
        request.POST = request.POST.copy()
        request.POST['new_password1'] = normalize_password(request.POST['new_password1'])
        request.POST['new_password2'] = normalize_password(request.POST['new_password2'])

        password = request.POST['new_password1']

        try:
            validate_password(password, user=user)
        except ValidationError as err:
            # We have a password reset attempt which violates some security
            # policy, or any other validation. Use the existing Django template to communicate that
            # back to the user.
            context = {
                'validlink': True,
                'form': None,
                'title': _('Password creation unsuccessful'),
                'err_msg': ' '.join(err.messages),
            }
            context.update(platform_name)

            return TemplateResponse(
                request, 'account_recovery/password_create_confirm.html', context
            )

        # remember what the old password hash is before we call down
        old_password_hash = user.password

        response = password_reset_confirm(
            request,
            uidb64=uidb64,
            token=token,
            extra_context=platform_name,
            template_name='account_recovery/password_create_confirm.html',
            post_reset_redirect='signin_user',
        )

        # If password reset was unsuccessful a template response is returned (status_code 200).
        # Check if form is invalid then show an error to the user.
        # Note if password reset was successful we get response redirect (status_code 302).
        if response.status_code == 200:
            form_valid = response.context_data['form'].is_valid() if response.context_data['form'] else False
            if not form_valid:
                log.warning(
                    u'Unable to create password for user [%s] because form is not valid. '
                    u'A possible cause is that the user had an invalid create token',
                    user.username,
                )
                response.context_data['err_msg'] = _('Error in creating your password. Please try again.')
                return response

        # get the updated user
        updated_user = User.objects.get(id=uid_int)
        updated_user.email = updated_user.account_recovery.secondary_email
        updated_user.save()

        if response.status_code == 302:
            messages.success(
                request,
                HTML(_(
                    '{html_start}Password Creation Complete{html_end}'
                    'Your password has been created. {bold_start}{email}{bold_end} is now your primary login email.'
                )).format(
                    support_url=configuration_helpers.get_value('SUPPORT_SITE_LINK', settings.SUPPORT_SITE_LINK),
                    html_start=HTML('<p class="message-title">'),
                    html_end=HTML('</p>'),
                    bold_start=HTML('<b>'),
                    bold_end=HTML('</b>'),
                    email=updated_user.email,
                ),
                extra_tags='account-recovery aa-icon submission-success'
            )
    else:
        response = password_reset_confirm(
            request,
            uidb64=uidb64,
            token=token,
            extra_context=platform_name,
            template_name='account_recovery/password_create_confirm.html',
        )

        response_was_successful = response.context_data.get('validlink')
        if response_was_successful and not user.is_active:
            user.is_active = True
            user.save()

    return response


=======
>>>>>>> d9a072af
def validate_new_email(user, new_email):
    """
    Given a new email for a user, does some basic verification of the new address If any issues are encountered
    with verification a ValueError will be thrown.
    """
    try:
        validate_email(new_email)
    except ValidationError:
        raise ValueError(_('Valid e-mail address required.'))

    if new_email == user.email:
        raise ValueError(_('Old email is the same as the new email.'))


def validate_secondary_email(user, new_email):
    """
    Enforce valid email addresses.
    """

    from openedx.core.djangoapps.user_api.accounts.api import get_email_validation_error, \
        get_secondary_email_validation_error

    if get_email_validation_error(new_email):
        raise ValueError(_('Valid e-mail address required.'))

    # Make sure that if there is an active recovery email address, that is not the same as the new one.
    if hasattr(user, "account_recovery"):
        if user.account_recovery.is_active and new_email == user.account_recovery.secondary_email:
            raise ValueError(_('Old email is the same as the new email.'))

    # Make sure that secondary email address is not same as user's primary email.
    if new_email == user.email:
        raise ValueError(_('Cannot be same as your sign in email address.'))

    message = get_secondary_email_validation_error(new_email)
    if message:
        raise ValueError(message)


def do_email_change_request(user, new_email, activation_key=None, secondary_email_change_request=False):
    """
    Given a new email for a user, does some basic verification of the new address and sends an activation message
    to the new address. If any issues are encountered with verification or sending the message, a ValueError will
    be thrown.
    """
    # if activation_key is not passing as an argument, generate a random key
    if not activation_key:
        activation_key = uuid.uuid4().hex

    confirm_link = reverse('confirm_email_change', kwargs={'key': activation_key, })

    if secondary_email_change_request:
        PendingSecondaryEmailChange.objects.update_or_create(
            user=user,
            defaults={
                'new_secondary_email': new_email,
                'activation_key': activation_key,
            }
        )
        confirm_link = reverse('activate_secondary_email', kwargs={'key': activation_key})
    else:
        PendingEmailChange.objects.update_or_create(
            user=user,
            defaults={
                'new_email': new_email,
                'activation_key': activation_key,
            }
        )

    use_https = theming_helpers.get_current_request().is_secure()

    site = Site.objects.get_current()
    message_context = get_base_template_context(site)
    message_context.update({
        'old_email': user.email,
        'new_email': new_email,
        'confirm_link': '{protocol}://{site}{link}'.format(
            protocol='https' if use_https else 'http',
            site=configuration_helpers.get_value('SITE_NAME', settings.SITE_NAME),
            link=confirm_link,
        ),
    })

    if secondary_email_change_request:
        msg = RecoveryEmailCreate().personalize(
            recipient=Recipient(user.username, new_email),
            language=preferences_api.get_user_preference(user, LANGUAGE_KEY),
            user_context=message_context,
        )
    else:
        msg = EmailChange().personalize(
            recipient=Recipient(user.username, new_email),
            language=preferences_api.get_user_preference(user, LANGUAGE_KEY),
            user_context=message_context,
        )

    try:
        ace.send(msg)
    except Exception:
        from_address = configuration_helpers.get_value('email_from_address', settings.DEFAULT_FROM_EMAIL)
        log.error(u'Unable to send email activation link to user from "%s"', from_address, exc_info=True)
        raise ValueError(_('Unable to send email activation link. Please try again later.'))

    if not secondary_email_change_request:
        # When the email address change is complete, a "edx.user.settings.changed" event will be emitted.
        # But because changing the email address is multi-step, we also emit an event here so that we can
        # track where the request was initiated.
        tracker.emit(
            SETTING_CHANGE_INITIATED,
            {
                "setting": "email",
                "old": message_context['old_email'],
                "new": message_context['new_email'],
                "user_id": user.id,
            }
        )


@ensure_csrf_cookie
def activate_secondary_email(request, key):
    """
    This is called when the activation link is clicked. We activate the secondary email
    for the requested user.
    """
    try:
        pending_secondary_email_change = PendingSecondaryEmailChange.objects.get(activation_key=key)
    except PendingSecondaryEmailChange.DoesNotExist:
        return render_to_response("invalid_email_key.html", {})

    try:
        account_recovery = pending_secondary_email_change.user.account_recovery
    except AccountRecovery.DoesNotExist:
        account_recovery = AccountRecovery(user=pending_secondary_email_change.user)

    try:
        account_recovery.update_recovery_email(pending_secondary_email_change.new_secondary_email)
    except ValidationError:
        return render_to_response("secondary_email_change_failed.html", {
            'secondary_email': pending_secondary_email_change.new_secondary_email
        })

    pending_secondary_email_change.delete()

    return render_to_response("secondary_email_change_successful.html")


@ensure_csrf_cookie
def confirm_email_change(request, key):
    """
    User requested a new e-mail. This is called when the activation
    link is clicked. We confirm with the old e-mail, and update
    """
    with transaction.atomic():
        try:
            pec = PendingEmailChange.objects.get(activation_key=key)
        except PendingEmailChange.DoesNotExist:
            response = render_to_response("invalid_email_key.html", {})
            transaction.set_rollback(True)
            return response

        user = pec.user
        address_context = {
            'old_email': user.email,
            'new_email': pec.new_email
        }

        if len(User.objects.filter(email=pec.new_email)) != 0:
            response = render_to_response("email_exists.html", {})
            transaction.set_rollback(True)
            return response

        use_https = request.is_secure()
        if settings.FEATURES['ENABLE_MKTG_SITE']:
            contact_link = marketing_link('CONTACT')
        else:
            contact_link = '{protocol}://{site}{link}'.format(
                protocol='https' if use_https else 'http',
                site=configuration_helpers.get_value('SITE_NAME', settings.SITE_NAME),
                link=reverse('contact'),
            )

        site = Site.objects.get_current()
        message_context = get_base_template_context(site)
        message_context.update({
            'old_email': user.email,
            'new_email': pec.new_email,
            'contact_link': contact_link,
            'from_address': configuration_helpers.get_value('email_from_address', settings.DEFAULT_FROM_EMAIL),
        })

        msg = EmailChangeConfirmation().personalize(
            recipient=Recipient(user.username, user.email),
            language=preferences_api.get_user_preference(user, LANGUAGE_KEY),
            user_context=message_context,
        )

        u_prof = UserProfile.objects.get(user=user)
        meta = u_prof.get_meta()
        if 'old_emails' not in meta:
            meta['old_emails'] = []
        meta['old_emails'].append([user.email, datetime.datetime.now(UTC).isoformat()])
        u_prof.set_meta(meta)
        u_prof.save()
        # Send it to the old email...
        try:
            ace.send(msg)
        except Exception:  # pylint: disable=broad-except
            log.warning('Unable to send confirmation email to old address', exc_info=True)
            response = render_to_response("email_change_failed.html", {'email': user.email})
            transaction.set_rollback(True)
            return response

        user.email = pec.new_email
        user.save()
        pec.delete()
        # And send it to the new email...
        msg.recipient = Recipient(user.username, pec.new_email)
        try:
            ace.send(msg)
        except Exception:  # pylint: disable=broad-except
            log.warning('Unable to send confirmation email to new address', exc_info=True)
            response = render_to_response("email_change_failed.html", {'email': pec.new_email})
            transaction.set_rollback(True)
            return response

        response = render_to_response("email_change_successful.html", address_context)
        return response


@require_POST
@login_required
@ensure_csrf_cookie
def change_email_settings(request):
    """
    Modify logged-in user's setting for receiving emails from a course.
    """
    user = request.user

    course_id = request.POST.get("course_id")
    course_key = CourseKey.from_string(course_id)
    receive_emails = request.POST.get("receive_emails")
    if receive_emails:
        optout_object = Optout.objects.filter(user=user, course_id=course_key)
        if optout_object:
            optout_object.delete()
        log.info(
            u"User %s (%s) opted in to receive emails from course %s",
            user.username,
            user.email,
            course_id,
        )
        track.views.server_track(
            request,
            "change-email-settings",
            {"receive_emails": "yes", "course": course_id},
            page='dashboard',
        )
    else:
        Optout.objects.get_or_create(user=user, course_id=course_key)
        log.info(
            u"User %s (%s) opted out of receiving emails from course %s",
            user.username,
            user.email,
            course_id,
        )
        track.views.server_track(
            request,
            "change-email-settings",
            {"receive_emails": "no", "course": course_id},
            page='dashboard',
        )

    return JsonResponse({"success": True})


@ensure_csrf_cookie
def text_me_the_app(request):
    """
    Text me the app view.
    """
    text_me_fragment = TextMeTheAppFragmentView().render_to_fragment(request)
    context = {
        'nav_hidden': True,
        'show_dashboard_tabs': True,
        'show_program_listing': ProgramsApiConfig.is_enabled(),
        'fragment': text_me_fragment
    }

    return render_to_response('text-me-the-app.html', context)<|MERGE_RESOLUTION|>--- conflicted
+++ resolved
@@ -70,10 +70,6 @@
 from student.signals import REFUND_ORDER
 from student.tasks import send_activation_email
 from student.text_me_the_app import TextMeTheAppFragmentView
-<<<<<<< HEAD
-from util.request_rate_limiter import BadRequestRateLimiter, PasswordResetEmailRateLimiter
-=======
->>>>>>> d9a072af
 from util.db import outer_atomic
 from util.json_request import JsonResponse
 from xmodule.modulestore.django import modulestore
@@ -577,436 +573,6 @@
         )
 
 
-<<<<<<< HEAD
-@require_http_methods(['POST'])
-def password_change_request_handler(request):
-    """Handle password change requests originating from the account page.
-
-    Uses the Account API to email the user a link to the password reset page.
-
-    Note:
-        The next step in the password reset process (confirmation) is currently handled
-        by student.views.password_reset_confirm_wrapper, a custom wrapper around Django's
-        password reset confirmation view.
-
-    Args:
-        request (HttpRequest)
-
-    Returns:
-        HttpResponse: 200 if the email was sent successfully
-        HttpResponse: 400 if there is no 'email' POST parameter
-        HttpResponse: 403 if the client has been rate limited
-        HttpResponse: 405 if using an unsupported HTTP method
-
-    Example usage:
-
-        POST /account/password
-
-    """
-
-    password_reset_email_limiter = PasswordResetEmailRateLimiter()
-
-    if password_reset_email_limiter.is_rate_limit_exceeded(request):
-        AUDIT_LOG.warning("Password reset rate limit exceeded")
-        return HttpResponse(
-            _("Your previous request is in progress, please try again in a few moments."),
-            status=403
-        )
-
-    user = request.user
-    # Prefer logged-in user's email
-    email = user.email if user.is_authenticated else request.POST.get('email')
-
-    if email:
-        try:
-            from openedx.core.djangoapps.user_api.accounts.api import request_password_change
-            request_password_change(email, request.is_secure())
-            user = user if user.is_authenticated else User.objects.get(email=email)
-            destroy_oauth_tokens(user)
-        except UserNotFound:
-            AUDIT_LOG.info("Invalid password reset attempt")
-            # If enabled, send an email saying that a password reset was attempted, but that there is
-            # no user associated with the email
-            if configuration_helpers.get_value('ENABLE_PASSWORD_RESET_FAILURE_EMAIL',
-                                               settings.FEATURES['ENABLE_PASSWORD_RESET_FAILURE_EMAIL']):
-
-                site = get_current_site()
-                message_context = get_base_template_context(site)
-
-                message_context.update({
-                    'failed': True,
-                    'request': request,  # Used by google_analytics_tracking_pixel
-                    'email_address': email,
-                })
-
-                msg = PasswordReset().personalize(
-                    recipient=Recipient(username='', email_address=email),
-                    language=settings.LANGUAGE_CODE,
-                    user_context=message_context,
-                )
-                ace.send(msg)
-        except UserAPIInternalError as err:
-            log.exception('Error occured during password change for user {email}: {error}'
-                          .format(email=email, error=err))
-            return HttpResponse(_("Some error occured during password change. Please try again"), status=500)
-
-        password_reset_email_limiter.tick_request_counter(request)
-        return HttpResponse(status=200)
-    else:
-        return HttpResponseBadRequest(_("No email address provided."))
-
-
-@require_http_methods(['POST'])
-def account_recovery_request_handler(request):
-    """
-    Handle account recovery requests.
-
-    Arguments:
-        request (HttpRequest)
-
-    Returns:
-        HttpResponse: 200 if the email was sent successfully
-        HttpResponse: 400 if there is no 'email' POST parameter
-        HttpResponse: 403 if the client has been rate limited
-        HttpResponse: 405 if using an unsupported HTTP method
-        HttpResponse: 404 if account recovery feature is not enabled
-
-    Example:
-
-        POST /account/account_recovery
-
-    """
-    if not is_secondary_email_feature_enabled():
-        raise Http404
-
-    password_reset_email_limiter = PasswordResetEmailRateLimiter()
-    if password_reset_email_limiter.is_rate_limit_exceeded(request):
-        AUDIT_LOG.warning("Account recovery rate limit exceeded")
-        return HttpResponseForbidden()
-
-    user = request.user
-    # Prefer logged-in user's email
-    email = request.POST.get('email')
-
-    if email:
-        try:
-            # Send an email with a link to direct user towards account recovery.
-            from openedx.core.djangoapps.user_api.accounts.api import request_account_recovery
-            request_account_recovery(email, request.is_secure())
-
-            # Check if a user exists with the given secondary email, if so then invalidate the existing oauth tokens.
-            user = user if user.is_authenticated else User.objects.get(
-                id=AccountRecovery.objects.get_active(secondary_email__iexact=email).user.id
-            )
-            destroy_oauth_tokens(user)
-        except UserNotFound:
-            AUDIT_LOG.warning(
-                "Account recovery attempt via invalid secondary email '{email}'.".format(email=email)
-            )
-        password_reset_email_limiter.tick_request_counter(request)
-        return HttpResponse(status=200)
-    else:
-        return HttpResponseBadRequest(_("No email address provided."))
-
-
-@csrf_exempt
-@require_POST
-def password_reset(request):
-    """
-    Attempts to send a password reset e-mail.
-    """
-    # Add some rate limiting here by re-using the RateLimitMixin as a helper class
-    limiter = BadRequestRateLimiter()
-    if limiter.is_rate_limit_exceeded(request):
-        AUDIT_LOG.warning("Rate limit exceeded in password_reset")
-        return HttpResponseForbidden()
-
-    form = PasswordResetFormNoActive(request.POST)
-    if form.is_valid():
-        form.save(use_https=request.is_secure(),
-                  from_email=configuration_helpers.get_value('email_from_address', settings.DEFAULT_FROM_EMAIL),
-                  request=request)
-        # When password change is complete, a "edx.user.settings.changed" event will be emitted.
-        # But because changing the password is multi-step, we also emit an event here so that we can
-        # track where the request was initiated.
-        tracker.emit(
-            SETTING_CHANGE_INITIATED,
-            {
-                "setting": "password",
-                "old": None,
-                "new": None,
-                "user_id": request.user.id,
-            }
-        )
-        destroy_oauth_tokens(request.user)
-    else:
-        # bad user? tick the rate limiter counter
-        AUDIT_LOG.info("Bad password_reset user passed in.")
-        limiter.tick_request_counter(request)
-
-    return JsonResponse({
-        'success': True,
-        'value': render_to_string('registration/password_reset_done.html', {}),
-    })
-
-
-def uidb36_to_uidb64(uidb36):
-    """
-    Needed to support old password reset URLs that use base36-encoded user IDs
-    https://github.com/django/django/commit/1184d077893ff1bc947e45b00a4d565f3df81776#diff-c571286052438b2e3190f8db8331a92bR231
-    Args:
-        uidb36: base36-encoded user ID
-
-    Returns: base64-encoded user ID. Otherwise returns a dummy, invalid ID
-    """
-    try:
-        uidb64 = force_text(urlsafe_base64_encode(force_bytes(base36_to_int(uidb36))))
-    except ValueError:
-        uidb64 = '1'  # dummy invalid ID (incorrect padding for base64)
-    return uidb64
-
-
-def password_reset_confirm_wrapper(request, uidb36=None, token=None):
-    """
-    A wrapper around django.contrib.auth.views.password_reset_confirm.
-    Needed because we want to set the user as active at this step.
-    We also optionally do some additional password policy checks.
-    """
-    # convert old-style base36-encoded user id to base64
-    uidb64 = uidb36_to_uidb64(uidb36)
-    platform_name = {
-        "platform_name": configuration_helpers.get_value('platform_name', settings.PLATFORM_NAME)
-    }
-    try:
-        uid_int = base36_to_int(uidb36)
-        user = User.objects.get(id=uid_int)
-    except (ValueError, User.DoesNotExist):
-        # if there's any error getting a user, just let django's
-        # password_reset_confirm function handle it.
-        return password_reset_confirm(
-            request, uidb64=uidb64, token=token, extra_context=platform_name
-        )
-
-    if UserRetirementRequest.has_user_requested_retirement(user):
-        # Refuse to reset the password of any user that has requested retirement.
-        context = {
-            'validlink': True,
-            'form': None,
-            'title': _('Password reset unsuccessful'),
-            'err_msg': _('Error in resetting your password.'),
-        }
-        context.update(platform_name)
-        return TemplateResponse(
-            request, 'registration/password_reset_confirm.html', context
-        )
-
-    if waffle().is_enabled(PREVENT_AUTH_USER_WRITES):
-        context = {
-            'validlink': False,
-            'form': None,
-            'title': _('Password reset unsuccessful'),
-            'err_msg': SYSTEM_MAINTENANCE_MSG,
-        }
-        context.update(platform_name)
-        return TemplateResponse(
-            request, 'registration/password_reset_confirm.html', context
-        )
-
-    if request.method == 'POST':
-        # We have to make a copy of request.POST because it is a QueryDict object which is immutable until copied.
-        # We have to use request.POST because the password_reset_confirm method takes in the request and a user's
-        # password is set to the request.POST['new_password1'] field. We have to also normalize the new_password2
-        # field so it passes the equivalence check that new_password1 == new_password2
-        # In order to switch out of having to do this copy, we would want to move the normalize_password code into
-        # a custom User model's set_password method to ensure it is always happening upon calling set_password.
-        request.POST = request.POST.copy()
-        request.POST['new_password1'] = normalize_password(request.POST['new_password1'])
-        request.POST['new_password2'] = normalize_password(request.POST['new_password2'])
-
-        password = request.POST['new_password1']
-
-        try:
-            validate_password(password, user=user)
-        except ValidationError as err:
-            # We have a password reset attempt which violates some security
-            # policy, or any other validation. Use the existing Django template to communicate that
-            # back to the user.
-            context = {
-                'validlink': True,
-                'form': None,
-                'title': _('Password reset unsuccessful'),
-                'err_msg': ' '.join(err.messages),
-            }
-            context.update(platform_name)
-            return TemplateResponse(
-                request, 'registration/password_reset_confirm.html', context
-            )
-
-        # remember what the old password hash is before we call down
-        old_password_hash = user.password
-
-        response = password_reset_confirm(
-            request, uidb64=uidb64, token=token, extra_context=platform_name
-        )
-
-        # If password reset was unsuccessful a template response is returned (status_code 200).
-        # Check if form is invalid then show an error to the user.
-        # Note if password reset was successful we get response redirect (status_code 302).
-        if response.status_code == 200:
-            form_valid = response.context_data['form'].is_valid() if response.context_data['form'] else False
-            if not form_valid:
-                log.warning(
-                    u'Unable to reset password for user [%s] because form is not valid. '
-                    u'A possible cause is that the user had an invalid reset token',
-                    user.username,
-                )
-                response.context_data['err_msg'] = _('Error in resetting your password. Please try again.')
-                return response
-
-        # get the updated user
-        updated_user = User.objects.get(id=uid_int)
-
-    else:
-        response = password_reset_confirm(
-            request, uidb64=uidb64, token=token, extra_context=platform_name
-        )
-
-        response_was_successful = response.context_data.get('validlink')
-        if response_was_successful and not user.is_active:
-            user.is_active = True
-            user.save()
-
-    return response
-
-
-def account_recovery_confirm_wrapper(request, uidb36=None, token=None):
-    """
-    A wrapper around django.contrib.auth.views.password_reset_confirm.
-    Needed because we want to set the user as active at this step.
-    We also optionally do some additional password policy checks.
-    """
-    # convert old-style base36-encoded user id to base64
-    uidb64 = uidb36_to_uidb64(uidb36)
-    platform_name = {
-        "platform_name": configuration_helpers.get_value('platform_name', settings.PLATFORM_NAME)
-    }
-
-    # User can not get this link unless secondary email feature is enabled.
-    if not is_secondary_email_feature_enabled():
-        raise Http404
-
-    try:
-        uid_int = base36_to_int(uidb36)
-        user = User.objects.get(id=uid_int)
-    except (ValueError, User.DoesNotExist):
-        # if there's any error getting a user, just let django's
-        # password_reset_confirm function handle it.
-
-        return password_reset_confirm(
-            request,
-            uidb64=uidb64,
-            token=token,
-            extra_context=platform_name,
-            template_name='account_recovery/password_create_confirm.html'
-        )
-
-    if request.method == 'POST':
-        # We have to make a copy of request.POST because it is a QueryDict object which is immutable until copied.
-        # We have to use request.POST because the password_reset_confirm method takes in the request and a user's
-        # password is set to the request.POST['new_password1'] field. We have to also normalize the new_password2
-        # field so it passes the equivalence check that new_password1 == new_password2
-        # In order to switch out of having to do this copy, we would want to move the normalize_password code into
-        # a custom User model's set_password method to ensure it is always happening upon calling set_password.
-        request.POST = request.POST.copy()
-        request.POST['new_password1'] = normalize_password(request.POST['new_password1'])
-        request.POST['new_password2'] = normalize_password(request.POST['new_password2'])
-
-        password = request.POST['new_password1']
-
-        try:
-            validate_password(password, user=user)
-        except ValidationError as err:
-            # We have a password reset attempt which violates some security
-            # policy, or any other validation. Use the existing Django template to communicate that
-            # back to the user.
-            context = {
-                'validlink': True,
-                'form': None,
-                'title': _('Password creation unsuccessful'),
-                'err_msg': ' '.join(err.messages),
-            }
-            context.update(platform_name)
-
-            return TemplateResponse(
-                request, 'account_recovery/password_create_confirm.html', context
-            )
-
-        # remember what the old password hash is before we call down
-        old_password_hash = user.password
-
-        response = password_reset_confirm(
-            request,
-            uidb64=uidb64,
-            token=token,
-            extra_context=platform_name,
-            template_name='account_recovery/password_create_confirm.html',
-            post_reset_redirect='signin_user',
-        )
-
-        # If password reset was unsuccessful a template response is returned (status_code 200).
-        # Check if form is invalid then show an error to the user.
-        # Note if password reset was successful we get response redirect (status_code 302).
-        if response.status_code == 200:
-            form_valid = response.context_data['form'].is_valid() if response.context_data['form'] else False
-            if not form_valid:
-                log.warning(
-                    u'Unable to create password for user [%s] because form is not valid. '
-                    u'A possible cause is that the user had an invalid create token',
-                    user.username,
-                )
-                response.context_data['err_msg'] = _('Error in creating your password. Please try again.')
-                return response
-
-        # get the updated user
-        updated_user = User.objects.get(id=uid_int)
-        updated_user.email = updated_user.account_recovery.secondary_email
-        updated_user.save()
-
-        if response.status_code == 302:
-            messages.success(
-                request,
-                HTML(_(
-                    '{html_start}Password Creation Complete{html_end}'
-                    'Your password has been created. {bold_start}{email}{bold_end} is now your primary login email.'
-                )).format(
-                    support_url=configuration_helpers.get_value('SUPPORT_SITE_LINK', settings.SUPPORT_SITE_LINK),
-                    html_start=HTML('<p class="message-title">'),
-                    html_end=HTML('</p>'),
-                    bold_start=HTML('<b>'),
-                    bold_end=HTML('</b>'),
-                    email=updated_user.email,
-                ),
-                extra_tags='account-recovery aa-icon submission-success'
-            )
-    else:
-        response = password_reset_confirm(
-            request,
-            uidb64=uidb64,
-            token=token,
-            extra_context=platform_name,
-            template_name='account_recovery/password_create_confirm.html',
-        )
-
-        response_was_successful = response.context_data.get('validlink')
-        if response_was_successful and not user.is_active:
-            user.is_active = True
-            user.save()
-
-    return response
-
-
-=======
->>>>>>> d9a072af
 def validate_new_email(user, new_email):
     """
     Given a new email for a user, does some basic verification of the new address If any issues are encountered
