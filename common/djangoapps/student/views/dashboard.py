"""
Dashboard view and supporting methods
"""

import datetime
import logging
from collections import defaultdict

from django.conf import settings
from django.contrib import messages
from django.contrib.auth.decorators import login_required
from django.shortcuts import redirect
from django.urls import reverse
from django.utils.translation import ugettext as _
from django.views.decorators.csrf import ensure_csrf_cookie
from edx_django_utils import monitoring as monitoring_utils
from opaque_keys.edx.keys import CourseKey
from pytz import UTC
from six import iteritems, text_type

import track.views
from bulk_email.api import is_bulk_email_feature_enabled
from bulk_email.models import Optout
from course_modes.models import CourseMode
from edxmako.shortcuts import render_to_response, render_to_string
from entitlements.models import CourseEntitlement
from lms.djangoapps.commerce.utils import EcommerceService
from lms.djangoapps.courseware.access import has_access
from lms.djangoapps.experiments.utils import get_dashboard_course_info
from lms.djangoapps.verify_student.services import IDVerificationService
from openedx.core.djangoapps.catalog.utils import (
    get_programs,
    get_pseudo_session_for_entitlement,
    get_visible_sessions_for_entitlement
)
from openedx.core.djangoapps.credit.email_utils import get_credit_provider_attribute_values, make_providers_strings
from openedx.core.djangoapps.plugins import constants as plugin_constants
from openedx.core.djangoapps.plugins.plugin_contexts import get_plugins_view_context
from openedx.core.djangoapps.programs.models import ProgramsApiConfig
from openedx.core.djangoapps.programs.utils import ProgramDataExtender, ProgramProgressMeter
from openedx.core.djangoapps.site_configuration import helpers as configuration_helpers
from openedx.core.djangoapps.user_api.accounts.utils import is_secondary_email_feature_enabled
from openedx.core.djangoapps.util.maintenance_banner import add_maintenance_banner
from openedx.core.djangoapps.waffle_utils import WaffleFlag, WaffleFlagNamespace
from openedx.core.djangolib.markup import HTML, Text
from openedx.features.enterprise_support.api import get_dashboard_consent_notification
<<<<<<< HEAD
=======
from shoppingcart.api import order_history
>>>>>>> 1ed7d5b1
from shoppingcart.models import CourseRegistrationCode, DonationConfiguration
from student.api import COURSE_DASHBOARD_PLUGIN_VIEW_NAME
from student.helpers import cert_info, check_verify_status_by_course, get_resume_urls_for_enrollments
from student.models import (
    AccountRecovery,
    CourseEnrollment,
    CourseEnrollmentAttribute,
    DashboardConfiguration,
    PendingSecondaryEmailChange,
    UserProfile
)
from util.milestones_helpers import get_pre_requisite_courses_not_completed
from xmodule.modulestore.django import modulestore

log = logging.getLogger("edx.student")

experiments_namespace = WaffleFlagNamespace(name=u'student.experiments')


def get_org_black_and_whitelist_for_site():
    """
    Returns the org blacklist and whitelist for the current site.

    Returns:
        (org_whitelist, org_blacklist): A tuple of lists of orgs that serve as
            either a blacklist or a whitelist of orgs for the current site. The
            whitelist takes precedence, and the blacklist is used if the
            whitelist is None.
    """
    # Default blacklist is empty.
    org_blacklist = None
    # Whitelist the orgs configured for the current site.  Each site outside
    # of edx.org has a list of orgs associated with its configuration.
    org_whitelist = configuration_helpers.get_current_site_orgs()

    if not org_whitelist:
        # If there is no whitelist, the blacklist will include all orgs that
        # have been configured for any other sites. This applies to edx.org,
        # where it is easier to blacklist all other orgs.
        org_blacklist = configuration_helpers.get_all_orgs()

    return org_whitelist, org_blacklist


def _get_recently_enrolled_courses(course_enrollments):
    """
    Given a list of enrollments, filter out all but recent enrollments.

    Args:
        course_enrollments (list[CourseEnrollment]): A list of course enrollments.

    Returns:
        list[CourseEnrollment]: A list of recent course enrollments.
    """
    seconds = DashboardConfiguration.current().recent_enrollment_time_delta
    time_delta = (datetime.datetime.now(UTC) - datetime.timedelta(seconds=seconds))
    return [
        enrollment for enrollment in course_enrollments
        # If the enrollment has no created date, we are explicitly excluding the course
        # from the list of recent enrollments.
        if enrollment.is_active and enrollment.created > time_delta
    ]


def _allow_donation(course_modes, course_id, enrollment):
    """
    Determines if the dashboard will request donations for the given course.

    Check if donations are configured for the platform, and if the current course is accepting donations.

    Args:
        course_modes (dict): Mapping of course ID's to course mode dictionaries.
        course_id (str): The unique identifier for the course.
        enrollment(CourseEnrollment): The enrollment object in which the user is enrolled

    Returns:
        True if the course is allowing donations.

    """
    if course_id not in course_modes:
        flat_unexpired_modes = {
            text_type(course_id): [mode for mode in modes]
            for course_id, modes in iteritems(course_modes)
        }
        flat_all_modes = {
            text_type(course_id): [mode.slug for mode in modes]
            for course_id, modes in iteritems(CourseMode.all_modes_for_courses([course_id]))
        }
        log.error(
            u'Can not find `%s` in course modes.`%s`. All modes: `%s`',
            course_id,
            flat_unexpired_modes,
            flat_all_modes
        )
    donations_enabled = configuration_helpers.get_value(
        'ENABLE_DONATIONS',
        DonationConfiguration.current().enabled
    )
    return (
        donations_enabled and
        enrollment.mode in course_modes[course_id] and
        course_modes[course_id][enrollment.mode].min_price == 0
    )


def _create_recent_enrollment_message(course_enrollments, course_modes):
    """
    Builds a recent course enrollment message.

    Constructs a new message template based on any recent course enrollments
    for the student.

    Args:
        course_enrollments (list[CourseEnrollment]): a list of course enrollments.
        course_modes (dict): Mapping of course ID's to course mode dictionaries.

    Returns:
        A string representing the HTML message output from the message template.
        None if there are no recently enrolled courses.

    """
    recently_enrolled_courses = _get_recently_enrolled_courses(course_enrollments)

    if recently_enrolled_courses:
        enrollments_count = len(recently_enrolled_courses)
        course_name_separator = ', '
        # If length of enrolled course 2, join names with 'and'
        if enrollments_count == 2:
            course_name_separator = _(' and ')

        course_names = course_name_separator.join(
            [enrollment.course_overview.display_name for enrollment in recently_enrolled_courses]
        )

        allow_donations = any(
            _allow_donation(course_modes, enrollment.course_overview.id, enrollment)
            for enrollment in recently_enrolled_courses
        )

        platform_name = configuration_helpers.get_value('platform_name', settings.PLATFORM_NAME)

        return render_to_string(
            'enrollment/course_enrollment_message.html',
            {
                'course_names': course_names,
                'enrollments_count': enrollments_count,
                'allow_donations': allow_donations,
                'platform_name': platform_name,
                'course_id': recently_enrolled_courses[0].course_overview.id if enrollments_count == 1 else None
            }
        )


def get_course_enrollments(user, org_whitelist, org_blacklist, course_limit=None):
    """
    Given a user, return a filtered set of his or her course enrollments.

    Arguments:
        user (User): the user in question.
        org_whitelist (list[str]): If not None, ONLY courses of these orgs will be returned.
        org_blacklist (list[str]): Courses of these orgs will be excluded.
        course_limit: Number courses to load in dashboard if set to None then all the courses would be load.

    Returns:
        generator[CourseEnrollment]: a sequence of enrollments to be displayed
        on the user's dashboard.
    """
    for enrollment in CourseEnrollment.enrollments_for_user_with_overviews_preload(user, course_limit):

        # If the course is missing or broken, log an error and skip it.
        course_overview = enrollment.course_overview
        if not course_overview:
            log.error(
                "User %s enrolled in broken or non-existent course %s",
                user.username,
                enrollment.course_id
            )
            continue

        # Filter out anything that is not in the whitelist.
        if org_whitelist and course_overview.location.org not in org_whitelist:
            continue

        # Conversely, filter out any enrollments in the blacklist.
        elif org_blacklist and course_overview.location.org in org_blacklist:
            continue

        # Else, include the enrollment.
        else:
            yield enrollment


def get_filtered_course_entitlements(user, org_whitelist, org_blacklist):
    """
    Given a user, return a filtered set of his or her course entitlements.

    Arguments:
        user (User): the user in question.
        org_whitelist (list[str]): If not None, ONLY entitlements of these orgs will be returned.
        org_blacklist (list[str]): CourseEntitlements of these orgs will be excluded.

    Returns:
        generator[CourseEntitlement]: a sequence of entitlements to be displayed
        on the user's dashboard.
    """
    course_entitlement_available_sessions = {}
    unfulfilled_entitlement_pseudo_sessions = {}
    course_entitlements = list(CourseEntitlement.get_active_entitlements_for_user(user))
    filtered_entitlements = []
    pseudo_session = None
    course_run_key = None

    for course_entitlement in course_entitlements:
        course_entitlement.update_expired_at()
        available_runs = get_visible_sessions_for_entitlement(course_entitlement)

        if not course_entitlement.enrollment_course_run:
            # Unfulfilled entitlements need a mock session for metadata
            pseudo_session = get_pseudo_session_for_entitlement(course_entitlement)
            unfulfilled_entitlement_pseudo_sessions[str(course_entitlement.uuid)] = pseudo_session

        # Check the org of the Course and filter out entitlements that are not available.
        if course_entitlement.enrollment_course_run:
            course_run_key = course_entitlement.enrollment_course_run.course_id
        elif available_runs:
            course_run_key = CourseKey.from_string(available_runs[0]['key'])
        elif pseudo_session:
            course_run_key = CourseKey.from_string(pseudo_session['key'])

        if course_run_key:
            # If there is no course_run_key at this point we will be unable to determine if it should be shown.
            # Therefore it should be excluded by default.
            if org_whitelist and course_run_key.org not in org_whitelist:
                continue
            elif org_blacklist and course_run_key.org in org_blacklist:
                continue

            course_entitlement_available_sessions[str(course_entitlement.uuid)] = available_runs
            filtered_entitlements.append(course_entitlement)

    return filtered_entitlements, course_entitlement_available_sessions, unfulfilled_entitlement_pseudo_sessions


def complete_course_mode_info(course_id, enrollment, modes=None):
    """
    We would like to compute some more information from the given course modes
    and the user's current enrollment

    Returns the given information:
        - whether to show the course upsell information
        - numbers of days until they can't upsell anymore
    """
    if modes is None:
        modes = CourseMode.modes_for_course_dict(course_id)

    mode_info = {'show_upsell': False, 'days_for_upsell': None}
    # we want to know if the user is already enrolled as verified or credit and
    # if verified is an option.
    if CourseMode.VERIFIED in modes and enrollment.mode in CourseMode.UPSELL_TO_VERIFIED_MODES:
        mode_info['show_upsell'] = True
        mode_info['verified_sku'] = modes['verified'].sku
        mode_info['verified_bulk_sku'] = modes['verified'].bulk_sku
        # if there is an expiration date, find out how long from now it is
        if modes['verified'].expiration_datetime:
            today = datetime.datetime.now(UTC).date()
            mode_info['days_for_upsell'] = (modes['verified'].expiration_datetime.date() - today).days

    return mode_info


def is_course_blocked(request, redeemed_registration_codes, course_key):
    """
    Checking if registration is blocked or not.
    """
    blocked = False
    for redeemed_registration in redeemed_registration_codes:
        # registration codes may be generated via Bulk Purchase Scenario
        # we have to check only for the invoice generated registration codes
        # that their invoice is valid or not
        if redeemed_registration.invoice_item:
            if not redeemed_registration.invoice_item.invoice.is_valid:
                blocked = True
                # disabling email notifications for unpaid registration courses
                Optout.objects.get_or_create(user=request.user, course_id=course_key)
                log.info(
                    u"User %s (%s) opted out of receiving emails from course %s",
                    request.user.username,
                    request.user.email,
                    course_key,
                )
                track.views.server_track(
                    request,
                    "change-email1-settings",
                    {"receive_emails": "no", "course": text_type(course_key)},
                    page='dashboard',
                )
                break

    return blocked


def get_verification_error_reasons_for_display(verification_error_codes):
    """
    Returns the display text for the given verification error codes.
    """
    verification_errors = []
    verification_error_map = {
        'photos_mismatched': _('Photos are mismatched'),
        'id_image_missing_name': _('Name missing from ID photo'),
        'id_image_missing': _('ID photo not provided'),
        'id_invalid': _('ID is invalid'),
        'user_image_not_clear': _('Learner photo is blurry'),
        'name_mismatch': _('Name on ID does not match name on account'),
        'user_image_missing': _('Learner photo not provided'),
        'id_image_not_clear': _('ID photo is blurry'),
    }

    for error in verification_error_codes:
        error_text = verification_error_map.get(error)
        if error_text:
            verification_errors.append(error_text)

    return verification_errors


def reverification_info(statuses):
    """
    Returns reverification-related information for *all* of user's enrollments whose
    reverification status is in statuses.

    Args:
        statuses (list): a list of reverification statuses we want information for
            example: ["must_reverify", "denied"]

    Returns:
        dictionary of lists: dictionary with one key per status, e.g.
            dict["must_reverify"] = []
            dict["must_reverify"] = [some information]
    """
    reverifications = defaultdict(list)

    # Sort the data by the reverification_end_date
    for status in statuses:
        if reverifications[status]:
            reverifications[status].sort(key=lambda x: x.date)
    return reverifications


def _credit_statuses(user, course_enrollments):
    """
    Retrieve the status for credit courses.

    A credit course is a course for which a user can purchased
    college credit.  The current flow is:

    1. User becomes eligible for credit (submits verifications, passes the course, etc.)
    2. User purchases credit from a particular credit provider.
    3. User requests credit from the provider, usually creating an account on the provider's site.
    4. The credit provider notifies us whether the user's request for credit has been accepted or rejected.

    The dashboard is responsible for communicating the user's state in this flow.

    Arguments:
        user (User): The currently logged-in user.
        course_enrollments (list[CourseEnrollment]): List of enrollments for the
            user.

    Returns: dict

    The returned dictionary has keys that are `CourseKey`s and values that
    are dictionaries with:

        * eligible (bool): True if the user is eligible for credit in this course.
        * deadline (datetime): The deadline for purchasing and requesting credit for this course.
        * purchased (bool): Whether the user has purchased credit for this course.
        * provider_name (string): The display name of the credit provider.
        * provider_status_url (string): A URL the user can visit to check on their credit request status.
        * request_status (string): Either "pending", "approved", or "rejected"
        * error (bool): If true, an unexpected error occurred when retrieving the credit status,
            so the user should contact the support team.

    Example:
    >>> _credit_statuses(user, course_enrollments)
    {
        CourseKey.from_string("edX/DemoX/Demo_Course"): {
            "course_key": "edX/DemoX/Demo_Course",
            "eligible": True,
            "deadline": 2015-11-23 00:00:00 UTC,
            "purchased": True,
            "provider_name": "Hogwarts",
            "provider_status_url": "http://example.com/status",
            "request_status": "pending",
            "error": False
        }
    }

    """
    from openedx.core.djangoapps.credit import api as credit_api

    # Feature flag off
    if not settings.FEATURES.get("ENABLE_CREDIT_ELIGIBILITY"):
        return {}

    request_status_by_course = {
        request["course_key"]: request["status"]
        for request in credit_api.get_credit_requests_for_user(user.username)
    }

    credit_enrollments = {
        enrollment.course_id: enrollment
        for enrollment in course_enrollments
        if enrollment.mode == "credit"
    }

    # When a user purchases credit in a course, the user's enrollment
    # mode is set to "credit" and an enrollment attribute is set
    # with the ID of the credit provider.  We retrieve *all* such attributes
    # here to minimize the number of database queries.
    purchased_credit_providers = {
        attribute.enrollment.course_id: attribute.value
        for attribute in CourseEnrollmentAttribute.objects.filter(
            namespace="credit",
            name="provider_id",
            enrollment__in=list(credit_enrollments.values())
        ).select_related("enrollment")
    }

    provider_info_by_id = {
        provider["id"]: provider
        for provider in credit_api.get_credit_providers()
    }

    statuses = {}
    for eligibility in credit_api.get_eligibilities_for_user(user.username):
        course_key = CourseKey.from_string(text_type(eligibility["course_key"]))
        providers_names = get_credit_provider_attribute_values(course_key, 'display_name')
        status = {
            "course_key": text_type(course_key),
            "eligible": True,
            "deadline": eligibility["deadline"],
            "purchased": course_key in credit_enrollments,
            "provider_name": make_providers_strings(providers_names),
            "provider_status_url": None,
            "provider_id": None,
            "request_status": request_status_by_course.get(course_key),
            "error": False,
        }

        # If the user has purchased credit, then include information about the credit
        # provider from which the user purchased credit.
        # We retrieve the provider's ID from the an "enrollment attribute" set on the user's
        # enrollment when the user's order for credit is fulfilled by the E-Commerce service.
        if status["purchased"]:
            provider_id = purchased_credit_providers.get(course_key)
            if provider_id is None:
                status["error"] = True
                log.error(
                    u"Could not find credit provider associated with credit enrollment "
                    u"for user %s in course %s.  The user will not be able to see his or her "
                    u"credit request status on the student dashboard.  This attribute should "
                    u"have been set when the user purchased credit in the course.",
                    user.id, course_key
                )
            else:
                provider_info = provider_info_by_id.get(provider_id, {})
                status["provider_name"] = provider_info.get("display_name")
                status["provider_status_url"] = provider_info.get("status_url")
                status["provider_id"] = provider_id

                if not status["provider_name"] and not status["provider_status_url"]:
                    status["error"] = True
                    log.error(
                        u"Could not find credit provider info for [%s] in [%s]. The user will not "
                        u"be able to see his or her credit request status on the student dashboard.",
                        provider_id, provider_info_by_id
                    )

        statuses[course_key] = status

    return statuses


def show_load_all_courses_link(user, course_limit, course_enrollments):
    """
    By default dashboard will show limited courses based on the course limit
    set in configuration.

    A link would be provided provided at the bottom to load all the courses if there are any courses.
    """

    if course_limit is None:
        return False

    total_enrollments = CourseEnrollment.enrollments_for_user(user).count()
    return len(course_enrollments) < total_enrollments


def get_dashboard_course_limit():
    """
    get course limit from configuration
    """
    course_limit = getattr(settings, 'DASHBOARD_COURSE_LIMIT', None)
    return course_limit


@login_required
@ensure_csrf_cookie
@add_maintenance_banner
def student_dashboard(request):
    """
    Provides the LMS dashboard view

    TODO: This is lms specific and does not belong in common code.
    Note:
        To load the all courses set course_limit=None as parameter in GET. If its not None then default course
        limit will be used  that is set in configuration
    Arguments:
        request: The request object.

    Returns:
        The dashboard response.

    """
    ECOMMERCE_TRANSACTION_COOKIE_NAME = "pendingTransactionCourse"
    user = request.user
    if not UserProfile.objects.filter(user=user).exists():
        return redirect(reverse('account_settings'))

    platform_name = configuration_helpers.get_value("platform_name", settings.PLATFORM_NAME)

    enable_verified_certificates = configuration_helpers.get_value(
        'ENABLE_VERIFIED_CERTIFICATES',
        settings.FEATURES.get('ENABLE_VERIFIED_CERTIFICATES')
    )
    display_course_modes_on_dashboard = configuration_helpers.get_value(
        'DISPLAY_COURSE_MODES_ON_DASHBOARD',
        settings.FEATURES.get('DISPLAY_COURSE_MODES_ON_DASHBOARD', True)
    )
    activation_email_support_link = configuration_helpers.get_value(
        'ACTIVATION_EMAIL_SUPPORT_LINK', settings.ACTIVATION_EMAIL_SUPPORT_LINK
    ) or settings.SUPPORT_SITE_LINK
    hide_dashboard_courses_until_activated = configuration_helpers.get_value(
        'HIDE_DASHBOARD_COURSES_UNTIL_ACTIVATED',
        settings.FEATURES.get('HIDE_DASHBOARD_COURSES_UNTIL_ACTIVATED', False)
    )
    empty_dashboard_message = configuration_helpers.get_value(
        'EMPTY_DASHBOARD_MESSAGE', None
    )

    disable_course_limit = request and 'course_limit' in request.GET
    course_limit = get_dashboard_course_limit() if not disable_course_limit else None

    # Get the org whitelist or the org blacklist for the current site
    site_org_whitelist, site_org_blacklist = get_org_black_and_whitelist_for_site()
    course_enrollments = list(get_course_enrollments(user, site_org_whitelist, site_org_blacklist, course_limit))

    # Get the entitlements for the user and a mapping to all available sessions for that entitlement
    # If an entitlement has no available sessions, pass through a mock course overview object
    (course_entitlements,
     course_entitlement_available_sessions,
     unfulfilled_entitlement_pseudo_sessions) = get_filtered_course_entitlements(
        user,
        site_org_whitelist,
        site_org_blacklist
    )

    # Record how many courses there are so that we can get a better
    # understanding of usage patterns on prod.
    monitoring_utils.accumulate('num_courses', len(course_enrollments))

    # Sort the enrollment pairs by the enrollment date
    course_enrollments.sort(key=lambda x: x.created, reverse=True)

    # Retrieve the course modes for each course
    enrolled_course_ids = [enrollment.course_id for enrollment in course_enrollments]
    __, unexpired_course_modes = CourseMode.all_and_unexpired_modes_for_courses(enrolled_course_ids)
    course_modes_by_course = {
        course_id: {
            mode.slug: mode
            for mode in modes
        }
        for course_id, modes in iteritems(unexpired_course_modes)
    }

    # Check to see if the student has recently enrolled in a course.
    # If so, display a notification message confirming the enrollment.
    enrollment_message = _create_recent_enrollment_message(
        course_enrollments, course_modes_by_course
    )
    course_optouts = Optout.objects.filter(user=user).values_list('course_id', flat=True)

    # Display activation message
    activate_account_message = ''
    if not user.is_active:
        activate_account_message = Text(_(
            "Check your {email_start}{email}{email_end} inbox for an account activation link from {platform_name}. "
            "If you need help, contact {link_start}{platform_name} Support{link_end}."
        )).format(
            platform_name=platform_name,
            email_start=HTML("<strong>"),
            email_end=HTML("</strong>"),
            email=user.email,
            link_start=HTML("<a target='_blank' href='{activation_email_support_link}'>").format(
                activation_email_support_link=activation_email_support_link,
            ),
            link_end=HTML("</a>"),
        )

    enterprise_message = get_dashboard_consent_notification(request, user, course_enrollments)

    recovery_email_message = recovery_email_activation_message = None
    if is_secondary_email_feature_enabled():
        try:
            pending_email = PendingSecondaryEmailChange.objects.get(user=user)
        except PendingSecondaryEmailChange.DoesNotExist:
            try:
                account_recovery_obj = AccountRecovery.objects.get(user=user)
            except AccountRecovery.DoesNotExist:
                recovery_email_message = Text(
                    _(
                        "Add a recovery email to retain access when single-sign on is not available. "
                        "Go to {link_start}your Account Settings{link_end}.")
                ).format(
                    link_start=HTML("<a href='{account_setting_page}'>").format(
                        account_setting_page=reverse('account_settings'),
                    ),
                    link_end=HTML("</a>")
<<<<<<< HEAD
                )
        else:
            recovery_email_activation_message = Text(
                _(
                    "Recovery email is not activated yet. "
                    "Kindly visit your email and follow the instructions to activate it."
                )
=======
                )
        else:
            recovery_email_activation_message = Text(
                _(
                    "Recovery email is not activated yet. "
                    "Kindly visit your email and follow the instructions to activate it."
                )
>>>>>>> 1ed7d5b1
            )


# Disable lookup of Enterprise consent_required_course due to ENT-727
    # Will re-enable after fixing WL-1315
    consent_required_courses = set()
    enterprise_customer_name = None

    # Account activation message
    account_activation_messages = [
        message for message in messages.get_messages(request) if 'account-activation' in message.tags
    ]

    # Global staff can see what courses encountered an error on their dashboard
    staff_access = False
    errored_courses = {}
    if has_access(user, 'staff', 'global'):
        # Show any courses that encountered an error on load
        staff_access = True
        errored_courses = modulestore().get_errored_courses()

    show_courseware_links_for = {
        enrollment.course_id: has_access(request.user, 'load', enrollment.course_overview)
        for enrollment in course_enrollments
    }

    # Find programs associated with course runs being displayed. This information
    # is passed in the template context to allow rendering of program-related
    # information on the dashboard.
    meter = ProgramProgressMeter(request.site, user, enrollments=course_enrollments)
    ecommerce_service = EcommerceService()
    inverted_programs = meter.invert_programs()

    urls, programs_data = {}, {}
    bundles_on_dashboard_flag = WaffleFlag(experiments_namespace, u'bundles_on_dashboard')

    # TODO: Delete this code and the relevant HTML code after testing LEARNER-3072 is complete
    if bundles_on_dashboard_flag.is_enabled() and inverted_programs and list(inverted_programs.items()):
        if len(course_enrollments) < 4:
            for program in inverted_programs.values():
                try:
                    program_uuid = program[0]['uuid']
                    program_data = get_programs(uuid=program_uuid)
                    program_data = ProgramDataExtender(program_data, request.user).extend()
                    skus = program_data.get('skus')
                    checkout_page_url = ecommerce_service.get_checkout_page_url(*skus)
                    program_data['completeProgramURL'] = checkout_page_url + '&bundle=' + program_data.get('uuid')
                    programs_data[program_uuid] = program_data
                except:  # pylint: disable=bare-except
                    pass

    # Construct a dictionary of course mode information
    # used to render the course list.  We re-use the course modes dict
    # we loaded earlier to avoid hitting the database.
    course_mode_info = {
        enrollment.course_id: complete_course_mode_info(
            enrollment.course_id, enrollment,
            modes=course_modes_by_course[enrollment.course_id]
        )
        for enrollment in course_enrollments
    }

    # Determine the per-course verification status
    # This is a dictionary in which the keys are course locators
    # and the values are one of:
    #
    # VERIFY_STATUS_NEED_TO_VERIFY
    # VERIFY_STATUS_SUBMITTED
    # VERIFY_STATUS_APPROVED
    # VERIFY_STATUS_MISSED_DEADLINE
    #
    # Each of which correspond to a particular message to display
    # next to the course on the dashboard.
    #
    # If a course is not included in this dictionary,
    # there is no verification messaging to display.
    verify_status_by_course = check_verify_status_by_course(user, course_enrollments)
    cert_statuses = {
        enrollment.course_id: cert_info(request.user, enrollment.course_overview)
        for enrollment in course_enrollments
    }

    # only show email settings for Mongo course and when bulk email is turned on
    show_email_settings_for = frozenset(
        enrollment.course_id for enrollment in course_enrollments if (
            is_bulk_email_feature_enabled(enrollment.course_id)
        )
    )

    # Verification Attempts
    # Used to generate the "you must reverify for course x" banner
    verification_status = IDVerificationService.user_status(user)
    verification_errors = get_verification_error_reasons_for_display(verification_status['error'])

    # Gets data for midcourse reverifications, if any are necessary or have failed
    statuses = ["approved", "denied", "pending", "must_reverify"]
    reverifications = reverification_info(statuses)

    block_courses = frozenset(
        enrollment.course_id for enrollment in course_enrollments
        if is_course_blocked(
            request,
            CourseRegistrationCode.objects.filter(
                course_id=enrollment.course_id,
                registrationcoderedemption__redeemed_by=request.user
            ),
            enrollment.course_id
        )
    )

    enrolled_courses_either_paid = frozenset(
        enrollment.course_id for enrollment in course_enrollments
        if enrollment.is_paid_course()
    )

    # If there are *any* denied reverifications that have not been toggled off,
    # we'll display the banner
    denied_banner = any(item.display for item in reverifications["denied"])

    # get list of courses having pre-requisites yet to be completed
    courses_having_prerequisites = frozenset(
        enrollment.course_id for enrollment in course_enrollments
        if enrollment.course_overview.pre_requisite_courses
    )
    courses_requirements_not_met = get_pre_requisite_courses_not_completed(user, courses_having_prerequisites)

    if 'notlive' in request.GET:
        redirect_message = _("The course you are looking for does not start until {date}.").format(
            date=request.GET['notlive']
        )
    elif 'course_closed' in request.GET:
        redirect_message = _("The course you are looking for is closed for enrollment as of {date}.").format(
            date=request.GET['course_closed']
        )
    elif 'access_response_error' in request.GET:
        # This can be populated in a generalized way with fields from access response errors
        redirect_message = request.GET['access_response_error']
    else:
        redirect_message = ''

    valid_verification_statuses = ['approved', 'must_reverify', 'pending', 'expired']
    display_sidebar_on_dashboard = verification_status['status'] in valid_verification_statuses and \
        verification_status['should_display']

    # Filter out any course enrollment course cards that are associated with fulfilled entitlements
    for entitlement in [e for e in course_entitlements if e.enrollment_course_run is not None]:
        course_enrollments = [
            enr for enr in course_enrollments if entitlement.enrollment_course_run.course_id != enr.course_id
        ]

    context = {
        'urls': urls,
        'programs_data': programs_data,
        'enterprise_message': enterprise_message,
        'consent_required_courses': consent_required_courses,
        'enterprise_customer_name': enterprise_customer_name,
        'enrollment_message': enrollment_message,
        'redirect_message': Text(redirect_message),
        'account_activation_messages': account_activation_messages,
        'activate_account_message': activate_account_message,
        'course_enrollments': course_enrollments,
        'course_entitlements': course_entitlements,
        'course_entitlement_available_sessions': course_entitlement_available_sessions,
        'unfulfilled_entitlement_pseudo_sessions': unfulfilled_entitlement_pseudo_sessions,
        'course_optouts': course_optouts,
        'staff_access': staff_access,
        'errored_courses': errored_courses,
        'show_courseware_links_for': show_courseware_links_for,
        'all_course_modes': course_mode_info,
        'cert_statuses': cert_statuses,
        'credit_statuses': _credit_statuses(user, course_enrollments),
        'show_email_settings_for': show_email_settings_for,
        'reverifications': reverifications,
        'verification_display': verification_status['should_display'],
        'verification_status': verification_status['status'],
        'verification_expiry': verification_status['verification_expiry'],
        'verification_status_by_course': verify_status_by_course,
        'verification_errors': verification_errors,
        'block_courses': block_courses,
        'denied_banner': denied_banner,
        'billing_email': settings.PAYMENT_SUPPORT_EMAIL,
        'user': user,
        'logout_url': reverse('logout'),
        'platform_name': platform_name,
        'enrolled_courses_either_paid': enrolled_courses_either_paid,
        'provider_states': [],
        'courses_requirements_not_met': courses_requirements_not_met,
        'nav_hidden': True,
        'inverted_programs': inverted_programs,
        'show_program_listing': ProgramsApiConfig.is_enabled(),
        'show_dashboard_tabs': True,
        'disable_courseware_js': True,
        'display_course_modes_on_dashboard': enable_verified_certificates and display_course_modes_on_dashboard,
        'display_sidebar_on_dashboard': display_sidebar_on_dashboard,
        'display_sidebar_account_activation_message': not(user.is_active or hide_dashboard_courses_until_activated),
        'display_dashboard_courses': (user.is_active or not hide_dashboard_courses_until_activated),
        'empty_dashboard_message': empty_dashboard_message,
        'recovery_email_message': recovery_email_message,
        'recovery_email_activation_message': recovery_email_activation_message,
        'show_load_all_courses_link': show_load_all_courses_link(user, course_limit, course_enrollments),
        # TODO START: clean up as part of REVEM-199 (START)
        'course_info': get_dashboard_course_info(user, course_enrollments),
        # TODO START: clean up as part of REVEM-199 (END)
    }

    context_from_plugins = get_plugins_view_context(
        plugin_constants.ProjectType.LMS,
        COURSE_DASHBOARD_PLUGIN_VIEW_NAME,
        context
    )
    context.update(context_from_plugins)

    if ecommerce_service.is_enabled(request.user):
        context.update({
            'use_ecommerce_payment_flow': True,
            'ecommerce_payment_page': ecommerce_service.payment_page_url(),
        })

    # Gather urls for course card resume buttons.
    resume_button_urls = ['' for entitlement in course_entitlements]
    for url in get_resume_urls_for_enrollments(user, course_enrollments).values():
        resume_button_urls.append(url)
    # There must be enough urls for dashboard.html. Template creates course
    # cards for "enrollments + entitlements".
    context.update({
        'resume_button_urls': resume_button_urls
    })

    return render_to_response('dashboard.html', context)<|MERGE_RESOLUTION|>--- conflicted
+++ resolved
@@ -44,10 +44,7 @@
 from openedx.core.djangoapps.waffle_utils import WaffleFlag, WaffleFlagNamespace
 from openedx.core.djangolib.markup import HTML, Text
 from openedx.features.enterprise_support.api import get_dashboard_consent_notification
-<<<<<<< HEAD
-=======
 from shoppingcart.api import order_history
->>>>>>> 1ed7d5b1
 from shoppingcart.models import CourseRegistrationCode, DonationConfiguration
 from student.api import COURSE_DASHBOARD_PLUGIN_VIEW_NAME
 from student.helpers import cert_info, check_verify_status_by_course, get_resume_urls_for_enrollments
@@ -675,7 +672,6 @@
                         account_setting_page=reverse('account_settings'),
                     ),
                     link_end=HTML("</a>")
-<<<<<<< HEAD
                 )
         else:
             recovery_email_activation_message = Text(
@@ -683,15 +679,6 @@
                     "Recovery email is not activated yet. "
                     "Kindly visit your email and follow the instructions to activate it."
                 )
-=======
-                )
-        else:
-            recovery_email_activation_message = Text(
-                _(
-                    "Recovery email is not activated yet. "
-                    "Kindly visit your email and follow the instructions to activate it."
-                )
->>>>>>> 1ed7d5b1
             )
 
 
