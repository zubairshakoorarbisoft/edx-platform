--- conflicted
+++ resolved
@@ -141,16 +141,10 @@
             - 'answer' is the parsed answer that was submitted.
         """
         try:
-<<<<<<< HEAD
             answer = self.capa_answer_to_str(get)
         except ValueError:
             # Sometimes, we get an answer that's just not parsable.  Do nothing.
             log.exception('Answer not parsable: ' + str(get))
-=======
-            answer = self.capa_answer_to_str(data)
-        except ValueError:
-            # Sometimes, we data an answer that's just not parsable.  Do nothing.
->>>>>>> dd8f1f53
             return
         # Look for a hint to give.
         # Make a local copy of self.hints - this means we only need to do one json unpacking.
@@ -239,13 +233,8 @@
         """
         if self.user_voted:
             return {}
-<<<<<<< HEAD
-        ans_no = int(get['answer'])
-        hint_no = str(get['hint'])
-=======
         ans_no = int(data['answer'])
         hint_no = str(data['hint'])
->>>>>>> dd8f1f53
         answer = self.previous_answers[ans_no][0]
         # We use temp_dict because we need to do a direct write for the database to update.
         temp_dict = self.hints
