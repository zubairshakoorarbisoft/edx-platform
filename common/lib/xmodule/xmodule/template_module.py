"""
Template module
"""
<<<<<<< HEAD
from string import Template

from lxml import etree
=======
>>>>>>> d9a072af

from string import Template

from lxml import etree
from xmodule.raw_module import RawDescriptor
from xmodule.x_module import DEPRECATION_VSCOMPAT_EVENT, XModule


class CustomTagModule(XModule):
    """
    This module supports tags of the form
    <customtag option="val" option2="val2" impl="tagname"/>

    In this case, $tagname should refer to a file in data/custom_tags, which
    contains a Python string.Template formatted template that uses ${option} and
    ${option2} for the content.

    For instance:

    data/mycourse/custom_tags/book::
        More information given in <a href="/book/${page}">the text</a>

    course.xml::
        ...
        <customtag page="234" impl="book"/>
        ...

    Renders to::
        More information given in <a href="/book/234">the text</a>
    """

    def get_html(self):
        return self.descriptor.rendered_html


class CustomTagDescriptor(RawDescriptor):
    """ Descriptor for custom tags.  Loads the template when created."""
    module_class = CustomTagModule
    resources_dir = None
    template_dir_name = 'customtag'

    def render_template(self, system, xml_data):
        '''Render the template, given the definition xml_data'''
        xmltree = etree.fromstring(xml_data)
        if 'impl' in xmltree.attrib:
            template_name = xmltree.attrib['impl']
        else:
            # VS[compat]  backwards compatibility with old nested customtag structure
            child_impl = xmltree.find('impl')
            if child_impl is not None:
                template_name = child_impl.text
            else:
                # TODO (vshnayder): better exception type
                raise Exception("Could not find impl attribute in customtag {0}"
                                .format(self.location))

        params = dict(list(xmltree.items()))

        # cdodge: look up the template as a module
        template_loc = self.location.replace(category='custom_tag_template', name=template_name)

        template_module = system.load_item(template_loc)
        template_module_data = template_module.data
        template = Template(template_module_data)
        return template.safe_substitute(params)

    @property
    def rendered_html(self):
        return self.render_template(self.system, self.data)

    def export_to_file(self):
        """
        Custom tags are special: since they're already pointers, we don't want
        to export them in a file with yet another layer of indirection.
        """
        return False<|MERGE_RESOLUTION|>--- conflicted
+++ resolved
@@ -1,12 +1,6 @@
 """
 Template module
 """
-<<<<<<< HEAD
-from string import Template
-
-from lxml import etree
-=======
->>>>>>> d9a072af
 
 from string import Template
 
