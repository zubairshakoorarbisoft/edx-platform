--- conflicted
+++ resolved
@@ -907,11 +907,7 @@
             event_info['failure'] = 'closed'
             self.runtime.track_function('problem_check_fail', event_info)
             if dog_stats_api:
-<<<<<<< HEAD
-                dog_stats_api.increment(metric_name('checks'), [u'result:failed', u'failure:closed'])
-=======
                 dog_stats_api.increment(metric_name('checks'), tags=[u'result:failed', u'failure:closed'])
->>>>>>> b55306e0
             raise NotFoundError(_("Problem is closed."))
 
         # Problem submitted. Student should reset before checking again
@@ -919,11 +915,7 @@
             event_info['failure'] = 'unreset'
             self.runtime.track_function('problem_check_fail', event_info)
             if dog_stats_api:
-<<<<<<< HEAD
-                dog_stats_api.increment(metric_name('checks'), [u'result:failed', u'failure:unreset'])
-=======
                 dog_stats_api.increment(metric_name('checks'), tags=[u'result:failed', u'failure:unreset'])
->>>>>>> b55306e0
             raise NotFoundError(_("Problem must be reset before it can be checked again."))
 
         # Problem queued. Students must wait a specified waittime before they are allowed to submit
@@ -992,11 +984,7 @@
         self.runtime.track_function('problem_check', event_info)
 
         if dog_stats_api:
-<<<<<<< HEAD
-            dog_stats_api.increment(metric_name('checks'), [u'result:success'])
-=======
             dog_stats_api.increment(metric_name('checks'), tags=[u'result:success'])
->>>>>>> b55306e0
             dog_stats_api.histogram(
                 metric_name('correct_pct'),
                 float(published_grade['grade']) / published_grade['max_grade'],
