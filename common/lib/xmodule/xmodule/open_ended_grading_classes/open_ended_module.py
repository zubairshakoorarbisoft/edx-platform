"""
A Self Assessment module that allows students to write open-ended responses,
submit, then see a rubric and rate themselves.  Persists student supplied
hints, answers, and assessment judgment (currently only correct/incorrect).
Parses xml definition file--see below for exact format.
"""

import json
import logging
from lxml import etree
import capa.xqueue_interface as xqueue_interface

from xmodule.capa_module import ComplexEncoder
from xmodule.progress import Progress
from xmodule.stringify import stringify_children
from capa.util import *
import openendedchild

from numpy import median

from datetime import datetime
from pytz import UTC

from .combined_open_ended_rubric import CombinedOpenEndedRubric

log = logging.getLogger("mitx.courseware")


class OpenEndedModule(openendedchild.OpenEndedChild):
    """
    The open ended module supports all external open ended grader problems.
    Sample XML file:
    <openended min_score_to_attempt="1" max_score_to_attempt="1">
        <openendedparam>
            <initial_display>Enter essay here.</initial_display>
            <answer_display>This is the answer.</answer_display>
            <grader_payload>{"grader_settings" : "ml_grading.conf", "problem_id" : "6.002x/Welcome/OETest"}</grader_payload>
        </openendedparam>
    </openended>
    """

    TEMPLATE_DIR = "combinedopenended/openended"

    def setup_response(self, system, location, definition, descriptor):
        """
        Sets up the response type.
        @param system: Modulesystem object
        @param location: The location of the problem
        @param definition: The xml definition of the problem
        @param descriptor: The OpenEndedDescriptor associated with this
        @return: None
        """
        oeparam = definition['oeparam']

        self.url = definition.get('url', None)
        self.queue_name = definition.get('queuename', self.DEFAULT_QUEUE)
        self.message_queue_name = definition.get('message-queuename', self.DEFAULT_MESSAGE_QUEUE)

        # This is needed to attach feedback to specific responses later
        self.submission_id = None
        self.grader_id = None

        error_message = "No {0} found in problem xml for open ended problem. Contact the learning sciences group for assistance."
        if oeparam is None:
            # This is a staff_facing_error
            raise ValueError(error_message.format('oeparam'))
        if self.child_prompt is None:
            raise ValueError(error_message.format('prompt'))
        if self.child_rubric is None:
            raise ValueError(error_message.format('rubric'))

        self._parse(oeparam, self.child_prompt, self.child_rubric, system)

        if self.child_created is True and self.child_state == self.ASSESSING:
            self.child_created = False
            self.send_to_grader(self.latest_answer(), system)
            self.child_created = False

    def _parse(self, oeparam, prompt, rubric, system):
        '''
        Parse OpenEndedResponse XML:
            self.initial_display
            self.payload - dict containing keys --
            'grader' : path to grader settings file, 'problem_id' : id of the problem

            self.answer - What to display when show answer is clicked
        '''
        # Note that OpenEndedResponse is agnostic to the specific contents of grader_payload
        prompt_string = stringify_children(prompt)
        rubric_string = stringify_children(rubric)
        self.child_prompt = prompt_string
        self.child_rubric = rubric_string

        grader_payload = oeparam.find('grader_payload')
        grader_payload = grader_payload.text if grader_payload is not None else ''

        # Update grader payload with student id.  If grader payload not json, error.
        try:
            parsed_grader_payload = json.loads(grader_payload)
            # NOTE: self.system.location is valid because the capa_module
            # __init__ adds it (easiest way to get problem location into
            # response types)
        except TypeError, ValueError:
            # This is a dev_facing_error
            log.exception(
                "Grader payload from external open ended grading server is not a json object! Object: {0}".format(
                    grader_payload))

        self.initial_display = find_with_default(oeparam, 'initial_display', '')
        self.answer = find_with_default(oeparam, 'answer_display', 'No answer given.')

        parsed_grader_payload.update({
            'location': self.location_string,
            'course_id': system.course_id,
            'prompt': prompt_string,
            'rubric': rubric_string,
            'initial_display': self.initial_display,
            'answer': self.answer,
            'problem_id': self.display_name,
            'skip_basic_checks': self.skip_basic_checks,
            'control': json.dumps(self.control),
        })
        updated_grader_payload = json.dumps(parsed_grader_payload)

        self.payload = {'grader_payload': updated_grader_payload}

    def skip_post_assessment(self, _data, system):
        """
        Ajax function that allows one to skip the post assessment phase
        @param data: AJAX dictionary
        @param system: ModuleSystem
        @return: Success indicator
        """
        self.child_state = self.DONE
        return {'success': True}

    def message_post(self, data, system):
        """
        Handles a student message post (a reaction to the grade they received from an open ended grader type)
        Returns a boolean success/fail and an error message
        """

        event_info = dict()
        event_info['problem_id'] = self.location_string
        event_info['student_id'] = system.anonymous_student_id
        event_info['survey_responses'] = data

        survey_responses = event_info['survey_responses']
        for tag in ['feedback', 'submission_id', 'grader_id', 'score']:
            if tag not in survey_responses:
                # This is a student_facing_error
                return {'success': False,
                        'msg': "Could not find needed tag {0} in the survey responses.  Please try submitting again.".format(
                            tag)}
        try:
            submission_id = int(survey_responses['submission_id'])
            grader_id = int(survey_responses['grader_id'])
            feedback = str(survey_responses['feedback'].encode('ascii', 'ignore'))
            score = int(survey_responses['score'])
        except:
            # This is a dev_facing_error
            error_message = (
                "Could not parse submission id, grader id, "
                "or feedback from message_post ajax call.  "
                "Here is the message data: {0}".format(survey_responses)
            )
            log.exception(error_message)
            # This is a student_facing_error
            return {'success': False, 'msg': "There was an error saving your feedback.  Please contact course staff."}

        xqueue = system.get('xqueue')
        if xqueue is None:
            return {'success': False, 'msg': "Couldn't submit feedback."}
        qinterface = xqueue['interface']
        qtime = datetime.strftime(datetime.now(UTC), xqueue_interface.dateformat)
        anonymous_student_id = system.anonymous_student_id
        queuekey = xqueue_interface.make_hashkey(str(system.seed) + qtime +
                                                 anonymous_student_id +
                                                 str(len(self.child_history)))

        xheader = xqueue_interface.make_xheader(
            lms_callback_url=xqueue['construct_callback'](),
            lms_key=queuekey,
            queue_name=self.message_queue_name
        )

        student_info = {
            'anonymous_student_id': anonymous_student_id,
            'submission_time': qtime,
        }
        contents = {
            'feedback': feedback,
            'submission_id': submission_id,
            'grader_id': grader_id,
            'score': score,
            'student_info': json.dumps(student_info),
        }

        (error, msg) = qinterface.send_to_queue(
            header=xheader,
            body=json.dumps(contents)
        )

        # Convert error to a success value
        success = True
        if error:
            success = False

        self.child_state = self.DONE

        # This is a student_facing_message
        return {'success': success, 'msg': "Successfully submitted your feedback."}

    def send_to_grader(self, submission, system):
        """
        Send a given submission to the grader, via the xqueue
        @param submission: The student submission to send to the grader
        @param system: Modulesystem
        @return: Boolean true (not useful right now)
        """

        # Prepare xqueue request
        #------------------------------------------------------------

        xqueue = system.get('xqueue')
        if xqueue is None:
            return False
        qinterface = xqueue['interface']
        qtime = datetime.strftime(datetime.now(UTC), xqueue_interface.dateformat)

        anonymous_student_id = system.anonymous_student_id

        # Generate header
        queuekey = xqueue_interface.make_hashkey(str(system.seed) + qtime +
                                                 anonymous_student_id +
                                                 str(len(self.child_history)))

        xheader = xqueue_interface.make_xheader(
            lms_callback_url=xqueue['construct_callback'](),
            lms_key=queuekey,
            queue_name=self.queue_name
        )

        contents = self.payload.copy()

        # Metadata related to the student submission revealed to the external grader
        student_info = {
            'anonymous_student_id': anonymous_student_id,
            'submission_time': qtime,
        }

        # Update contents with student response and student info
        contents.update({
            'student_info': json.dumps(student_info),
            'student_response': submission,
            'max_score': self.max_score(),
        })

        # Submit request. When successful, 'msg' is the prior length of the queue
        qinterface.send_to_queue(
            header=xheader,
            body=json.dumps(contents)
        )

        # State associated with the queueing request
        queuestate = {
            'key': queuekey,
            'time': qtime,
        }
        return True

    def _update_score(self, score_msg, queuekey, system):
        """
        Called by xqueue to update the score
        @param score_msg: The message from xqueue
        @param queuekey: The key sent by xqueue
        @param system: Modulesystem
        @return: Boolean True (not useful currently)
        """
        new_score_msg = self._parse_score_msg(score_msg, system)
        if not new_score_msg['valid']:
            new_score_msg['feedback'] = 'Invalid grader reply. Please contact the course staff.'

<<<<<<< HEAD
=======
        # self.child_history is initialized as [].  record_latest_score() and record_latest_post_assessment()
        # operate on self.child_history[-1].  Thus we have to make sure child_history is not [].
        # Handle at this level instead of in record_*() because this is a good place to reduce the number of conditions
        # and also keep the persistent state from changing.
>>>>>>> faa8f16f
        if self.child_history:
            self.record_latest_score(new_score_msg['score'])
            self.record_latest_post_assessment(score_msg)
            self.child_state = self.POST_ASSESSMENT
        else:
            log.error((
                "Trying to update score without existing studentmodule child_history:\n"
                "   location: {location}\n"
                "   score: {score}\n"
                "   grader_ids: {grader_ids}\n"
                "   submission_ids: {submission_ids}").format(
                    location=self.location_string,
                    score=new_score_msg['score'],
                    grader_ids=new_score_msg['grader_ids'],
                    submission_ids=new_score_msg['submission_ids']
                )
            )

        return True

    def get_answers(self):
        """
        Gets and shows the answer for this problem.
        @return: Answer html
        """
        anshtml = '<span class="openended-answer"><pre><code>{0}</code></pre></span>'.format(self.answer)
        return {self.answer_id: anshtml}

    def get_initial_display(self):
        """
        Gets and shows the initial display for the input box.
        @return: Initial display html
        """
        return {self.answer_id: self.initial_display}

    def _convert_longform_feedback_to_html(self, response_items):
        """
        Take in a dictionary, and return html strings for display to student.
        Input:
            response_items: Dictionary with keys success, feedback.
                if success is True, feedback should be a dictionary, with keys for
                   types of feedback, and the corresponding feedback values.
                if success is False, feedback is actually an error string.

                NOTE: this will need to change when we integrate peer grading, because
                that will have more complex feedback.

        Output:
            String -- html that can be displayincorrect-icon.pnged to the student.
        """

        # We want to display available feedback in a particular order.
        # This dictionary specifies which goes first--lower first.
        priorities = {
            # These go at the start of the feedback
            'spelling': 0,
            'grammar': 1,
            # needs to be after all the other feedback
            'markup_text': 3
        }
        do_not_render = ['topicality', 'prompt-overlap']

        default_priority = 2

        def get_priority(elt):
            """
            Args:
                elt: a tuple of feedback-type, feedback
            Returns:
                the priority for this feedback type
            """
            return priorities.get(elt[0], default_priority)

        def encode_values(feedback_type, value):
            feedback_type = str(feedback_type).encode('ascii', 'ignore')
            if not isinstance(value, basestring):
                value = str(value)
            value = value.encode('ascii', 'ignore')
            return feedback_type, value

        def format_feedback(feedback_type, value):
            feedback_type, value = encode_values(feedback_type, value)
            feedback = """
            <div class="{feedback_type}">
            {value}
            </div>
            """.format(feedback_type=feedback_type, value=value)
            return feedback

        def format_feedback_hidden(feedback_type, value):
            feedback_type, value = encode_values(feedback_type, value)
            feedback = """
            <input class="{feedback_type}" type="hidden" value="{value}" />
            """.format(feedback_type=feedback_type, value=value)
            return feedback

        # TODO (vshnayder): design and document the details of this format so
        # that we can do proper escaping here (e.g. are the graders allowed to
        # include HTML?)

        for tag in ['success', 'feedback', 'submission_id', 'grader_id']:
            if tag not in response_items:
                # This is a student_facing_error
                return format_feedback('errors', 'Error getting feedback from grader.')

        feedback_items = response_items['feedback']
        try:
            feedback = json.loads(feedback_items)
        except (TypeError, ValueError):
            # This is a dev_facing_error
            log.exception("feedback_items from external open ended grader have invalid json {0}".format(feedback_items))
            # This is a student_facing_error
            return format_feedback('errors', 'Error getting feedback from grader.')

        if response_items['success']:
            if len(feedback) == 0:
                # This is a student_facing_error
                return format_feedback('errors', 'No feedback available from grader.')

            for tag in do_not_render:
                if tag in feedback:
                    feedback.pop(tag)

            feedback_lst = sorted(feedback.items(), key=get_priority)
            feedback_list_part1 = u"\n".join(format_feedback(k, v) for k, v in feedback_lst)
        else:
            # This is a student_facing_error
            feedback_list_part1 = format_feedback('errors', response_items['feedback'])

        feedback_list_part2 = (u"\n".join([format_feedback_hidden(feedback_type, value)
                                           for feedback_type, value in response_items.items()
                                           if feedback_type in ['submission_id', 'grader_id']]))

        return u"\n".join([feedback_list_part1, feedback_list_part2])

    def _format_feedback(self, response_items, system):
        """
        Input:
            Dictionary called feedback.  Must contain keys seen below.
        Output:
            Return error message or feedback template
        """

        rubric_feedback = ""
        feedback = self._convert_longform_feedback_to_html(response_items)
        rubric_scores = []
        if response_items['rubric_scores_complete'] is True:
            rubric_renderer = CombinedOpenEndedRubric(system, True)
            rubric_dict = rubric_renderer.render_rubric(response_items['rubric_xml'])
            success = rubric_dict['success']
            rubric_feedback = rubric_dict['html']
            rubric_scores = rubric_dict['rubric_scores']

        if not response_items['success']:
            return system.render_template(
                "{0}/open_ended_error.html".format(self.TEMPLATE_DIR),
                {'errors': feedback}
            )

        feedback_template = system.render_template("{0}/open_ended_feedback.html".format(self.TEMPLATE_DIR), {
            'grader_type': response_items['grader_type'],
            'score': "{0} / {1}".format(response_items['score'], self.max_score()),
            'feedback': feedback,
            'rubric_feedback': rubric_feedback
        })

        return feedback_template, rubric_scores

    def _parse_score_msg(self, score_msg, system, join_feedback=True):
        """
         Grader reply is a JSON-dump of the following dict
           { 'correct': True/False,
             'score': Numeric value (floating point is okay) to assign to answer
             'msg': grader_msg
             'feedback' : feedback from grader
             'grader_type': what type of grader resulted in this score
             'grader_id': id of the grader
             'submission_id' : id of the submission
             'success': whether or not this submission was successful
             'rubric_scores': a list of rubric scores
             'rubric_scores_complete': boolean if rubric scores are complete
             'rubric_xml': the xml of the rubric in string format
             }

        Returns (valid_score_msg, correct, score, msg):
            valid_score_msg: Flag indicating valid score_msg format (Boolean)
            correct:         Correctness of submission (Boolean)
            score:           Points to be assigned (numeric, can be float)
        """
        fail = {
            'valid': False,
            'score': 0,
            'feedback': '',
            'rubric_scores': [[0]],
            'grader_types': [''],
            'feedback_items': [''],
            'feedback_dicts': [{}],
            'grader_ids': [0],
            'submission_ids': [0],
        }
        try:
            score_result = json.loads(score_msg)
        except (TypeError, ValueError):
            # This is a dev_facing_error
            error_message = ("External open ended grader message should be a JSON-serialized dict."
                             " Received score_msg = {0}".format(score_msg))
            log.error(error_message)
            fail['feedback'] = error_message
            return fail

        if not isinstance(score_result, dict):
            # This is a dev_facing_error
            error_message = ("External open ended grader message should be a JSON-serialized dict."
                             " Received score_result = {0}".format(score_result))
            log.error(error_message)
            fail['feedback'] = error_message
            return fail

        for tag in ['score', 'feedback', 'grader_type', 'success', 'grader_id', 'submission_id']:
            if tag not in score_result:
                # This is a dev_facing_error
                error_message = ("External open ended grader message is missing required tag: {0}"
                                 .format(tag))
                log.error(error_message)
                fail['feedback'] = error_message
                return fail
                # This is to support peer grading
        if isinstance(score_result['score'], list):
            feedback_items = []
            rubric_scores = []
            grader_types = []
            feedback_dicts = []
            grader_ids = []
            submission_ids = []
            for i in xrange(0, len(score_result['score'])):
                new_score_result = {
                    'score': score_result['score'][i],
                    'feedback': score_result['feedback'][i],
                    'grader_type': score_result['grader_type'],
                    'success': score_result['success'],
                    'grader_id': score_result['grader_id'][i],
                    'submission_id': score_result['submission_id'],
                    'rubric_scores_complete': score_result['rubric_scores_complete'][i],
                    'rubric_xml': score_result['rubric_xml'][i],
                }
                feedback_template, rubric_score = self._format_feedback(new_score_result, system)
                feedback_items.append(feedback_template)
                rubric_scores.append(rubric_score)
                grader_types.append(score_result['grader_type'])
                try:
                    feedback_dict = json.loads(score_result['feedback'][i])
                except Exception:
                    feedback_dict = score_result['feedback'][i]
                feedback_dicts.append(feedback_dict)
                grader_ids.append(score_result['grader_id'][i])
                submission_ids.append(score_result['submission_id'])
            if join_feedback:
                feedback = "".join(feedback_items)
            else:
                feedback = feedback_items
            score = int(round(median(score_result['score'])))
        else:
            # This is for instructor and ML grading
            feedback, rubric_score = self._format_feedback(score_result, system)
            score = score_result['score']
            rubric_scores = [rubric_score]
            grader_types = [score_result['grader_type']]
            feedback_items = [feedback]
            try:
                feedback_dict = json.loads(score_result['feedback'])
            except Exception:
                feedback_dict = score_result.get('feedback', '')
            feedback_dicts = [feedback_dict]
            grader_ids = [score_result['grader_id']]
            submission_ids = [score_result['submission_id']]

        self.submission_id = score_result['submission_id']
        self.grader_id = score_result['grader_id']

        return {
            'valid': True,
            'score': score,
            'feedback': feedback,
            'rubric_scores': rubric_scores,
            'grader_types': grader_types,
            'feedback_items': feedback_items,
            'feedback_dicts': feedback_dicts,
            'grader_ids': grader_ids,
            'submission_ids': submission_ids,
        }

    def latest_post_assessment(self, system, short_feedback=False, join_feedback=True):
        """
        Gets the latest feedback, parses, and returns
        @param short_feedback: If the long feedback is wanted or not
        @return: Returns formatted feedback
        """
        if not self.child_history:
            return ""

        feedback_dict = self._parse_score_msg(
            self.child_history[-1].get('post_assessment', ""),
            system,
            join_feedback=join_feedback
        )
        if not short_feedback:
            return feedback_dict['feedback'] if feedback_dict['valid'] else ''
        if feedback_dict['valid']:
            short_feedback = self._convert_longform_feedback_to_html(
                json.loads(self.child_history[-1].get('post_assessment', "")))
        return short_feedback if feedback_dict['valid'] else ''

    def format_feedback_with_evaluation(self, system, feedback):
        """
        Renders a given html feedback into an evaluation template
        @param feedback: HTML feedback
        @return: Rendered html
        """
        context = {'msg': feedback, 'id': "1", 'rows': 50, 'cols': 50}
        html = system.render_template('{0}/open_ended_evaluation.html'.format(self.TEMPLATE_DIR), context)
        return html

    def handle_ajax(self, dispatch, data, system):
        '''
        This is called by courseware.module_render, to handle an AJAX call.
        "data" is request.POST.

        Returns a json dictionary:
        { 'progress_changed' : True/False,
          'progress' : 'none'/'in_progress'/'done',
          <other request-specific values here > }
        '''
        handlers = {
            'save_answer': self.save_answer,
            'score_update': self.update_score,
            'save_post_assessment': self.message_post,
            'skip_post_assessment': self.skip_post_assessment,
            'check_for_score': self.check_for_score,
            'store_answer': self.store_answer,
        }

        if dispatch not in handlers:
            # This is a dev_facing_error
            log.error("Cannot find {0} in handlers in handle_ajax function for open_ended_module.py".format(dispatch))
            # This is a dev_facing_error
            return json.dumps({'error': 'Error handling action.  Please try again.', 'success': False})

        before = self.get_progress()
        d = handlers[dispatch](data, system)
        after = self.get_progress()
        d.update({
            'progress_changed': after != before,
            'progress_status': Progress.to_js_status_str(after),
        })
        return json.dumps(d, cls=ComplexEncoder)

    def check_for_score(self, _data, system):
        """
        Checks to see if a score has been received yet.
        @param data: AJAX dictionary
        @param system: Modulesystem (needed to align with other ajax functions)
        @return: Returns the current state
        """
        state = self.child_state
        return {'state': state}

    def save_answer(self, data, system):
        """
        Saves a student answer
        @param data: AJAX dictionary
        @param system: modulesystem
        @return: Success indicator
        """
        # Once we close the problem, we should not allow students
        # to save answers
        error_message = ""
        closed, msg = self.check_if_closed()
        if closed:
            return msg

        if self.child_state != self.INITIAL:
            return self.out_of_sync_error(data)

        # add new history element with answer and empty score and hint.
        success, error_message, data = self.append_file_link_to_student_answer(data)
        if success:
            data['student_answer'] = OpenEndedModule.sanitize_html(data['student_answer'])
            self.new_history_entry(data['student_answer'])
            self.send_to_grader(data['student_answer'], system)
            self.change_state(self.ASSESSING)

        return {
            'success': success,
            'error': error_message,
            'student_response': data['student_answer'].replace("\n","<br/>")
        }

    def update_score(self, data, system):
        """
        Updates the current score via ajax.  Called by xqueue.
        Input: AJAX data dictionary, modulesystem
        Output: None
        """
        queuekey = data['queuekey']
        score_msg = data['xqueue_body']
        # TODO: Remove need for cmap
        self._update_score(score_msg, queuekey, system)

        return dict()  # No AJAX return is needed

    def get_html(self, system):
        """
        Gets the HTML for this problem and renders it
        Input: Modulesystem object
        Output: Rendered HTML
        """
        # set context variables and render template
        eta_string = None
        if self.child_state != self.INITIAL:
            post_assessment = self.latest_post_assessment(system)
            score = self.latest_score()
            correct = 'correct' if self.is_submission_correct(score) else 'incorrect'
            if self.child_state == self.ASSESSING:
                eta_string = "Your response has been submitted.  Please check back later for your grade."
        else:
            post_assessment = ""
            correct = ""
        previous_answer = self.get_display_answer()

        # Use the module name as a unique id to pass to the template.
        try:
            module_id = self.system.location.name
        except AttributeError:
            # In cases where we don't have a system or a location, use a fallback.
            module_id = "open_ended"

        context = {
            'prompt': self.child_prompt,
            'previous_answer': previous_answer,
            'state': self.child_state,
            'allow_reset': self._allow_reset(),
            'rows': 30,
            'cols': 80,
            'module_id': module_id,
            'msg': post_assessment,
            'child_type': 'openended',
            'correct': correct,
            'accept_file_upload': self.accept_file_upload,
            'eta_message': eta_string,
        }
        html = system.render_template('{0}/open_ended.html'.format(self.TEMPLATE_DIR), context)
        return html


class OpenEndedDescriptor():
    """
    Module for adding open ended response questions to courses
    """
    mako_template = "widgets/html-edit.html"
    module_class = OpenEndedModule
    filename_extension = "xml"

    has_score = True

    def __init__(self, system):
        self.system = system

    @classmethod
    def definition_from_xml(cls, xml_object, system):
        """
        Pull out the open ended parameters into a dictionary.

        Returns:
        {
        'oeparam': 'some-html'
        }
        """
        for child in ['openendedparam']:
            if len(xml_object.xpath(child)) != 1:
                # This is a staff_facing_error
                raise ValueError(
                    "Open Ended definition must include exactly one '{0}' tag. Contact the learning sciences group for assistance.".format(
                        child))

        def parse(k):
            """Assumes that xml_object has child k"""
            return xml_object.xpath(k)[0]

        return {
            'oeparam': parse('openendedparam')
        }

    def definition_to_xml(self, resource_fs):
        '''Return an xml element representing this definition.'''
        elt = etree.Element('openended')

        def add_child(k):
            child_str = '<{tag}>{body}</{tag}>'.format(tag=k, body=self.definition[k])
            child_node = etree.fromstring(child_str)
            elt.append(child_node)

        for child in ['openendedparam']:
            add_child(child)

        return elt<|MERGE_RESOLUTION|>--- conflicted
+++ resolved
@@ -281,13 +281,10 @@
         if not new_score_msg['valid']:
             new_score_msg['feedback'] = 'Invalid grader reply. Please contact the course staff.'
 
-<<<<<<< HEAD
-=======
         # self.child_history is initialized as [].  record_latest_score() and record_latest_post_assessment()
         # operate on self.child_history[-1].  Thus we have to make sure child_history is not [].
         # Handle at this level instead of in record_*() because this is a good place to reduce the number of conditions
         # and also keep the persistent state from changing.
->>>>>>> faa8f16f
         if self.child_history:
             self.record_latest_score(new_score_msg['score'])
             self.record_latest_post_assessment(score_msg)
