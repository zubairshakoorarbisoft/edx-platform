--- conflicted
+++ resolved
@@ -19,11 +19,7 @@
   # finds the scores for each rubric category
   @get_score_list: () =>
     # find the number of categories:
-<<<<<<< HEAD
-    num_categories = $('b.rubric-category').length
-=======
     num_categories = $('.rubric-category').length
->>>>>>> 03a4deb8
 
     score_lst = []
     # get the score for each one
@@ -42,11 +38,7 @@
 
   @check_complete: () ->
      # check to see whether or not any categories have not been scored
-<<<<<<< HEAD
-    num_categories = $('b.rubric-category').length
-=======
     num_categories = $('.rubric-category').length
->>>>>>> 03a4deb8
     for i in [0..(num_categories-1)]
       score = $("input[name='score-selection-#{i}']:checked").val()
       if score == undefined
@@ -483,7 +475,6 @@
       @prompt_container.toggleClass('open')
       @question_header.text("(Show)")
 
-<<<<<<< HEAD
   log_feedback_click: (event) ->
     link_text = $(event.target).html()
     if link_text == 'See full feedback'
@@ -493,6 +484,4 @@
 
   log_feedback_selection: (event) ->
     target_selection = $(event.target).val()
-    Logger.log 'feedback_response_selected', {value: target_selection}
-=======
->>>>>>> 03a4deb8
+    Logger.log 'feedback_response_selected', {value: target_selection}