--- conflicted
+++ resolved
@@ -30,12 +30,6 @@
 from xblock.field_data import DictFieldData
 from xblock.fields import ScopeIds
 
-<<<<<<< HEAD
-from opaque_keys.edx.locator import BlockUsageLocator, CourseLocator
-
-from xmodule.x_module import ModuleSystem, XModule, XModuleDescriptor, DescriptorSystem, STUDENT_VIEW, STUDIO_VIEW, PUBLIC_VIEW
-=======
->>>>>>> d9a072af
 from xmodule.annotatable_module import AnnotatableDescriptor
 from xmodule.conditional_module import ConditionalDescriptor
 from xmodule.course_module import CourseDescriptor
@@ -435,23 +429,14 @@
 
         xmodule_node = etree.fromstring(descriptor.export_to_xml(xmodule_api_fs))
 
-<<<<<<< HEAD
-        self.assertEquals(list(xmodule_api_fs.walk()), list(xblock_api_fs.walk()))
-        self.assertEquals(etree.tostring(xmodule_node), etree.tostring(xblock_node))
-=======
         self.assertEqual(list(xmodule_api_fs.walk()), list(xblock_api_fs.walk()))
         self.assertEqual(etree.tostring(xmodule_node), etree.tostring(xblock_node))
->>>>>>> d9a072af
 
 
 class TestPublicView(XBlockWrapperTestMixin, TestCase):
     """
     This tests that default public_view shows the correct message.
     """
-<<<<<<< HEAD
-    shard = 1
-=======
->>>>>>> d9a072af
 
     def skip_if_invalid(self, descriptor_cls):
         pure_xblock_class = issubclass(descriptor_cls, XBlock) and not issubclass(descriptor_cls, XModuleDescriptor)
