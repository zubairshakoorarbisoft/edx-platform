def runQualityTests() {
    sshagent(credentials: ['jenkins-worker'], ignoreMissing: true) {
        // Determine git refspec, branch, and clone type
        git_shallow_clone = true
        git_extensions = []
        if (env.ghprbActualCommit) {
            git_branch = "${ghprbActualCommit}"
            refspec = "+refs/pull/${ghprbPullId}/*:refs/remotes/origin/pr/${ghprbPullId}/*"
            if (SHARD == "4") {
                git_shallow_clone = false
                git_extensions.add([$class: 'WipeWorkspace'])
                refspec = refspec + " +refs/heads/${TARGET_BRANCH}:refs/remotes/origin/${TARGET_BRANCH}"
            }
        } else {
            git_branch = "${BRANCH_NAME}"
            refspec = "+refs/heads/${BRANCH_NAME}:refs/remotes/origin/${BRANCH_NAME}"
        }
        git_extensions.add([$class: 'CloneOption', honorRefspec: true, noTags: true, shallow: git_shallow_clone ])

        checkout changelog: false, poll: false, scm: [$class: 'GitSCM', branches: [[name: git_branch]],
            doGenerateSubmoduleConfigurations: false, extensions: git_extensions, submoduleCfg: [], userRemoteConfigs: [[credentialsId: 'jenkins-worker',
            refspec: refspec, url: "git@github.com:edx/${REPO_NAME}.git"]]]

        sh "bash scripts/all-tests.sh"
        stash includes: '**/reports/**/*', name: "${TEST_SUITE}-${SHARD}-reports"
    }
}

def getTargetBranch(job_name) {
    if (env.ghprbTargetBranch) {
        return env.ghprbTargetBranch
    } else {
        return "${BRANCH_NAME}"
    }
}

def qualityTestCleanup() {
    archiveArtifacts allowEmptyArchive: true, artifacts: '**/reports/**/*,test_root/log/**/*.log,*.log'
    sendSplunkFile excludes: '', includes: '**/timing*.log', sizeLimit: '10MB'
    junit 'reports/quality_junitxml/*.xml'
}

pipeline {
<<<<<<< HEAD
    agent { label "juniper-worker" }
=======
    agent { label "koa-worker" }
>>>>>>> f773f671
    options {
        sendSplunkConsoleLog()
        timestamps()
        timeout(120)
    }
    stages {
        stage('Mark build as pending on Github') {
            when {
                 // Only run github-build-status for master builds
                 expression { env.ghprbActualCommit == null }
            }
            steps {
                script {
                    commit_sha = sh(returnStdout: true, script: 'git rev-parse HEAD').trim()
                    build job: 'github-build-status',
                        parameters: [
                            string(name: 'GIT_SHA', value: commit_sha),
                            string(name: 'GITHUB_ORG', value: 'edx'),
                            string(name: 'GITHUB_REPO', value: "${REPO_NAME}"),
                            string(name: 'TARGET_URL', value: "${BUILD_URL}"),
                            string(name: 'DESCRIPTION', value: 'Pending'),
                            string(name: 'CONTEXT', value: "${GITHUB_CONTEXT}"),
                            string(name: 'CREATE_DEPLOYMENT', value: 'false'),
                            string(name: 'BUILD_STATUS', value: 'pending')
                        ],
                        propagate: false, wait: false
                }
            }
        }
        stage('Run Tests') {
            parallel {
                stage("commonlib pylint") {
                    // "pylint common" requires 5.5 GB of RAM, so use js-worker (8 GB) instead of jenkins-worker (4 GB)
<<<<<<< HEAD
                    agent { label "juniper-js-worker" }
=======
                    agent { label "koa-js-worker" }
>>>>>>> f773f671
                    environment {
                        TEST_SUITE = "quality"
                        SHARD = 1
                    }
                    steps {
                        script {
                            runQualityTests()
                        }
                    }
                    post {
                        always {
                            script {
                                qualityTestCleanup()
                            }
                        }
                    }
                }
                stage("lms pylint") {
<<<<<<< HEAD
                    agent { label "juniper-worker" }
=======
                    agent { label "koa-worker" }
>>>>>>> f773f671
                    environment {
                        TEST_SUITE = "quality"
                        SHARD = 2
                    }
                    steps {
                        script {
                            runQualityTests()
                        }
                    }
                    post {
                        always {
                            script {
                                qualityTestCleanup()
                            }
                        }
                    }
                }
                stage("cms/openedx/pavelib pylint") {
<<<<<<< HEAD
                    agent { label "juniper-worker" }
=======
                    agent { label "koa-worker" }
>>>>>>> f773f671
                    environment {
                        TEST_SUITE = "quality"
                        SHARD = 3
                    }
                    steps {
                        script {
                            runQualityTests()
                        }
                    }
                    post {
                        always {
                            script {
                                qualityTestCleanup()
                            }
                        }
                    }
                }
                stage("Other quality checks") {
<<<<<<< HEAD
                    agent { label "juniper-worker" }
=======
                    agent { label "koa-worker" }
>>>>>>> f773f671
                    environment {
                        TEST_SUITE = "quality"
                        SHARD = 4
                        TARGET_BRANCH = getTargetBranch("${JOB_NAME}")
                    }
                    steps {
                        script {
                            runQualityTests()
                        }
                    }
                    post {
                        always {
                            script {
                                qualityTestCleanup()
                            }
                        }
                    }
                }
            }
        }
        stage('Diff quality') {
            when {
                // Only run diff quality on PR builds
                 expression { env.ghprbTargetBranch != null }
            }
            environment {
                TARGET_BRANCH = "origin/${ghprbTargetBranch}"
            }
            steps {
                sshagent(credentials: ['jenkins-worker'], ignoreMissing: true) {
                    checkout changelog: false, poll: false, scm: [$class: 'GitSCM', branches: [[name: "${ghprbActualCommit}"]],
                        doGenerateSubmoduleConfigurations: false, extensions: [[$class: 'CloneOption',
                        honorRefspec: true, noTags: true, shallow: false], [$class: 'WipeWorkspace']], submoduleCfg: [],
                        userRemoteConfigs: [[credentialsId: 'jenkins-worker',
                        refspec: "+refs/heads/${ghprbTargetBranch}:refs/remotes/origin/${ghprbTargetBranch} +refs/pull/${ghprbPullId}/*:refs/remotes/origin/pr/${ghprbPullId}/*",
                        url: "git@github.com:edx/${REPO_NAME}.git"]]]
                    unstash 'quality-1-reports'
                    unstash 'quality-2-reports'
                    unstash 'quality-3-reports'
                    unstash 'quality-4-reports'
                    sh "./scripts/jenkins-quality-diff.sh"
                }
            }
            post {
                always {
                    qualityTestCleanup()
                    publishHTML([allowMissing: true, alwaysLinkToLastBuild: false, keepAll: true, reportDir: 'reports/diff_quality',
                        reportFiles: 'diff_quality_pylint.html, diff_quality_eslint.html', reportName: 'Diff Quality Report', reportTitles: ''])
                }
            }
        }
    }
    post {
        always {
            script{
                try {
                    unstash 'quality-1-reports'
                    unstash 'quality-2-reports'
                    unstash 'quality-3-reports'
                    unstash 'quality-4-reports'
                    // Check for warnings
                    recordIssues enabledForFailure: true, tools: [pep8(pattern: 'reports/pep8/pep8.report'), pyLint(pattern: 'reports/**/pylint.report')]
                    // Publish Quality report
                    publishHTML([allowMissing: true, alwaysLinkToLastBuild: false, keepAll: true,
                        reportDir: 'reports/metrics/',
                        reportFiles: 'pylint/*view*/,pep8/*view*/,xsscommitlint/*view*/,xsslint/*view*/,eslint/*view*/,pii/*view*/',
                        reportName: 'Quality Report', reportTitles: ''])
                } finally {
                    if (env.ghprbPullId != null) {
                        // For PR jobs, run the edx-platform-test-notifier for PR reporting
                        build job: 'edx-platform-test-notifier', parameters: [string(name: 'REPO', value: "${REPO_NAME}"), string(name: 'PR_NUMBER', value: "${ghprbPullId}")], wait: false
                    } else {
                        // For master jobs run github-build-status and report to slack when necessary
                        if (currentBuild.currentResult == "SUCCESS") {
                            create_deployment = "true"
                            build_status = "success"
                            build_description = "Build Passed"
                        }
                        else {
                            create_deployment = "false"
                            build_status = "failure"
                            build_description = "Build Failed"
                        }

                        commit_sha = sh(returnStdout: true, script: 'git rev-parse HEAD').trim()
                        build job: 'github-build-status', parameters: [
                                string(name: 'GIT_SHA', value: commit_sha),
                                string(name: 'GITHUB_ORG', value: 'edx'),
                                string(name: 'GITHUB_REPO', value: "${REPO_NAME}"),
                                string(name: 'TARGET_URL', value: "${BUILD_URL}"),
                                string(name: 'DESCRIPTION', value: build_description),
                                string(name: 'CONTEXT', value: "${GITHUB_CONTEXT}"),
                                string(name: 'CREATE_DEPLOYMENT', value: create_deployment),
                                string(name: 'BUILD_STATUS', value: build_status)
                            ],
                            propagate: false, wait: false

                        if (currentBuild.currentResult != "SUCCESS"){
                            slackSend botUser: true,
                                message: "`${JOB_NAME}` #${BUILD_NUMBER}: ${currentBuild.currentResult} after ${currentBuild.durationString.replace(' and counting', '')}\n${BUILD_URL}"

                            email_body = "See: <${BUILD_URL}>\n\nChanges:\n"
                            change_sets = currentBuild.changeSets
                            for (int j = 0; j < change_sets.size(); j++) {
                                change_set_items = change_sets[j].items
                                for (int k = 0; k < change_set_items.length; k++) {
                                    item = change_set_items[k]
                                    email_body = email_body + "\n Commit: ${item.commitId} by ${item.author}: ${item.msg}"
                                }
                            }
                            emailext body: email_body,
                                subject: "Build failed in Jenkins: ${JOB_NAME} #${BUILD_NUMBER}", to: 'testeng@edx.org'
                        } else if (currentBuild.currentResult == "SUCCESS" && currentBuild.previousBuild.currentResult != "SUCCESS") {
                            slackSend botUser: true,
                                message: "`${JOB_NAME}` #${BUILD_NUMBER}: Back to normal after ${currentBuild.durationString.replace(' and counting', '')}\n${BUILD_URL}"
                            emailext body: "See <${BUILD_URL}>",
                                subject: "Jenkins Build is back to normal: ${JOB_NAME} #${BUILD_NUMBER}", to: 'testeng@edx.org'
                        }
                    }
                }
            }
        }
    }
}<|MERGE_RESOLUTION|>--- conflicted
+++ resolved
@@ -41,11 +41,7 @@
 }
 
 pipeline {
-<<<<<<< HEAD
-    agent { label "juniper-worker" }
-=======
     agent { label "koa-worker" }
->>>>>>> f773f671
     options {
         sendSplunkConsoleLog()
         timestamps()
@@ -79,11 +75,7 @@
             parallel {
                 stage("commonlib pylint") {
                     // "pylint common" requires 5.5 GB of RAM, so use js-worker (8 GB) instead of jenkins-worker (4 GB)
-<<<<<<< HEAD
-                    agent { label "juniper-js-worker" }
-=======
                     agent { label "koa-js-worker" }
->>>>>>> f773f671
                     environment {
                         TEST_SUITE = "quality"
                         SHARD = 1
@@ -102,11 +94,7 @@
                     }
                 }
                 stage("lms pylint") {
-<<<<<<< HEAD
-                    agent { label "juniper-worker" }
-=======
                     agent { label "koa-worker" }
->>>>>>> f773f671
                     environment {
                         TEST_SUITE = "quality"
                         SHARD = 2
@@ -125,11 +113,7 @@
                     }
                 }
                 stage("cms/openedx/pavelib pylint") {
-<<<<<<< HEAD
-                    agent { label "juniper-worker" }
-=======
                     agent { label "koa-worker" }
->>>>>>> f773f671
                     environment {
                         TEST_SUITE = "quality"
                         SHARD = 3
@@ -148,11 +132,7 @@
                     }
                 }
                 stage("Other quality checks") {
-<<<<<<< HEAD
-                    agent { label "juniper-worker" }
-=======
                     agent { label "koa-worker" }
->>>>>>> f773f671
                     environment {
                         TEST_SUITE = "quality"
                         SHARD = 4
