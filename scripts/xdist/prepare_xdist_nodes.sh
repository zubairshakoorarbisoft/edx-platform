--- conflicted
+++ resolved
@@ -10,22 +10,6 @@
 -key ${XDIST_WORKER_KEY_NAME} \
 -iam ${XDIST_WORKER_IAM_PROFILE_ARN}
 
-<<<<<<< HEAD
-# Need to map remote branch to local branch when fetching a branch other than master
-if [ "$XDIST_GIT_BRANCH" == "master" ]; then
-    XDIST_GIT_FETCH_STRING="$XDIST_GIT_BRANCH"
-else
-    XDIST_GIT_FETCH_STRING="$XDIST_GIT_BRANCH:$XDIST_GIT_BRANCH"
-fi
-
-ip_list=$(<pytest_task_ips.txt)
-for ip in $(echo $ip_list | sed "s/,/ /g")
-do
-    container_reqs_cmd="ssh -o StrictHostKeyChecking=no ubuntu@$ip 'cd /edx/app/edxapp;
-    git clone --branch master --depth 1 --no-tags -q https://github.com/edx/edx-platform.git; cd edx-platform;
-    git fetch --depth=1 --no-tags -q origin ${XDIST_GIT_FETCH_STRING}; git checkout -q ${XDIST_GIT_BRANCH};
-    source /edx/app/edxapp/edxapp_env; pip install -qr requirements/edx/testing.txt; mkdir reports' & "
-=======
 # Install the correct version of Django depending on which tox environment (if any) is in use
 if [[ -z ${TOXENV+x} ]] || [[ ${TOXENV} == 'null' ]]; then
     DJANGO_REQUIREMENT="requirements/edx/django.txt"
@@ -40,7 +24,6 @@
     'git clone --branch master --depth 1 -q https://github.com/edx/edx-platform.git; cd edx-platform;
     git fetch -fq origin ${XDIST_GIT_REFSPEC}; git checkout -q ${XDIST_GIT_BRANCH};
     scripts/xdist/setup_worker.sh -p $PYTHON_VERSION -d $DJANGO_REQUIREMENT' & "
->>>>>>> d9a072af
 
     cmd=$cmd$worker_reqs_cmd
 done
